--- conflicted
+++ resolved
@@ -96,13 +96,9 @@
     * Editing localized strings (like the title) is now optional when cloning
       views or editing cloned views. If not edited, the views inherit the
       localized strings from their ancestors
-<<<<<<< HEAD
-    * Add: Added simple problems Dashboard
     * Added new painters for displaying host tags
-=======
     * Added simple problems Dashboard
     * New filter and column painter for current notification number (escalations)
->>>>>>> 1b7a2ef3
     * FIX: better error message in case of exception in SNMP handling
     * FIX: Inventory screen: Now shows custom checks
     * FIX: Fixed locking problem of multisite pages related to user loading/saving
