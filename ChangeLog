--- conflicted
+++ resolved
@@ -16,11 +16,8 @@
     * ucd_cpu_load: support predictive levels
     * hpux_cpu, blade_bx_load: support predictive levels, add perf-o-meter,
        make WATO-configable
-<<<<<<< HEAD
+    * check_sql: Database port can now be explicitly set
     * FIX: esx_vsphere_counters: added missing ramdisk type upgradescratch
-=======
-    * check_sql: Database port can now be explicitly set
->>>>>>> 0b49c6e8
 
     WATO:
     * You can now have site-specific global settings when using
