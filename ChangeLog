1.2.7i2p1:
    Core & Setup:
    * 2465 FIX: Fixed broken Check_MK Discovery checks (check reports "(null)")

    Checks & Agents:
    * 2398 agent_vsphere: now able to opt-out of servers ssl certifcate check...
    * 2315 FIX: windows agent: BOM replacement, fixed incorrect byte offset...
    * 2316 FIX: windows agent: fix garbled output of cached agent plugins...
    * 2345 FIX: mk_logwatch: Now also removing CR characters from log line endings before matching
    * 2350 FIX: FreeBSD Agent: Changed bash path to /usr/local/bin/bash...
            NOTE: Please refer to the migration notes!
    * 2351 FIX: FreeBSD Agent: Made plugin/local paths standard conform...
            NOTE: Please refer to the migration notes!
    * 2352 FIX: FreeBSD Agent: Removed statgrab cpu section because there is a dedicated cpu section...
    * 2359 FIX: adva_fsp_if: Use more reliable SNMP table, avoids sporadic problems...
    * 2360 FIX: esx_vsphere_vm.snapshot: Fix output of snapshot age in performance data and graph...
    * 2362 FIX: mk_logwatch: fix cases where one logfile is listsed more than once in logwatch.cfg...
    * 2363 FIX: jolokia_metrics.uptime: Do not inventory instances where Uptime is missing - avoid crashed check
    * 2381 FIX: emc_datadomain_fans: Made check more robust against broken SNMP output
    * 2366 FIX: carel_sensors: fix crash in case of missing temperature sensor
    * 2382 FIX: mssql_backup: Formating age output more human friendly
    * 2383 FIX: FreeBSD Agent: Fixed handling <<<ps>>> section when jailed
    * 2368 FIX: ucd_cpu_load: fix exception in case of dump SNMP agent sending 12,540000 instead of 12.540000
    * 2318 FIX: windows agent: no longer crashes when a cached plugin has several hundred sections...
    * 2319 FIX: winperf_if: fixed exception when using windows_if.ps1 in an old windows version...
    * 2320 FIX: winperf_msx_queues: no longer crashes in service discovery if there are no msx queues available
    * 2321 FIX: process discovery: fixed exception during service discovery when no explicit process matching was set...
    * 2394 FIX: megaraid_ldisks: Is now supporting LSI CacheCade drives
    * 2449 FIX: db2_mem: Fixed scaling of perfdata...
    * 1264 FIX: ad_replication: Fixed handling of agent output without Destination DC entry
    * 2400 FIX: windows_if.ps1: fixed exception in plugin when an interface team had no members
    * 2374 FIX: md: Fix exception for certain outputs of certain special MD configurations...
    * 2458 FIX: FreeBSD-Agent: Fixed uptime calculation
    * 1271 FIX: omd_apache: Fixed handling of urls with whitespace
    * 2402 FIX: netapp_api_disk: fixed broken WATO and check configuration...
    * 2403 FIX: ibm_imm_fan: fixed exception with invalid formatted fan speed information...
    * 2404 FIX: apache_status: now able to handle BusyServers and IdleServers...
    * 2406 FIX: fileinfo: fixed missing size performance data for very large (e.g 2TB) files and fileinfo groups...
<<<<<<< HEAD
    * 2408 FIX: ibm_imm_fan: fixed exception while parsing fan percentage values
=======
    * 2450 FIX: citrix_serverload: Changed representation of load to percent in rule and graphs, added perfometer
    * 2469 FIX: Fixed service discovery on SNMP host having no system description OID
>>>>>>> e36541f2

    Multisite:
    * 2385 SEC: Fixed possible reflected XSS on all GUI pages where users can produce unhandled exceptions...
    * 2387 SEC: Fixed XSS problem on all pages using confirm dialogs outputting user provided parameters...
    * 2388 SEC: Fixed reflected XSS on the index page using the start_url parameter
    * 2389 SEC: Fixed XSS using the _body_class parameter of views...
    * 2390 SEC: Fixed possible XSS issue on views...
    * 2391 SEC: Auth cookie is using "secure" flag when HTTPS request detected...
    * 2392 SEC: Auth cookie is always using "httponly" flag...
    * 2314 FIX: Availability: fixed exception when grouping by host or service group
    * 2361 FIX: Fix exception for missing key 'title' in certain cases of older customized views
    * 2379 FIX: Plugin-Output: Fixed handling of URLs within output of check_http...
    * 2380 FIX: Custom Host Notes painter was showing service notes when used in service based views
    * 2393 FIX: Fixed exception "user_confdir" not set in case of exceptions during login
    * 1263 FIX: Fixed handling of urls in views...
    * 2396 FIX: LDAP: Fixed handling of LDAP trees having special chars in the path (e.g. in OU names)...
    * 2459 FIX: Preventing caching of all HTTP requests to dynamic pages (*.py)...
    * 2468 FIX: Fixed actions for duplicate host names on different sites...

    WATO:
    * 2365 Removed old deprecated notification global options for plain emails...
    * 2384 SEC: Prevent user passwords from being visible in webserver log on user creation...
    * 2386 SEC: Fixed possible XSS on WATO rule edit page...
    * 2344 FIX: Improved validation of selected rules when editing BI aggregations...
    * 2346 FIX: Notifications: Fixed garbled page when switching on/off bulks/backlog/user rules
    * 2372 FIX: Avoid freezing WATO during bulk discovery if hosts do not respond in a timely manner
    * 1267 FIX: Fixed confirm activating foreign changes dialog...
    * 2397 FIX: Fixed wrong confirm text in distributed setup when activating foreign changes
    * 2464 FIX: UDP ports for SNMP communication can now be configured via WATO
    * 2466 FIX: Fixed exception when searching for rulesets / global settings using special characters like umlauts
    * 2467 FIX: Fixed encoding exception occuring in localized GUI when a WATO action triggers an error message...
    * 2407 FIX: WATO master/slave replication: fixed problem where the configuration from the master site was not activate on slave site...

    Notifications:
    * 2313 FIX: notification bulking: fixed exception for plugins which are not configured with checkboxes, e.g. sms
    * 2347 FIX: Improved error message in notify.log when sendmail is missing
    * 2348 FIX: HTML-Mails: Added missing link to service descriptions
    * 2349 FIX: HTML-Mails: Fixed state colors in Outlook

    BI:
    * 2369 FIX: Fix exception in BI availability via table "Hostname Aggregations"
    * 2370 FIX: Fix computation of "in downtime" and "acknownledged" of hosts in BI aggregations...

    Event Console:
    * 2322 FIX: mkeventd: MIBs are now only loaded if SNMP Traps translation is activated...

    HW/SW-Inventory:
    * 2367 FIX: win_system: Fixed exception when non-UTF-8 sequences are contained agent output


1.2.7i2:
    Core & Setup:
    * 2339 FIX: Discovery service: Fixed handling of agent / SNMP communication errors...
    * 2307 FIX: Windows Agent MSI installer: removed version information from product name...

    Checks & Agents:
    * 2117 postfix_mailq: agent and check now retrieve and monitor active queue data as well
    * 2325 oracle_tablespaces: correctly handle case where check runs in clustered mode...
    * 2216 raritan_pdu_ocprot: New check to monitor overcurrent protectors of Raritan PDUs...
    * 2119 omd_status: check can now work in a cluster environment
    * 2219 hr_cpu: Reworked check to use WATO rule allowing averaging and predictive levels...
            NOTE: Please refer to the migration notes!
    * 1255 AIX Agent now supports fileinfo. Thanks to Falk Grunert (IBM)
    * 2284 kaspersky_av_client, mcafee_av_client: New Checks, Monitoring Signature and Fullscan Age...
    * 2308 agent_vsphere, esx_vsphere_sensors: now reports additional sensor information (cpu, storage controller, memory)...
    * 2327 mbg_lantime_ng_state, mbg_lantime_state: change default parameters to 2/3 for stratum, 10/20us for offset
    * 2220 pfsense_counter: New check to monitor several global packet rates on pfSense firewalls
    * 2120 datapower_cpu, datapower_mem: new checks to monitor CPU and memory and IBMs Datapower Gateways
    * 2121 datapower_temp: new check to monitor temperature sensors of IBMs Datapower Gateways
    * 2122 datapower_fan: new check to monitor fan status of IBM Datapower Gateways
    * 2123 datapower_fs: new check to monitor filesystems on IBMs Datapower Gateways
    * 2124 datapower_pdrive, datapower_ldrive: new checks to monitor disk states of IBM Datapower Gateways
    * 2125 datapower_raid_bat: new check to monitor the battery of RAID controllers of IBM Datapower Gateways
    * 2330 ovs_bonding: Linux agent now supports OVS version 6.2...
    * 2126 cisco_ace_rserver: new check to monitor real servers of Cisco ACE servers
    * 2235 lnx_quota: Extended linux quota check with group quota check...
    * 2222 citrix_serverload: Load now formatted in percent, correctly treat license error...
    * 1259 wut_webtherm: Check now uses the Check_MK defaults for temperature checks...
            NOTE: Please refer to the migration notes!
    * 2323 FIX: df: Fix new graphs for all filesystem checks in case of existing inode information
    * 2305 FIX: agent_vsphere, esx_vsphere_sensors: now able to handle sensor names with semicolon...
    * 2118 FIX: aix_sap_processlist: agent plugin now is more general to deal with various AIX versions...
    * 1253 FIX: printer_io,printer_supply: prevent discovery on not supported devices
    * 2217 FIX: md: Fix handling of found and expected disks
    * 2309 FIX: cpu_util checks: removed superfluous space in check output
    * 1257 FIX: oracle_jobs: Fix: Discovery now supports the old oracle plugin again
    * 1258 FIX: fileinfo solaris: Fixed configuration crash...
    * 2221 FIX: cisco_temperature: Fixed order of device levels for some devices...
    * 2329 FIX: windows_intel_bonding: Fix exception in case of no existing bonding device
    * 2355 FIX: docsis_channels_upstream: Fix graph definitions
    * 1906 FIX: oracle_recovery_status: added support for missing files...
    * 2311 FIX: windows agent: now replaces BOM (byte order marks) from local and plugin scripts...
    * 2357 FIX: livestatus_status: no not alarm switched off host freshness nor event handlers on CMC <= 1.2.6...

    Multisite:
    * 2260 Improved load time of Check_MK GUI...
    * 2332 New icon for hosts/services that are out of their service period...
    * 2341 LDAP Sync: Automatically syncing credential changes to slave sites in distributed setups...
    * 2324 FIX: Add icon for those checks that cannot be rescheduled...
    * 2261 FIX: Fixed wrong pnp template cache path in non OMD environments...
    * 2262 FIX: Fixed deletion of foreign views/dashboards...
    * 2335 FIX: Fixed PNP default template for active checks with arguments...
    * 2337 FIX: Fixed problem with long hanging pnp graph rendering calls
    * 2338 FIX: Logging internal GUI exceptions to web.log instead of apache error_log...
    * 2340 FIX: Email validation: Top level domains can now have a maximum length of 24 characters
    * 2353 FIX: Fix showing options for availability in BI mode, where above header
    * 2356 FIX: Fixed exception in Multisite JSON output
    * 2310 FIX: multisite view data export: fixed exception when using joined columns...

    WATO:
    * 1254 The target address for crash reports can now be configured in wato global settings
    * 1256 lvm_vgs: Check now has his own configuration in wato...
            NOTE: Please refer to the migration notes!

    Notifications:
    * 2343 FIX: Rule Based Notifications GUI can now deal with latin-1 encoded plugin output in backlog...

    BI:
    * 2354 BI aggregations now also consider the service period...
    * 2336 FIX: BI compilation diagnostics are now logged to the generic web.log...

    Event Console:
    * 2333 The Event Console log level can now be configured via GUI...
    * 2334 Logging details about loaded SNMP MIB modules during startup
    * 2326 Allow relating Event Console hosts to monitoring hosts now also by alias...
    * 2328 FIX: Fix sporadic error "Connection reset by peer" when reloading Event Console...
    * 2342 FIX: SNMP-Traps: Also deleting compiled files when removing a MIB file


1.2.7i1:
    Core & Setup:
    * 1759 Packed RPM and DEB agent packages are now shipped with normal Check_MK package...
    * 1228 Linux Agent: Now supports systemd...
    * 2167 SNMPv3: Added support for using SNMP contextes in requests...
    * 2231 More transparently show errors during service discovery...
    * 1791 FIX: Fix problem where many bogus RRD files for Check_MK service would be created...
    * 1792 FIX: Fix path to special agents in case of manual installation
    * 1797 FIX: Fix incomplete configuration during checking when using CMC...
    * 1832 FIX: Fix "global name 'splitted' is not defined" in bulk inventory...
    * 1808 FIX: Fixed broken nagios config when using RBN without a host defined...
    * 1842 FIX: Rewrote implementation of service discovery (formerly inventory)...
    * 1869 FIX: Deleting outdated persisted agent sections now
    * 1919 FIX: cmk --snmpwalk: continue if one of the OIDs to walk fails
    * 1880 FIX: inventory_processes rules can now be configured without setting levels...
    * 1882 FIX: Fixed exception "filesystem_levels" not defined when compiling config for nagios
    * 1977 FIX: Dramatically reduced size of Check_MK check helper processes...
    * 1982 FIX: Fixed exception during checking regular checking when having checks without discovery function
    * 2012 FIX: Piggyback hostname translation can now deal correctly with umlauts
    * 2014 FIX: Fixed different issues running Check_MK on CentOS 5.x
    * 2037 FIX: Inventorize piggy back data even if access to normal agent fails
    * 2016 FIX: Fixed service discovery / monitoring on hosts which have only piggyback data (e.g. ESX VMs)...
    * 2089 FIX: Debug mode shows details about errors in autochecks as expected now
    * 2093 FIX: Fixed handling of check_mk commandline parameter "-c"
    * 2187 FIX: Avoid CLOSE_WAIT sockets for agent connection in case of timeouts...
    * 2194 FIX: Avoid new discovered checks from being used without config reload
    * 2180 FIX: cmk -D showed always "bulkwalk: no" for SNMPv3 hosts (which is wrong)...
    * 2182 FIX: Fixed services randomly becoming stale when using CMC...

    Checks & Agents:
    * 1665 agent_netapp: New special agent for NetApp monitoring via Web-API...
    * 1782 msexch_replhealth: new check for monitoring health of MS Exchange DAG
    * 1458 msexch_dag.contentindex, msexch_dag.copyqueue, msexch_dag.dbcopy: new checks for MS Exchange Mailbox Servers in a DAG...
    * 1207 services: Check can now be configured with additional names for matching...
    * 1786 casa_cpu_mem, casa_cpu_temp, casa_cpu_util, casa_fan, casa_power: support more devices, also C100G
    * 1787 docsis_channels_upstream, docsis_channels_downstream: now also support CASA 100G
    * 1519 etherbox.temp: Now supports lower levels, output configurable to Celsius, Fahrenheit or Kelvin...
            NOTE: Please refer to the migration notes!
    * 1520 hwg_temp: Now uses new temperature ruleset, allows lower levels and alternate output units....
            NOTE: Please refer to the migration notes!
    * 1521 carel_sensors: Now uses new Temperature WATO-Rule...
            NOTE: Please refer to the migration notes!
    * 1459 netscaler_cpu: new check to monitor the CPUs of Citrix Netscaler Appliances
    * 1460 df_netscaler: new check to monitor filesystem usage on Citrix Netscaler devices
    * 1820 mem.linux: new dedicated check for Linux memory management...
            NOTE: Please refer to the migration notes!
    * 1831 diskstat: detect multipath devices and handle them instead of the physical paths...
    * 1462 netscaler_ha: new check to monitor the HA state of Citrix Netscaler appliances
    * 1838 emc_datadomain_mtree: New check for EMC Datadomain MTrees...
    * 1464 netscaler_mem: new check to monitor the memory usage of Citrix Netscaler Appliances
    * 1822 oracle_undostat: rule for non space error count...
    * 1823 mk_oracle_crs: compatibility against CRS 10.2 + 11.1...
    * 1825 oracle_recovery_status: backupcheck for user managed backups...
    * 1826 oracle_dataguard_stats: New rule for apply_lag_min, removed default rule...
    * 1807 check_mail: Added new check to check IMAP/POP3 login (incl. forwarding of mails to event console)...
    * 1841 fileinfo, fileinfo.groups: new parameter for selecting ranges of the time of the day...
    * 1668 Interface groups: Can create groups out of interface item names...
    * 1669 mrpe program check_16bit_program.cc: Monitors 16 bit programs on windows...
    * 1849 netscaler_dnsrates: new check for DNS statistics of Citrix Netscaler Loadbalancers
    * 1850 netscaler_health.fan, netscaler_health.psus, netscaler_health.temp: new checks to monitor the health of Citrix Netscaler Loadbalancers
    * 1214 ups_bat_temp,ups_capacity,ups_in_freq,ups_in_voltage,ups_out_load,ups_out_voltage: Checks now detect more UPS Devices...
    * 1523 lnx_thermal: Now supports setting levels...
            NOTE: Please refer to the migration notes!
    * 1670 winperf_processor: fixed invalid check values on counter wrap...
    * 1524 kentix_temp: Now supports setting levels...
            NOTE: Please refer to the migration notes!
    * 1525 viprinet_temp: Now uses new Temperature WATO rule...
            NOTE: Please refer to the migration notes!
    * 1673 netapp_volumes: now able to configure levels by magic factor
    * 1854 netscaler_tcp_conns: new check to monitor tcp connections on Citrix Netscaler Loadbalancer Appliances
    * 1857 ibm_svc_portsas: new check and extended special agent for IBM SVC / Storwize V3700 / V7000 devices
    * 1918 ps: new option for checking the age of a process (on Linux)...
    * 1920 df: Linux filesystem check now supports displaying data reserved for root...
    * 1675 esx_vsphere_hostsystem.cpu_util_cluster: Averaged CPU utilization of all cluster nodes...
    * 1216 hp_procurve_cpu: Can now be configured with Wato
    * 1676 if.include: now able to detect grouped interfaces...
    * 1928 netapp_api_if: Improved handling and check output of virtual interfaces...
    * 1827 oracle_tablespace: WATO rule for default increment...
            NOTE: Please refer to the migration notes!
    * 1217 dell_om_sensors: Check now uses generic temperature features...
            NOTE: Please refer to the migration notes!
    * 1929 netapp_api_if: improved inventory and check output of virtual interfaces...
    * 1218 Inital Agent Version for zOS (IBM Mainframes)...
    * 1948 Livedump: Host names can now be prefixed with an individual string...
    * 1958 akcp_daisy_smoke: added new check for smoke sensors on expansion boards which are daisy chained to an AKCP securityProbe 5E...
    * 1219 synology_disks, synology_fans, synology_info, synology_raid, synology_status, synology_update: Multiple Synology NAS Checks
    * 1968 qlogic_fcport, qlogic_sanbox, qlogic_sanbox_fabric_element: Supporting SAN Switch Module for IBM BladeCenter(R) now
    * 1220 if,if64: Discovery can now be based on port description...
    * 1930 Windows agent: now able to unpack plugins.cap file (created by Check_MK agent bakery)...
    * 1933 esx_vsphere_objects: now able to set a different alert level when the host/vm reports 'unknown'...
    * 1860 df and other filesystem checks: process total fs size as perfdata...
    * 1222 mbg_lantime_ng_state: Support for the new Meinberg Lantime MIB (MBG-LANTIME-NG-MIB)...
    * 1961 akcp_exp_humidity, akcp_exp_smoke, akcp_exp_temp, akcp_exp_water: New checks to monitor AKCP securityProbe and expansion boards...
    * 1991 emc_datadomain_temps: make configurable via WATO, add Perf-O-Meter...
            NOTE: Please refer to the migration notes!
    * 1939 check_ftp: changed service description if the ftp port differs from 21...
            NOTE: Please refer to the migration notes!
    * 1992 df: Show usages near to zero with a higher precision - not simply as 0.00
    * 1996 kernel.util: Also output values for steal and guest (no PNP template yet)
    * 1998 statgrab_net: New implementation of network interface monitoring via statgrab...
            NOTE: Please refer to the migration notes!
    * 1889 cmciii.phase: New check to monitor input phases for Raritan PDUs
    * 2005 services: change service description from service_ to Service or new installations
    * 1862 netscaler_vserver: new check to monitor VServers on Citrix Netscaler Appliance
    * 2036 docsis_channels_upstream: Add handling for codewords (WATO rule, rate computation, Perf-O-Meter)
    * 1947 agent_ucs_bladecenter: Monitors UCS Bladecenter via Web-API...
    * 2039 mk_logwatch: new per-logfile-options maxfilesize and maxlinesize...
    * 1891 apc_symmetra: Now supports setting levels on remaining battery time...
    * 1892 hp_procurve_mem: Now supports setting levels in WATO...
            NOTE: Please refer to the migration notes!
    * 1952 check_mk_agent.linux: integrated runas plugin into check_mk_agent.linux...
    * 2083 Added Siemens PLC (SPS) monitoring...
    * 1893 cisco_power: Now discovers all power supplies, not only redundant ones...
    * 2052 winperf_if: Now able to automatically group teamed interfaces and more...
            NOTE: Please refer to the migration notes!
    * 2053 New windows plugin: windows_if.ps1, renders wmic_if.ps1 obsolete...
    * 1864 akcp_exp_drycontact, akcp_exp_temp : change to service output and levels...
    * 2043 ibm_svc_mdiskgrp: Fix computation of capacity, show and check provisioning...
            NOTE: Please refer to the migration notes!
    * 2044 IBM SVC checks: renamed services, remove bogus IBM SVC...
    * 1894 hwg_humidity: New check to monitor humidity sensors attached to HWg-STE...
    * 1866 ibm_imm_fan, ibm_imm_temp: new checks to monitor fans and temp sensors on IBM Servers via the IMM
    * 1867 ibm_imm_voltage: new check to monitor power supply and CMS battery voltages on servers via IBMs IMM
    * 1225 sansymphony_alerts,sansymphony_pool,sansymphony_ports,sansymphony_serverstatus,sansymphony_virtualdiskstatus: New Checks for Datacore Sansymphony...
    * 2056 winperf_processor: additionally reports user and privileged(system) time...
    * 1226 mysql: New check to show the version of the mysql deamon
    * 2100 if64: check can now impose limits on the number of outgoing and incoming non-unicast packets per second
    * 1227 mysql_ping: New Check to detect misconfiguration of the mk_mysql plugin
    * 2134 winperf_phydisk: allow device to appear more than one time in agent output...
    * 2102 mbg_lantime_ng_fan, mbg_lantime_ng_state, mbg_lantime_state: new checks for Meinberg LANTIME Clocks supporting the new MBG-LANTIME-NG-MIB
    * 2057 New checks for postgreSQL monitoring...
    * 2137 diskstat: new implementation of Linux Disk IO check...
            NOTE: Please refer to the migration notes!
    * 1229 MySQL: The MySQL Plugin now supports multiple instances...
            NOTE: Please refer to the migration notes!
    * 2138 df: Filesystem check now outputs performance data for inodes (and shows a graph)
    * 1231 mssql_counters.file_sizes: It's now possible to set levels for Filesizes
    * 2104 aix_if: new agent section and check...
            NOTE: Please refer to the migration notes!
    * 2061 DB2 monitoring: Additional checks for AIX (and presumably linux)...
    * 2105 mbg_lantime_ng_refclock: new check for Meinberg LANTIME clocks supporting the new MBG-LANTIME-NG MIB
    * 2062 grouped interfaces: additional information in check output and new port state 'degraded'...
            NOTE: Please refer to the migration notes!
    * 2153 siemens_plc.duration siemens_plc.flag siemens_plc.info: New Checks for Siemens PLC devices
    * 2063 winperf_if: now also able to detect the interface port state 'lowerLayerDown'...
    * 2154 Interface-Checks: Separate traffic thresholds for in and out are now possible...
    * 2155 siemens_plc_counter: added new check for monitoring increasing counter values
    * 2106 aix_sap_processlist: new check and agent plugin to monitor the process list of SAP Application Server Instances on AIX systems
    * 2156 Interface-Checks: Can now be configured to use predictive traffic levels
    * 2165 aix_agent: Local checks can now also be executed in run cached mode...
    * 1830 oracle_rman: added detection of INCR0/1 backups...
            NOTE: Please refer to the migration notes!
    * 1900 mk_oracle: added oracle session environment...
    * 1901 mk_oracle: IGNORE_DB_NAME for special environments...
    * 1902 mk_oracle: Performance hint for RMAN checks...
    * 1903 mk_oracle: Remote Monitoring of Oracle Databases...
    * 2183 ps: allow levels of used RAM in percentage of total RAM of host...
    * 2184 statgrab_mem: converted to the same logic as the other memory checks...
            NOTE: Please refer to the migration notes!
    * 2185 canon_pages: added support for b/w A4 and color A4/A3 counters
    * 2186 check_mk_agent.aix: use GNU df in order to exclude NFS for filesystem monitoring...
    * 2112 hitachi_hnas_bossock: new check to monitor number of running Bossock Fibers
    * 2196 winperf_if: for Windows interfaces show original Windows state names
    * 2199 livestatus_status: now in addition check master settings of monitoring core...
    * 2113 hitachi_hnas_drives: new check to determine the overall status of all system drives of Hitachi NAS devices
    * 2201 apt: New check for checking pending APT updates on Debian and Ubuntu...
    * 2114 hitachi_hus_dkc, hitachi_hus_dku: new checks to monitor hardware states of Hitachi Unified Storage DKUs and DKCs
    * 2115 bluenet_meter: new check to monitor energy and power related parameters of Bachmann Bluenet PDUs
    * 2205 check_icmp: new option for pinging the host alias or an explicity address...
    * 2210 check_bi_aggr: new option for honoring downtimes and acknowledgements...
    * 2211 netapp_api_disk.summary: output physical size of broken disks as an additional information
    * 1242 enterasys_powersupply: It's now possible to choice which redundancy state treated as OK...
    * 2214 icom_repeater: New set of checks for Icom repeaters...
    * 2245 AIX-Agent: Added support for the uptime check
    * 2076 fortigate_cpu_base, fortigate_sessions_base: supports wider range of models...
    * 2227 isc_dhcpd: New agent plugin and check for checking IP address pools of ISC DHCP-Daemon
    * 2252 SEC: mk_logwatch: Fixed mostly uncritical command injection from config...
    * 2270 windows agent: now able to add cached information into section headers...
    * 2271 logwatch_ec: Now able to create a single check for each logfile forwarded to the event console...
    * 2283 cisco_srst_call_legs cisco_srst_phones cisco_srst_state: New checks for monitoring Cisco SRST routers
    * 1246 blade_bays, blade_blades, blade_blowers, blade_health, blade_mediatray: Checks now support IBM Flex Bladecenter
    * 2274 windows agent: "check_mk_agent.exe test" now also outputs stderr of plugins...
    * 2275 windows agent: new subfolders, improved folder cleanup during uninstall...
            NOTE: Please refer to the migration notes!
    * 2276 mk_inventory.ps1: now uses directory ./state for its statefiles
    * 2277 mk_oracle.ps1: changed location of config file...
            NOTE: Please refer to the migration notes!
    * 2232 printer_supply: move setting for "some remaining" status from global option to check parameters...
    * 2293 logwatch: Remove global setting logwatch_service_output from WATO...
    * 2294 if, if64: Move global option for padding port numbers with zeroes into rule...
    * 2296 win_dhcp_pools: Convert global option for discovery empty pools into rule set...
    * 1247 alcatel_timetra_chassis: New Check for Slots, Power Supplies, MDAs, cf cards and Fans of Alcatel Switches Supporting the TIMETRA-CHASSIS-MIB
    * 1248 acme_sbc, acme_sbc.settings: New Checks to monitor an ACME Session Border Controller...
    * 2256 mk_mysql: MySQL monitoring is now available for windows...
    * 1249 alcatel_cpu, alcatel_temp, alcatel_fans: New checks for Alcatel switches based on IND1 MIB
    * 1250 alcatel_timetra_cpu: New CPU Check for Alcatel Switches supporting the TIMETRA MIB
    * 2215 pfsense_status, pfsense_if: Two new checks to monitor the interfaces and status of pfSense firewalls...
    * 1251 lvm_vgs: New Checks for LVM volume groups...
    * 2280 agent_vsphere: now provides more information if the login attempt fails...
    * 2116 bluenet_sensor, bluenet_sensor.hum: new checks to monitor temperature and humidity of Bachmann Bluenet PDUs
    * 1252 hitachi_hus_status: New check to monitor global status on Hitachi Hus Systems
    * 1457 FIX: logins: new check renamed from "users" check...
            NOTE: Please refer to the migration notes!
    * 1762 FIX: lnx_thermal: Now ignoring trip points with level 0...
    * 1763 FIX: diskstat: Fixed error in config example of manpage
    * 1755 FIX: cisco_vpn_tunnel: fix exception in case tunnel is not OK
    * 1756 FIX: agent_ibmsvc: do not abort execution if one of the sections fail
    * 1778 FIX: cisco_secure: do not warn for port where port security cannot be enabled
    * 1764 FIX: mk_sap: Fixed exception when saving status file
    * 1663 FIX: winperf_if: fixed incorrect enumeration of interface index...
    * 1204 FIX: veeam_client: Not longer throwing an error in case of currenlty running backup
    * 1666 FIX: inventory check esx_vsphere_hostsystem: no longer crashes if information is missing...
    * 1767 FIX: fc_port: Re-enabled check discovery of this check
    * 1768 FIX: brocade_fcport/brocade_info: Only try to discover these services when device provides correct info...
    * 1769 FIX: megaraid_bbu: Fixed exception for some controllers reporting "full charge capacity"
    * 1770 FIX: megaraid_pdisks: Now handling unconfigured good/bad states...
    * 1771 FIX: domino_mailqueues: Fixed exception during inventory when no data usable data available
    * 1208 FIX: cifsmounts: Detects now unreachable CIFS mounts
    * 1772 FIX: lparstat_aix: Check handles already working agent output again
    * 1793 FIX: fritz: avoid Exception in inventory function of fritz checks if agent output is empty
    * 1795 FIX: Fix internal exception in WATO rule for filesystems...
    * 1522 FIX: quantum_libsmall_door, quantum libsmall_status: Fixed broken scan function
    * 1818 FIX: dell_poweredge_cpu: Fix exception where BrandName is missing
    * 1819 FIX: dell_poweredge_temp: Make output and service description consistent with other temperature checks...
            NOTE: Please refer to the migration notes!
    * 1388 FIX: oracle_asm_diskgroup: fixed wrong calculation of free space in NORMAL/HIGH redundancy Disk Groups...
    * 1389 FIX: oracle_rman: detect failed jobs...
    * 1390 FIX: mk_oracle: better detection of RMAN Archivelog Backups...
    * 1391 FIX: oracle_instance: New function for Primary Database not OPEN...
    * 1833 FIX: jolokia_metrics.gc: fix recently introduced exception for missing variable
    * 1463 FIX: juniper_screenos_mem, juniper_trpz_mem: pnp template fixed
    * 1806 FIX: services check was not recognizing configured state when no service was found
    * 1840 FIX: oracle_tablespaces: fix implementation of magic factor
    * 1848 FIX: df: title of pnp graphs for filesystem checks fixed...
    * 1821 FIX: mk_oracle: changed connection to dedicated server mode...
    * 1824 FIX: oracle_recovery_status: removed default values from Check...
    * 1209 FIX: livestatus_status: Check handles cluster using in cluster now
    * 1809 FIX: cisco_temp_perf: Fixed exception when no temperature threshold provided by device
    * 1812 FIX: juniper_screenos_mem: Fixed too large memory reported (byte <> kbyte mixup)
    * 1814 FIX: agent_ibmsvc: Fixed missing executable flag
    * 1817 FIX: The Check_MK service did not result in CRITICAL/WARNING states when using Nagios as core...
    * 1844 FIX: oracle_crs_res: fix computation of node a ressource is running on...
    * 1852 FIX: solaris_multipath: this check now works with inventory to remember the number of total paths...
            NOTE: Please refer to the migration notes!
    * 1828 FIX: oracle_dataguard_stats: Bugfix for 'params_value' referenced before assignment...
    * 1853 FIX: cisco_power, cisco_fan, cisco_temp_perf: fixed service description for some special cases...
            NOTE: Please refer to the migration notes!
    * 1671 FIX: windows agent: fixed gaps in eventlog monitoring after agent restart...
    * 1856 FIX: ibm_svc_array ibm_svc_mdisk ibm_svc_mdiskgrp ibm_svc_portfc: made checks more robust for varying number of parameters of IBM SVC agent plugin...
    * 1874 FIX: ps: Old process inventory configurations work now again...
    * 1875 FIX: Fixed possible exceptions of CMC Check_MK helpers when using some custom checks...
    * 1858 FIX: docsis_channels_downstream: allow for negative values of power in dBm
    * 1847 FIX: oracle_logswitches: Fixed description of WATO rule for levels...
    * 1877 FIX: printer_input/printer_output: Check can now handle non reported capacity unit
    * 1921 FIX: kemp_loadmaster_realserver: reimplementation, now use vendor specific information
    * 1859 FIX: cups_queues: linux agent now runs section cups_queues in cached mode...
    * 1881 FIX: omd_status: Check works now even when a site is reported as not OK...
    * 1923 FIX: cisco_qos: Fixed exception in discovery that might lead to missing services
    * 1924 FIX: cisco_power: Fixed missing power supplies in case where name is not unique
    * 1886 FIX: win_printers: Fixed exception in WATO when displaying default parameters
    * 1887 FIX: Logwatch event console forwarding: Better handling of logwatch states
    * 1969 FIX: apc_symmetra: Fix wrong critical state "0 batteries need replacement"
    * 1926 FIX: ps: reenable compatiblity with existing configurations...
    * 1970 FIX: lparstat_aix: Made the check compatible to different kinds of lparstat output...
    * 1971 FIX: printer_input/printer_output: Discovery is using name field when available no...
            NOTE: Please refer to the migration notes!
    * 1931 FIX: agent_vsphere: no longer crashes when host has no license information
    * 1932 FIX: check_http: Check SSL Certificate: did not work when SNI Option was set...
    * 1975 FIX: check_bi_aggr: Ignoring proxy settings from environment now
    * 1936 FIX: check_form_submit: fixed crash on certain form fields with unnamed input elements
    * 1960 FIX: akcp_sensor_drycontact: Service description prefix changed from "Device" to "Dry Contact"...
            NOTE: Please refer to the migration notes!
    * 1938 FIX: docsis_channels_upstream: fixed missing checks if channels had the same ChannelId...
    * 1940 FIX: ps: Fixed a rare crash on malformed agent output...
    * 1941 FIX: df.include: fixed exception on emtpy filesystems...
    * 1942 FIX: netapp_api_volumes: fixed exception when performance data generation was enabled
    * 1993 FIX: solaris_multipath: Fix detection of expected number of paths
    * 1944 FIX: hr_mem: no longer reports incorrect memory values when cached memory values are broken...
    * 1994 FIX: lparstat: Support new AIX version with two new columns nsp and utctc
    * 1997 FIX: checkpoint_connections, checkpoint_packets: Detect more recent devices
    * 1999 FIX: raritan_pdu_inlet_summary, raritan_pdu_inlet, ups_socomec_outphase: renamed services to be consistent...
            NOTE: Please refer to the migration notes!
    * 2000 FIX: check_mk_agent.freebsd: Add missing <<<local>>> section, plugins was twice instead...
    * 2004 FIX: windows_updates: fix exception in WATO when displaying default levels
    * 2006 FIX: services: Add WATO rule for configuring parameters of discovered checks...
    * 2007 FIX: md: Handle rebuild of RAID 5 correctly, handle sitatuation of replacement correctly...
    * 2028 FIX: hyperv_vms: new plugin that allows spaces in VM names...
    * 2013 FIX: stulz_pump: Fixed exception during checking for some devices
    * 2030 FIX: netapp_api_temp: add Perf-O-Meter, make configurable via WATO...
            NOTE: Please refer to the migration notes!
    * 2031 FIX: brocade_mlx_temp: make configurable via new WATO rule, add Perf-O-Meter, add default levels...
            NOTE: Please refer to the migration notes!
    * 2032 FIX: brocade.temp: use new generic WATO rule, add Perf-O-Meter...
            NOTE: Please refer to the migration notes!
    * 2033 FIX: check_mk-zfs_arc_cache: add Perf-O-Meter
    * 2034 FIX: netapp_api_volumes: added Perf-O-Meter
    * 2035 FIX: check_mk-netapp_api_if, check_mk-if_brocade: added missing Perf-O-Meters
    * 2017 FIX: Solaris-Agent: Prevent hanging agent in uptime section...
    * 1890 FIX: cisco_temperature: Replaces cisco_temp_perf and cisco_temp_sensor...
            NOTE: Please refer to the migration notes!
    * 2018 FIX: ibm_imm_health: Fixed exception when host does provides empty SNMP data
    * 2019 FIX: heartbeat_crm: Be compatible to yet unknown crm_mon output format
    * 2048 FIX: netapp_api_fan, netapp_api_psu, netapp_api_temp: fixed typo in service description Shelfes -> Shelves
            NOTE: Please refer to the migration notes!
    * 2021 FIX: if_lancom: Also used for checking ELSA/T-Systems branded devices
    * 2022 FIX: SNMP: Fixed handling of backslashes in SNMP data...
            NOTE: Please refer to the migration notes!
    * 1863 FIX: cisco_power: fix for cases with a slash in the device description of a power supply...
            NOTE: Please refer to the migration notes!
    * 2023 FIX: if_lancom: Handle point-2-point interfaces of newer firmwares correctly
    * 2027 FIX: fc_port: Fixed exception when wirespeed is reported as 0 by the device
    * 1224 FIX: Fixed rare Bug in case of clusterd network interfaces...
    * 2079 FIX: freebsd agent: Was unable to find ntpq command with FreeBSD10...
    * 2082 FIX: jolokia_metrics.mem: Fixed levels on total memory usage
    * 2049 FIX: window agents: prevent errors with invalid plugin output...
    * 2050 FIX: netapp_api_if: Fixed invalid speed warning for virtual interface groups...
    * 2086 FIX: apc_ats_status: Fixed exception when source different than selected source
    * 2087 FIX: netapp_api_temp: Fixed exception when dealing with old discovered checks...
    * 2051 FIX: windows agent: no longer outputs stderr of local and plugin scripts...
    * 2088 FIX: cisco_cpu: Dealing with non CPU utilization information correctly...
    * 2055 FIX: agent_vsphere, licenses check: now really configurable on / off...
    * 2091 FIX: The check-mk-agent RPM packages can now update the old check_mk-agent named RPMs...
    * 2046 FIX: Replace GBit with Gbit, MBit with Mbit, KBit with Kbit...
    * 2098 FIX: ibm_svc_mdiskgrp: fix rounding bug, decimal digits of size (GB, TB) were always lost
    * 2094 FIX: Fixed missing agent section when ntpq times out after 5 seconds
    * 2095 FIX: oracle_crs_voting: Also handling voting disks with id 0 (seen on old CRS 10.2.0.5.0)...
    * 2101 FIX: cisco_temperature: check can now handle cases when no description of the sensor is available
    * 2096 FIX: jolokia_metrics: Now deal with missing thread related infos (jboss might only send ThreadCount)
    * 1895 FIX: temperature.include: Fixed Fahrenheit handling...
    * 2097 FIX: apc_symmetra: Fixed false alert during self test...
    * 2143 FIX: Solaris-Agent: Fixed broken zfsget checks on solaris 10
    * 2144 FIX: Fixed exception in inventory GUI when trying to render dates of inventorized exe files...
    * 2058 FIX: ucs_bladecenter_fans.temp, ucs_bladecenter_psu.chassis_temp: fixed broken temperature checks (nagios only)...
    * 2059 FIX: ucs_bladecenter_if: fixed exception when fibrechannel interfaces were not configured...
    * 1233 FIX: Fixed fileinfo check for solaris in case of missing files
    * 1236 FIX: multipath: Now show correct error in case of removed multipaths instead of check crash
    * 2152 FIX: apache_status: Fixed plugin to work on CentOS/RedHat 5.x...
    * 1896 FIX: ups_socomec_capacity: Now no longer critical when device reports -1 minutes left on battery...
    * 1238 FIX: check_mk_agent.linux: Do not execute the multipath section if no /etc/multipath.conf exsist.
    * 1240 FIX: multipath: improved detection for not installed multipath
    * 2159 FIX: netapp_api_disk.summary: Changed default thresholds to WARN on the first broken disk, CRIT on 50%...
    * 2161 FIX: heartbeat_crm: Fixed UnboundLocalError exception on some systems
    * 2162 FIX: citrix_sessions: Handle not set thresholds on single values correctly...
    * 2163 FIX: printer_supply: Now auto detects whether or not a supply is consumable or filling up...
    * 2164 FIX: printer_supply: Fixed handling different capacities than percentage when used upturned levels
    * 2169 FIX: jolokia_metrics.threads: Fixed graph template...
    * 2170 FIX: jolokia_metrics_gc: Fixed exception when GC time not reported by server
    * 2109 FIX: netapp_api_volumes: now using the defined levels when using the Nagios core
    * 1241 FIX: hp_prolaint: Unkown state is not longer handled as OK...
    * 2171 FIX: netapp_api_vf_status: Handling "DR backup" as normal (OK) state now
    * 1898 FIX: mk_oracle: Bugfix for error while loading shared libraries: libsqlplus.so
    * 1899 FIX: mk_oracle: backport of werk 1564 from agent...
    * 2110 FIX: netapp_api_aggr: check did not take configured levels when using Nagios
    * 1954 FIX: fileinfo / fileinfo.groups: Fixed discovery function for fileinfo groups and equalize agent output of fileinfo agents...
    * 1904 FIX: mk_oracle: added processes check to ASM...
    * 1905 FIX: oracle_recovery_status: Bugfix for checkpoints in the future...
    * 2111 FIX: hitachi_hnas_volume: fix for cases when size information of volumes is not available
    * 2190 FIX: jolokia_metrics.gc: Fixed exception in check if no warn/crit levels are defined
    * 2192 FIX: check_notify_count": Fix exception in PNP template in case of explit email addresses...
    * 2172 FIX: Allowing OIDs in checks not starting with a dot again...
    * 2173 FIX: mk-job: Fixed quoting of command line arguments
    * 2198 FIX: windows_updates: Fix missing warning if reboot required in case forced reboot is in the past...
    * 1955 FIX: lnx_quota: Fixed status message to show the correct values of limits...
    * 2064 FIX: windows agent: crash.log now uses \r\n as newline
    * 2202 FIX: hr_fs: Remove Label:... from mount point, replace \ with /...
            NOTE: Please refer to the migration notes!
    * 2065 FIX: windows agent: now correctly installs service with elevated privileges...
    * 2179 FIX: apc_symmetra: Fixed regression introduced with last release when output state is empty
    * 2067 FIX: windows agent: product version is no longer set to 1.0.0...
    * 2068 FIX: Filesystem checks: Fix crash when legacy parameters (tuple) were used...
    * 2213 FIX: cisco_temperature: Fixed behaviour in cases where device reports status but no temperature...
    * 2069 FIX: netapp_api_disk.summary: fixed one missing disk in summary check...
    * 2070 FIX: agent_netapp: fixed exception when a channel has no shelf-list configured
    * 2212 FIX: oracle_tablespaces: Fix plugin output in case of detected problem in Autoextend settings...
    * 1243 FIX: mk_postgres: Prevent loading of .psqlrc...
    * 2234 FIX: AIX Agent: Forced load of environment and fixed call of trd (Libelle Business Shadow)...
    * 2247 FIX: ibm_svc_mdiskgrp: Made check working with different firmware versions outputs
    * 2071 FIX: windows agent: fileinfo check now correctly reports empty directories...
    * 2072 FIX: agent_netapp, netapp_api_volumes, netapp_api_disks: Improved check output...
    * 2075 FIX: check_mk_agent: fixed formatting error for windows eventlog entries > 2048 characters...
    * 2077 FIX: Windows MSI Installer: fixed automatical install of agent plugins...
    * 1244 FIX: windows_tasks: Fixed handling of tasks manually stopped by admin...
    * 1245 FIX: printer_output: Now correctly detect a bin with unknown as name
    * 2265 FIX: db2_version: improved check output when version information is missing...
    * 2266 FIX: windows agent: fixed invalid agent output if system memory exceeds 2TB RAM...
    * 2267 FIX: mk_db2.aix agent plugin: no longer throws an error when a db2 profile is not set up properly...
    * 2268 FIX: db2_tablespaces: no longer throws exception in checks when complete db2 instance vanishes
    * 2272 FIX: mrpe: made UNKNOWN message more clear in case of an invalid state char
    * 2255 FIX: checkpoint_*: Fixed exception in scan function when sysDescr has less than 2 spaces...
    * 2278 FIX: printer_supply: now able to toggle the point of view for used and remaining material...
            NOTE: Please refer to the migration notes!
    * 2258 FIX: windows_multipath: Fixed exception in case check reports more paths than expected

    Multisite:
    * 1758 Improved exception hander: Shows details without additional debug request, added mailto link for error report...
    * 1788 New personal setting for start page, right after login...
    * 1776 Dashboard: Allowing unicode characters in static text dashlet
    * 1210 New Downtime Filter for comments...
    * 1811 Added new filter for regex based filtering of contacts to log based views...
    * 1667 Sidebar snapin 'Tree of Folders' and 'WATO folder' filter now available on slave sites...
    * 1815 Dashboard: Sidebar snapins can now be added as dashlets to dashboards...
    * 1979 Relative timestamps display warnings when they should be in future but are in past
    * 1937 cpu.loads: performance graph now displays number of CPUs
    * 2040 Allow commands for setting downtimes and acknowledging on BI aggregates...
    * 2042 Services are now sorted in a natural way, this affects services containing numbers...
    * 2140 Remove PNP Timeranges from range selection, put these ranges directly into the list...
    * 2166 LDAP: Multiple LDAP groups can be configured for assigning single roles to users...
    * 2174 Added action popup to host & service views, supporting custom actions now...
    * 2175 Added icon uploader, unified icon selection...
    * 2200 New filter for (de-)selecting preliminary notifications to "check-mk-notify"...
    * 2209 New filter for selecting hosts/services in/out of their service period
    * 2181 Admins can now delete views/dashboards/reports created by other users
    * 2249 Builtin icon visibility can now be configured...
    * 2228 New matrix views for displaying performance data of service in a matrix table...
    * 2273 New multisite filter: Start of downtime...
    * 1781 FIX: Fix broken grouping by host/service group in availability
    * 1783 FIX: Finish the view "History of Scheduled Downtimes"...
    * 1206 FIX: Hostname not longer shown as column in host views
    * 1766 FIX: Fixed exceptions in Web GUI when host or service groups used non ascii characters in names...
    * 1773 FIX: Fixed different exceptions when using localized multisite
    * 1774 FIX: IE: Always use the latest available rendering enginge of the used browser...
    * 1777 FIX: Fixed js error making the "add to visual" link break on pages with context...
    * 1798 FIX: Filters are now retained when adding a view to a dashboard...
    * 1799 FIX: Dashboards: Existing views added to dashboards now get a correct title / title_url
    * 1800 FIX: Fixed umlauts and HTML tags in exception texts...
    * 1796 FIX: Fix filtering in Multisite View BI Boxes...
    * 1802 FIX: Links in messages like "successfully sent X commands" are now working again...
    * 1803 FIX: Fixed exception in Check_MK prediction page...
    * 1804 FIX: Fixed prechecked checkboxes in view actions after first action submit...
    * 1843 FIX: Fixed crash in display of crash report for precompiled host checks
    * 1870 FIX: Joined columns were empty in CSV, JSON or PYTHON exports of view...
    * 1871 FIX: Site filter is only shown as host related filter now...
    * 1872 FIX: View editor hides filter selection for object types which have no filter to choose...
    * 1876 FIX: User sorting of views can now be disabled again
    * 1884 FIX: Fixed exception in virtual host tree snapin
    * 1885 FIX: Fixed filtering by software versions in software package search
    * 1972 FIX: Prevent erasing of quicksearch field when sidebar is reloaded (e.g. during activate changes)...
    * 1221 FIX: veeam_client: Multisite perfometer is now more robust
    * 1989 FIX: Fix sorting of services in availability views
    * 1978 FIX: Fixed linking to other views using "joined columns"...
    * 1980 FIX: logwatch: Fixed exception when acknowledging errors of a single logfile on a single host
    * 1981 FIX: Not trying to render view in view editor when the view is not valid
    * 1983 FIX: Fixed special case in language configuration via user profile...
    * 1984 FIX: Fixed loosing sidebar after switching to/from edit mode in dashboard edior on page reload...
    * 1985 FIX: PNP graph dashlet handles graphs in distributed setups correctly...
    * 1945 FIX: doc/treasures/downtime: Fix setting and removing of downtimes...
    * 2008 FIX: Users created during basic auth login get the role assigned configured in "default user profile"...
    * 2011 FIX: "Service Group" view sorts/groups the services now correctly by host
    * 2024 FIX: Views: Fixed problem when filtering views by strings containing umlauts...
    * 2054 FIX: Sidebar snapin "Tree of folders": fixed exception when using localized default value...
    * 2090 FIX: Fixed errors when editing / rendering custom url dashlets in some cases...
    * 2092 FIX: Dashboards: Possible to configure an empty custom title
    * 2145 FIX: LDAP-Sync: Handling user ids with special characters more user friendly...
    * 2149 FIX: LDAP: The diagnostic log has been changed to use a fixed path...
    * 2150 FIX: Reworked internal logging mechanism...
    * 1953 FIX: Fixed processing of html processing in input fields...
    * 1239 FIX: Fixed doc/treasures/downtime script to work with current GUI version
    * 2157 FIX: LDAP: Fixed group-to-role/group-to-contactgroup sync with OpenLDAP (using posixGroup)
    * 2141 FIX: Fix computation of explicit time ranges with time of day...
    * 2142 FIX: Fix non-working option for disabling column headers in grouped boxed views...
    * 2168 FIX: Fixed automation actions with transid=-1 when using basic authentication
    * 2177 FIX: Host/Service statistics dashlets honor the site filter correctly now
    * 1957 FIX: Fixed default value for text input fields in notification plugins...
    * 2233 FIX: Fixed WATO folder view and Host Tags search with HTML Entity encoding...
    * 2074 FIX: pnptemplate netapp_api_volume: fixed title
    * 2251 FIX: Adding views to dashboards / reports is now respecing all set filters...
    * 2253 FIX: Availability context button is now visible again for host- and servicegroups
    * 2257 FIX: Improved handling of duplicate hostnames across different sites...
    * 2299 FIX: Fixed search filter for check command when command was active...

    WATO:
    * 1760 Added search form to manual checks page
    * 1785 Upload SNMP MIBs via WATO...
    * 1461 msexch_dag.copyqueue: added a WATO rule for this check
    * 1868 "Successfully created the host" message is also shown on host diagnose page now
    * 1674 ibm_svc_license / other license checks: now able to configure limits...
            NOTE: Please refer to the migration notes!
    * 1934 WATO Web-API: Documentation is finally available...
    * 1935 WATO Web-API: Reduced number configurable role permissions...
    * 1949 ibm_svc_host / other license checks: now able to configure limits...
    * 1950 ibm_svc_mdisk / disk checks: now able to configure the return state for state and mode of disk...
    * 1951 check_http: now able to configure warning and critical limit for certificate age...
    * 2136 Unify headers of Host/Service rules, EC rules and notification rules...
    * 2176 One custom icon or action can be configured per process/service...
    * 2250 Added download page for shipped agents and plugins...
    * 2264 WATO Web API: new function get_all_hosts (returns all host attributes)
    * 2297 Cleanup global settings, rename sections, remove obsolete settings...
    * 2300 New catalog of check plugins and manpages now available as a new WATO module...
    * 1761 FIX: Ruleset search is now consistent for host & serviceparameters and manual checks
    * 1765 FIX: Fixed bug when generating nagvis backends while having sites with livestatus proxy configured...
    * 1789 FIX: Fix preview of passive checks in WATO list of services
    * 1790 FIX: Fix WATO parameters page for passive checks...
    * 1794 FIX: Fix exception in WATO service list in case of vanished checks
    * 1805 FIX: Changing roles marks sites where users can login dirty for sync now...
    * 1211 FIX: Fixed g_git_messages error on activate changes...
    * 1212 FIX: Fixed default value in wato parameter page for timeperiods...
    * 1816 FIX: Fixed garbled output on "rename host" result page
    * 1879 FIX: Not showing "only show permitted hosts/services" option for users not having "see all" permissions...
    * 1922 FIX: Fix exception in saving of hosttags if hosttag has at least one auxiliary tag
    * 1883 FIX: Fixed lossing service context when cloning a rule
    * 1925 FIX: Fix missing auxilliary tags that have their own topic...
    * 1927 FIX: Fixed level description in WATO rules, change from if above into at
    * 1976 FIX: Sorting BI rule choice dropdown field entries now
    * 1986 FIX: Added nicer error message when calling the rename host page with a non existant host
    * 1987 FIX: Editing auxtags shows existing topics in dropdown instead of as "create new topic"
    * 2001 FIX: Fix exception of missing .site when editing a non-existing host
    * 2002 FIX: Mark slave sites as dirty if BI aggregates are changes and login is allowed...
    * 2009 FIX: Fixed styling of site login page for establishing a distributed monitoring WATO sync...
    * 2003 FIX: Fix saving of "Users are allowed to directly login into the Web GUI of this site"...
    * 2010 FIX: Improved error message when trying to add group assignment rule without having a group configured
    * 1946 FIX: WATO Web-API: edit host action does no longer unset all unspecified attributes...
    * 1223 FIX: Fixed manual configuration of ntp peer check...
    * 2025 FIX: Fixed exception when synchronising custom ldap attributes in distributed WATO setup
    * 2026 FIX: Fixed exception when using umlauts in notification plugin descriptions...
    * 2078 FIX: Fixed exception with some snapshots when using a localized GUI...
    * 2080 FIX: Fixed UnicodeDecodeError when using a localized GUI on notification configuration page
    * 2084 FIX: Disabled notification for a user is now shown on profile page even when not permitted to edit...
    * 2045 FIX: Avoid fetching SNMP data when showing service list in WATO - unless Full Scan is pressed
    * 2047 FIX: Allow overriding existing WATO rules by own files in local/ hierarchy...
    * 2146 FIX: In distributed environments user notification rules trigger a profile synchronisation now...
    * 2158 FIX: Condition column in WATO rule tables has now a flexible width...
    * 2160 FIX: Fixed rename of hosts where a host with this name did exist before
    * 2191 FIX: Fixed handling of URL variable 'mode' in web API for discovering services...
    * 1956 FIX: WATO Web-API: Fixed exception information for single sites...
    * 2178 FIX: Fixed handling of user erros in WATO when using Python < 2.5
    * 2203 FIX: Fix sorting of unselected elements in a list choice with two panes
    * 2244 FIX: Fixed sorting of host tag topics in dropdown selections
    * 2263 FIX: Bulk service discovery: Fixed error when doing bulk inventory on locked folders...
    * 2254 FIX: Fixed error message in parameter columns of discovered services...
    * 2230 FIX: Fix two exceptions in case of errors during bulk discovery
    * 2259 FIX: Raw Edition: Added missing agent download icons to WATO quickaccess snapin

    Notifications:
    * 1662 notification plugin spectrum: finalized script. now able to handle host notications
    * 1213 New Notification macros $SERVICEFORURL$ and $HOSTFORURL$...
    * 2041 Notification Spooler can now handle incoming and outgoing persistent TCP connections...
            NOTE: Please refer to the migration notes!
    * 2135 Allow to filter notification contacts based on values of custom macros...
    * 1235 Added notification plugin for Braintower SMS Gateways...
    * 2188 Rule based notification now allow match for notification comment...
    * 2195 New condition "Match Contacts" in rule based notifications...
    * 2304 notification bulking: now able to configure the notification sort order in emails...
    * 1661 FIX: mknotifyd: improved performance when receiving forwarded notifications
    * 1664 FIX: mknotifyd: further performance improvements for notification forwarding
    * 1205 FIX: RBN: Fixed match contactgroup condition...
    * 1810 FIX: Rule based notifications: Fixed output of non contact mail recipient address in analyze table...
    * 1988 FIX: Gracefully handle invalid empty bulk notification files from previous buggy versions
    * 2015 FIX: Fixed sending notifications for services with umlauts in names...
    * 2038 FIX: Log complete Email address into monitoring history when notifying explicity addresses
    * 2081 FIX: Improved logging of mkeventd in error cases
    * 2193 FIX: Remove duplicate performance data from host notifications...
    * 2207 FIX: Fix exception in rule based notifiations with Nagios core and event type filter...
    * 2243 FIX: Check_MK notifications don't fail anymore when duplicate hosts are configured

    BI:
    * 1784 FIX: Fix exception in BI Boxes when parents are being used
    * 2020 FIX: Fixed non working FOREACH_CHILD mechanism for BI rules
    * 2085 FIX: Host search for child nodes can now filter child nodes by tags or patterns...
    * 1897 FIX: Fixed exception in BI Availability view...
    * 2073 FIX: BI aggregation: fixed exception when showing clusters in BI boxes

    Reporting & Availability:
    * 2301 Availability now allows just showing rows with outage times above certain levels...
    * 2302 Availability: new option in "Labelling" for omitting legend for availability levels
    * 1990 FIX: Fix two exceptions in PDF exports of host group views
    * 2189 FIX: Allow changing graph number from 1 to "all" when editing PNP graph in report...
    * 2206 FIX: Add missing option "Show timeline of each object directly in table" for reports...
    * 2295 FIX: Fix exception in reporting for views that do not show a host name

    Event Console:
    * 1845 Keep record of original source IP address of a syslog message or SNMP trap...
    * 1873 SEC: Escaping event text of event console messages correctly in views...
    * 1672 Now able to reclassify logwatch messages before forwarding them to the event console...
    * 1878 SEC: Fixed possible shell injection when filtering the EC archive...
    * 2099 Allow replication of Event Console rule and settings...
    * 2107 mkeventd: can now handle syslog format of Sophos firewalls
    * 2223 Allow cancelling actions to be omitted of the cancelled event is not (yet) open...
    * 2248 The Event Console can now translate incoming SNMP traps...
    * 2225 Restructured Event Console rules into packs...
    * 1839 FIX: Fix exception when notifying EC alert into monitoring for traps (because PID is missing)
    * 1813 FIX: Fixed bug in event console rule editor when no contact groups configured
    * 1974 FIX: Event console views were randomly ignoring host filters...
    * 1861 FIX: exception in mkeventd when archiving certain event log lines
    * 1865 FIX: mkeventd: fixed exception when executing a shell script as action
    * 2133 FIX: Fix visualization of global EC setting for Rule Optimizer...
    * 2139 FIX: Fix exception in Event Console when archiving events with match groups and non ASCII characters
    * 2151 FIX: Fixed wrong time in events when forwarding logwatch to EC between timezones...
    * 2281 FIX: mkeventd: fix: now able to create notifications with events containing umlauts...
    * 2282 FIX: mkeventd: fixed exception in notification if the application field of the event was not set...

    Livestatus:
    * 2229 Do not fail on non-existing Livestatus columns any longer, output None or null instead...
    * 2208 FIX: Add missing Livestatus column service_period...

    HW/SW-Inventory:
    * 1846 Keep track of changes of software and hardware...
    * 1855 esx_systeminfo: new inventory plugin to retrieve info about the host operating system for ESX servers
    * 2204 Inventory of switch ports, allows searching for unused ports...
    * 2298 Inventory: add host name (Linux, AIX, Windows), add IP addresses and routes (Linux)
    * 1851 FIX: win_exefiles: inventory check can now handle time stamps in us english locale
    * 1943 FIX: inventory plugin win_os: no longer detects incorrect i386 architecture...
    * 1995 FIX: dmidecode: Fix parsing when memory devices are listed before controller
    * 2147 FIX: Fixed exception in HW-/SW-Inventory GUI with special characters in inventorized data...
    * 2148 FIX: win_os: Fixed inventory of OS with older powershell versions
    * 2108 FIX: win_bios win_disks win_system win_video: these inventory checks can now handle colons in the output
    * 2197 FIX: win_reg_uninstall: Fix exception in case of invalid output line...
    * 2224 FIX: Fixed sorting in inventory based views...
    * 2246 FIX: Linux CPU Inventory: Fixed wrong number of CPUs when first CPU is not in first slot
    * 2226 FIX: prtconf: Fix computation of CPU clock speed: 1MHz is 1000^2 Hz, not 1024^2


1.2.6b1:
    Core & Setup:
    * 1439 mk-job: now also available on solaris systems...
    * 1648 New installations have the service to check for unchecked services enabled by default...
    * 1723 New check API function get_average() as more intelligent replacement for get_counter()...
    * 1725 The get_average() function from now on only returns one argument: the average...
            NOTE: Please refer to the migration notes!
    * 1483 FIX: Savely replace illegal vertical bars in check plugin output...
    * 1431 FIX: windows_agent: fixed error on parsing unicode formatted logfiles...
    * 1545 FIX: Check_MK Inventory check is now resulting in correct state on duplicate host
    * 1555 FIX: Improved validation on timeperiod references of non existing periods...
    * 1574 FIX: Hosts named like used python modules do not break precompiled checks anymore...
    * 1624 FIX: Remove illegal characters from service descriptions of active checks...
    * 1628 FIX: Remove trailing backslashes from service descriptions...
    * 1649 FIX: Check_MK inventory service has been renamed to Check_MK Discovery...
    * 1706 FIX: Fix file permissions when installing MKPs to 0644 or 0755...
    * 1750 FIX: Handle rare cases where SNMP response string begins with a line feed...
    * 1740 FIX: Changed default service discovery check intervall to 12 hours

    Checks & Agents:
    * 1197 climaveneta_temp: New check for temperature sensors on Climaveneta clima devices
    * 1167 citrix_license/esx_license: Can now be configured to always show OK as state
    * 1198 climaveneta_fan: New check for fan speed on Climaveneta devices
    * 1199 climaveneta_alarm: New check to display the alarm states on Climaveneta devcies
    * 1484 dell_om_sensors: Use sensor name as item...
            NOTE: Please refer to the migration notes!
    * 1200 Docsis Checks: Now HW Rev2 of Arris Cable Modems are detected.
    * 1486 mk_oracle: completely overhauled ORACLE monitoring...
    * 1201 allnet_ip_sensoric: Detect Temperature Sensors now in more cases...
    * 1171 Added new check for monitoring mail delivery (SMTP -> IMAP/POP3 mailbox)...
    * 1444 f5_bigip_chassis_temp, f5_bigip_cpu_temp: Two new checks to replace the old f5_bigip_temp...
            NOTE: Please refer to the migration notes!
    * 1432 agent_vsphere: now able to monitor virtual machines snapshots...
    * 1507 New optional parse_function for check API...
    * 1445 quantum_libsmall_door, quantum_libsmall_status: Two new checks for monitoring small Quantum tape libraries
    * 1448 domino_info: check is extended to also show and monitor the lnNotesServerState
    * 1509 if, if64: New option for make inventory based on port alias...
    * 1440 livedump: now able to add hosts icon_image on config generation...
    * 1517 carel_sensors: New check for monitoring temperature sensors of Carel AC devices
    * 1551 f5_bigip_vserver: add performance data for connections and connection rate
    * 1554 mk_oracle: You can now monitor multiple ORACLE releases on the same host
    * 1518 raritan_pdu_inlet, raritan_pdu_inlet_summary: Modified existing check to give one item per phase and support setting levels....
            NOTE: Please refer to the migration notes!
    * 1592 AIX: New Plugin to monitor errpt in logwatch style...
    * 1565 mem.win: set default levels for page file to 80%/90%
    * 1608 zpool_status: Add an overall state check (thx to Craig Cook)...
    * 1594 ibm_svc_host: Can now be set to be always OK...
    * 1595 esx_vsphere_objects_count: New Check to Ouput the number of VMs
    * 1567 postfix_mailq: speedup in Linux agent for large mail queues...
    * 1611 mssql.vbs: Supporting SQL-Server 2014 now
    * 1568 f5_bigip_cluster_v11: new check for F5 cluster status for firmware version 11
    * 1450 checkpoint_connections, checkpoint_packets: new checks to monitor Checkpoint firewalls
    * 1569 check_mk_agent.openbsd: add sections for mem and lnx_if (memory and network interfaces)...
    * 1451 users: new check to monitor number of users logged in on a linux system...
    * 1615 qnap_disks: Added support for Fujitsu NAS QR802
    * 1616 drbd: Added support for Ahead/Behind cluster states (DRBD >= 8.3.10)
    * 1626 Renamed service descriptions of filesystem, process and logwatch checks...
    * 1627 megaraid_ldisks: Warn if current cache or write policy differs from logical drive default policy...
    * 1629 check_mk_agent.freebsd: several new features and improvements, now only use statgrab...
    * 1630 smart: update in plugin that also outputs information about disks attached to a MegaRAID controller...
    * 1631 juniper_bgp_state: check now detects and supports more differen device models...
    * 1645 Added basic kernel section to FreeBSD agent...
    * 1597 bluecat_dhcp, bluecat_dns: Checks can now be used in Check_MK Cluster Mode
    * 1599 check_mk_agent.aix: Simple run_cached Feature for plugins...
    * 1699 Windows agent: new option "file" for writing output into a file...
    * 1684 cisco_vpn_tunnel: Now supporting VPN 3000 Conncentrator devices
    * 1685 enterasys_*: Now supporting device C2G124-48 (Rev 05.02.18.0002)
    * 1694 cisco_wlc/cisco_wlc_clients: Added support for Cisco AIR-CT2504-K9
    * 1726 Move variable data of Linux/UNIX agents to /var/lib/check_mk_agent...
            NOTE: Please refer to the migration notes!
    * 1734 check_sql: Added support for DB2 (thanks to Troels Arvin)
    * 1757 Check SSH can now be configured  in WATO
    * 1478 FIX: kernel.util, statgrab_cpu: fix computation of utilization...
    * 1480 FIX: brocade_vdx_status: disable check on some devices that do not support it...
    * 1485 FIX: dell_om_disks, dell_om_esmlog, dell_om_mem, dell_om_processors, dell_om_sensors: detect more devices...
    * 1202 FIX: cisco_power, cisco_temp_perf: Both checks now using a new service description...
            NOTE: Please refer to the migration notes!
    * 1446 FIX: cisco_temp_perf: Check now finds missing sensors in case where also cisco_temp_sensor is being used....
    * 1203 FIX: veeam_client: Now supports multiple Backups for one host...
            NOTE: Please refer to the migration notes!
    * 1437 FIX: veeam_jobs: fixed incorrect state for BackupSync job...
    * 1511 FIX: oracle_jobs: avoid broken checks, make compatible with old version...
    * 1513 FIX: Handle broken SNMP bulk walk implementation of Mikrotik Router firmware RouterOS v6.22...
    * 1503 FIX: Fixed monitoring of multiple SAP instances with one mk_sap plugin...
    * 1515 FIX: cisco_secure: fix service description, fix OK state in case of no violation
    * 1449 FIX: nginx_status: agent plugin no longer honours "http(s)_proxy" env variables of root user
    * 1387 FIX: mk_oracle: Correctly deal with underscore in SID for Oracle 9.2-10.1...
    * 1532 FIX: mk_sap: Cleaning up old state information from sap.state file...
    * 1548 FIX: bluecat_ntp: do not inventorized devices where NTP information is missing
    * 1549 FIX: bluecat_threads: do not inventorize this check where information is missing...
    * 1536 FIX: fritz!Box special agent now deals with new URLs (firmware >= 6.0) correctly
    * 1550 FIX: zfs_arc_cache: do not inventorize of no cache information available...
    * 1572 FIX: Sample configs, plugins etc. for windows agent use windows linebreaks now...
    * 1575 FIX: vSphere Monitoring works with RedHat 5.x now...
    * 1584 FIX: winperf_if: Fixed checks of interfaces with equal names but one with index...
    * 1590 FIX: printer_supply_ricoh: Fixed broken check
    * 1591 FIX: netapp_volumes: The state mixed_raid_type is now treated as non-critical state
    * 1602 FIX: dell_om_esmlog: Fixed typo in plugin output
    * 1603 FIX: ad_replication: fixed typo in plugin output
    * 1604 FIX: mysql_slave: Dealing with situation where connection with master is lost
    * 1563 FIX: Reworked configuration of process monitoring...
            NOTE: Please refer to the migration notes!
    * 1593 FIX: IBM SVC Checks: The Service Descriptions not longer contain IBM SVC as prefix...
            NOTE: Please refer to the migration notes!
    * 1564 FIX: check_mk_agent.linux: fix situation where async plugin is not executed after crash...
    * 1609 FIX: zpool_status: fix problem when the zpool has a separate log or cache device...
    * 1566 FIX: 3ware_disks: consider VERIFYING state as OK now...
    * 1612 FIX: job: Fixed wrong reported start time for running jobs
    * 1596 FIX: etherbox: Fix for the inventory in case of not connected temperature sensors...
    * 1571 FIX: check_mk_agent.linux: fix output of lnx_if on Ubuntu 8.04 (on older kernels), repairs tcp_conn_stats...
    * 1622 FIX: megaraid_bbu: handle case isSOHGood and consider it as critical...
    * 1617 FIX: lnx_if: Deal with data provided by cluster host
    * 1618 FIX: ad_replication: Output of timeLastSuccess and timeLastFailure was inverted...
    * 1623 FIX: hp_proliant_mem: support for some yet unhandled status situations
    * 1640 FIX: check_jolokia_metrics_serv_req: Fixed wrong levels shown for upper thresholds
    * 1632 FIX: hr_fs: remove ugly "mounted on:" information appearing on Juniper devices
    * 1646 FIX: hyperv_vms: Plugin garbles following plugin output when no VMs exist...
    * 1647 FIX: agent_ipmi: Check_MK service gets critical now when ipmi-sensors command fails
    * 1453 FIX: drbd.stats: tried to send non-numeric write order parameter to rrd...
    * 1598 FIX: bluecat_dhcp: Check is not longer found in inventory if dhcp service is not activated
    * 1635 FIX: multipath: fix parsing output of multipath on RedHat6 with space in alias
    * 1652 FIX: kaspersky_av_quarantine: Fixed exception when a file was found in quarantine
    * 1653 FIX: megaraid_pdisks: Resulting states are now hard coded within the check...
    * 1654 FIX: statgrab_disk: Fixed scaling of values shown in PNP graphs...
    * 1655 FIX: AIX Agent: Fixed broken filesystem checks when having PowerHA installed...
    * 1656 FIX: cisco_vpn_tunnel: Refactored complete check, fixed threshold bugs...
    * 1677 FIX: f5_bigip_interfaces: Cleaned up check a bit
    * 1679 FIX: ups_bat_temp: Now skipping sensors which are reported to have 0 upsBatteryTemperature
    * 1681 FIX: cmciii_lcp_fans: Skipping non FAN units now; cleaned up check
    * 1682 FIX: cmciii_lcp_waterflow: Check can now deal with devices with a different setup
    * 1701 FIX: Correctly show absolute level for CPU load in case of warn/crit...
    * 1702 FIX: Fix check_notify_count: notification had been counted twice...
    * 1703 FIX: ups_test: Fix computation of time since last self test...
    * 1454 FIX: megaraid checks: megacli binaries in lowercase (Ubuntu..) are now also detected by the linux agent
    * 1455 FIX: hp_proliant_mem:  avoid a crash of the check when module_condition is empty
    * 1688 FIX: juniper_screenos_mem: Fixed wrong total memory computation
    * 1658 FIX: agent_vsphere: no longer crashes when decommissioned vms report no hardware information...
    * 1708 FIX: cups_queues: fix outputting of current printer jobs if printer daemon is CUPS...
    * 1710 FIX: omd_status: Fix totally missing section in Linux agent...
    * 1711 FIX: win_printers.ps1: ignore temporary printers created by RDP terminal sessions...
    * 1712 FIX: hyper_vms: fixed for snapshot VMs with (...) in their names...
    * 1713 FIX: check_fstab_mounts: now correctly ignores swap space...
    * 1716 FIX: windows_tasks: consider state SCHED_S_TASK_QUEUED (0x00041325) as OK now
    * 1721 FIX: dell_om_mem: Handle formerly unhandled situations with multiple errors...
    * 1695 FIX: brocade_vdx_status: Is now not bein inventorized anymore for devices not supporting the check
    * 1722 FIX: lnx_thermal: fix invalid zero temperature if mode file is missing
    * 1696 FIX: cisco_temp_sensor: Value reported of check was not always correct (precision was wrong)...
    * 1727 FIX: cisco_secure: Fixed inventory exception when port security is not enabled
    * 1728 FIX: cisco_temp_perf: Not inventorized anymore for hosts supporting cisco_temp_sensor
    * 1724 FIX: emc_datadomain_temps: convert to new standard check output, add PNP template
    * 1729 FIX: apc_symmetra_test: Cleaned up check, fixed exception when self test date is zero
    * 1730 FIX: apc_symmetra: Fixed exception when last diagnose date was not known
    * 1731 FIX: ipmi_sensors: Fixed agent part when ipmi-sensors call on first agent run...
    * 1732 FIX: dell_powerconnect_cpu: Fixed exception during inventory for incompatible devices
    * 1733 FIX: dell_powerconnect_psu: Skipping inventory of not supported System temp sesnor for M6220 devices...
    * 1747 FIX: zfsget: try to speed up agent code for Linux/Solaris/FreeBSD by using -t filesystem,volume...
    * 1659 FIX: windows agent: fixed output of 64 bit performance counters...
    * 1748 FIX: win_dhcp_pools: fix naming of WATO rules and informal WARN/CRIT levels in performance data
    * 1735 FIX: oracle_instance: Inventory function deals better with old bogus agent output
    * 1736 FIX: lparstat_aix: Trying to deal with more kind of lparstat output...
    * 1737 FIX: mk_sap: Working around garbled SAP state file when multiple instances were running parallel
    * 1738 FIX: oracle_instance: Be compatible to old oracle agent outputs
    * 1751 FIX: winperf_ts_sessions: try to fix invalid number of active and inactive sessions...
    * 1739 FIX: lnx_thermal: Be more compatible to thermal devices which report no "type"

    Multisite:
    * 1508 Allow input of plugin output and perfdata when faking check results...
    * 1493 Added config option "Default filter group" to set the initial network topology view filter...
    * 1497 Implemented password policy capabilities for local users...
    * 1499 SEC: Fixed XSS injections in different places...
    * 1069 SEC: Replaced insecure auth.secret mechanism...
            NOTE: Please refer to the migration notes!
    * 1500 SEC: Preventing livestatus injections in different places...
    * 1530 Dashboard: Host/service statistics dashlets now deal with the context...
    * 1558 Better visualize manually changed notification enable/disable
    * 1621 Sorting Check_MK* services always on top of services lists
    * 1636 Crash checks now have an icon for viewing and sending a crash dump...
    * 1700 Enable icon for link to host/service parameters per default now...
    * 1705 Better styling of dashboard designer
    * 1714 Add support for jsonp export (next to json and python)...
    * 1715 Output icon information in CSV/JSON/Python export of views...
    * 1164 FIX: Fixed links from servicegroup overviews to single servicegroups
    * 1166 FIX: Also prevting stylesheet update issues during version updates (just like for JS files)
    * 1481 FIX: Fix broken layout of Host-, Service- and Contactgroup filters
    * 1482 FIX: Fix exception when editing a visual of type single host group...
    * 1487 FIX: Fixed exception in Web GUI "Internal error:: name 'Filter' is not defined" in manual setups (using setup.py)...
    * 1488 FIX: Fixed wrong information showing up on "Host Group" and "Service Group" views...
    * 1433 FIX: Quicksearch: no longer shows an invalid search result when looking for multiple hosts...
    * 1494 FIX: Fixed error in NagVis Maps snapin when some users had no contact groups assigned
    * 1496 FIX: Fixed exception after editing a dashboard as user without permission to publish dashboards...
    * 1436 FIX: quicksearch: search with multiple patterns (h: / s:) no longer discards the host pattern...
    * 1438 FIX: quicksearch: fixed various non-working quicksearch filters...
    * 1501 FIX: Legacy view formats created with 2014-09 snapshots are now converted...
    * 1506 FIX: Fixed randomly hidden dashboard title...
    * 1527 FIX: Fixed views missing values of some filters (serviceregex, hostgroup filters, ...)...
    * 1528 FIX: Fixed actions in mobile GUI...
    * 1529 FIX: Mobile-GUI: Fixed "all host problems" view not showing all problems...
    * 1533 FIX: Fixed sorting of hosts with same name in "services of host" view
    * 1534 FIX: Fixed filtering views in distributed setup lead to empty views...
    * 1553 FIX: Fix deleting (acknowleding) of logfiles in logwatch...
    * 1537 FIX: Added transformation code for user dashboards created between 2014-08 and 2014-10...
    * 1538 FIX: Only allow switching sites on/off when permitted to...
    * 1539 FIX: Fixed refreshing of PNP graphs in dashboards...
    * 1543 FIX: Hosttag columns are now available right ater creating a tag...
    * 1544 FIX: Fixed exception in complain phase in view editor...
    * 1573 FIX: WATO Quickaccess snapin: Pending button is not overlapped by icons anymore
    * 1557 FIX: Fix sorting of hostnames that only differ in lower/uppercaseness
    * 1577 FIX: Fixed editing of views using the "Downtime for host/service" sorter or column...
    * 1578 FIX: Folding states of containers with umlauts in titles are now persisted...
    * 1580 FIX: Views: Hardcoded single context filters are not shown in filter form anymore...
    * 1581 FIX: Single context views with missing context show an error message now...
    * 1585 FIX: Dashboard: Fixed mass client CPU load consumption when making graph dashlets too small...
    * 1586 FIX: Dashboard: Toggling edit/non-edit is now reflected when reloading the page
    * 1605 FIX: Fixed perfometer of check check_mk-printer_supply_ricoh
    * 1607 FIX: check_http: Fixed broken links in escaped plugin output
    * 1614 FIX: Fixed wrong URL in webapi.py documentation
    * 1619 FIX: Renamed "Hostgroups" and "Servicegroups" views to "Host Groups" and "Service Groups"
    * 1638 FIX: Fixed styling small styling problems in wiki snapin
    * 1641 FIX: Quicksearch: Now able to search for services with backslashes in names
    * 1642 FIX: Quicksearch: Improved error handling on invalid search statements (invalid regexes)
    * 1651 FIX: Consolidated painters of service list views...
    * 1678 FIX: Fixed problem with garbled styles on user profile page after saving
    * 1680 FIX: Fixed various dashlet designer position/resizing issues...
    * 1683 FIX: Replaced a lot of old GIF images with better looking PNG images
    * 1687 FIX: Add visual to dashboard menu can now be closed with click anywhere on page
    * 1709 FIX: Fix exception when a non-Ascii character is part of the variable part of a view title
    * 1691 FIX: Fixed problem when watching BI aggregations with umlauts in titles or group name

    WATO:
    * 1170 Added buttons to move rules to top/bottom of the list to ruleset edit dialog
    * 1489 Added iCalendar import for generating timeperiods e.g. for holidays...
    * 1495 Most WATO tables can now be sorted (where useful)...
    * 1504 WATO makes host tag and group information available for NagVis...
    * 1535 Disabled services on service discovery page now link to the ruleset
    * 1587 SEC: Prevent logging of passwords during initial distributed site login...
    * 1560 Put host and service groups into one WATO menu item...
    * 1561 Remove Auditlog from the main WATO menu and put it into the activate Changes page
    * 1562 Move manual checks into a new WATO module...
    * 1697 Allow non-Ascii characters in topic of host tag groups
    * 1707 WATO rule editor: show title of tag group when rendering the conditions of a rule...
    * 1689 Creating WATO backends for each configured site now...
    * 1690 Pending changes can now be discarded...
    * 1693 Added search form to global settings page...
    * 1717 Split up LDAP configuration dialog into four boxes...
    * 1165 FIX: Fixed exception in service discovery of logwatch event console forwarding checks...
    * 1490 FIX: Timperiod excludes can now even be configured when creating a timeperiod...
    * 1491 FIX: Fixed bug in dynamic lists where removing an item was not always possible...
    * 1492 FIX: Fixed too long URL bug when deleting a timeperiod right after creating one
    * 1498 FIX: Fixed displaying of global settings titles / help texts...
    * 1502 FIX: Fixed removing elements from ListOf choices during complain phase
    * 1505 FIX: Snapshots are now bound to the used monitoring core...
    * 1540 FIX: Host diagnose page: Some tests were failing randomly
    * 1541 FIX: Fixed missing form fields for notification method when editing rbn default rule
    * 1542 FIX: Changed text of "debug_log" option to be clearer in distributed setups...
    * 1546 FIX: Fixed adding cluster nodes to new cluster in complain phase...
    * 1556 FIX: WATO inventory ignores already inventorized checks which does not exist anymore...
    * 1576 FIX: SNMP Community host attribute is now visible for IE<=8...
    * 1588 FIX: Renamed SNMP communities rule to SNMP credentials
    * 1589 FIX: Restructured SNMP credentials rule specification...
    * 1620 FIX: Fixed exception during host renaming when host has no perfdata
    * 1625 FIX: Safely handle characters that have a special meaning in regexes when creating service-specific rules...
    * 1637 FIX: Fixed exception in notification analysis when notifications have not NOTIFICATIONTYPE set
    * 1639 FIX: Interfaces with speed more than 10GBit/s can now be configured correctly
    * 1633 FIX: Fix problem that attributes of new WATO folders have not been saved...
    * 1634 FIX: Fix editing of cluster hosts in WATO: cluster-property no longer goes lost...
    * 1686 FIX: Host renaming also updates explicit negated hosts in rules

    Notifications:
    * 1512 Bulk notification can now be grouped according to custom macro values...
    * 1650 Enabled rule based notifications by default (for new installations)...
    * 1749 Allow title of notifiation script to be in third line if second line is encoding: utf-8...
    * 1660 notification plugin spectrum: now configurable via flexible notifications
    * 1168 FIX: HTML mails can now be configured to display graphs among each other...
    * 1514 FIX: Try harder to detect previous hard state in notification when using Nagios as core...
    * 1582 FIX: Fixed missing graphs in mails when sending notifications to non-contacts...
    * 1583 FIX: Can use contact groups without hosts/services assigned in RBN rules now...
    * 1606 FIX: Moved notify.log to var/log/notify.log in OMD environments...
    * 1570 FIX: Fix notification of check_http active checks with Nagios core...
    * 1704 FIX: Fix notification analyser in case there are non-Ascii characters in the notification context

    BI:
    * 1435 FIX: Saving BI aggregations: No longer reports 'Request-URI Too Large'...
    * 1559 FIX: Fix link from BI icon to BI views (aggregations affected by this host/service)
    * 1692 FIX: Aggregations with umlauts in title/topic can now be displayed in BI/Availability

    Reporting & Availability:
    * 1720 FIX: Remove bogus column H.Down if "Consider times where the host is down" is switch off...

    Event Console:
    * 1169 Added host state type filter to "recent event history" view
    * 1718 Show groups of regex match of events in details views of Event Console
    * 1719 Allow to allow both host name and IP address when checking for events in Event Console...
    * 1531 FIX: Fixed exception in event history view when displaying CHANGESTATE events
    * 1610 FIX: Hostname translation now also works for incoming SNMP traps
    * 1643 FIX: Improved error handling of exceptions when processing log lines
    * 1644 FIX: Fixed matching dynamic number of regex match groups...
    * 1698 FIX: Fix specifying explicit path to unix socket for check_mkeventd

    Livestatus:
    * 1613 FIX: Fixed invalid json format in Stats query with requested heaeders...

    HW/SW-Inventory:
    * 1479 liveproxyd: new function for collecting remote inventory data...
            NOTE: Please refer to the migration notes!
    * 1452 Solaris HW/SW-Inventory added...
    * 1547 FIX: win_cpuinfo: fix case where NumberOfCores is missing (Windows 2003)...
    * 1552 FIX: mk_inventory.ps1: fix garbled or missing entries by removing bogus binary zeroes...
    * 1752 FIX: win_exefiles: handle case gracefully where no size information is available
    * 1753 FIX: win_bios: handle case with colons in BIOS version

    inventory:
    * 1516 FIX: win_disks: fix exception in case of empty signature


1.2.5i6:
    Core & Setup:
    * 1008 Overall check timeout for Check_MK checks now defaults to CRIT state...
    * 1373 SEC: Do not ouput complete command line when datasource programs fail...
    * 1425 New section header option "encoding" for agent output...
    * 1129 FIX: Windows MSI-Installer: some systems created corrupted check_mk_agent.msi files...
    * 1426 FIX: windows agent: logwatch: no longer reports incorrect formatted texts (japanese characters)...
    * 1429 FIX: Disabled snmp checktypes are now sorted out before Check_MK contacts the snmp host...

    Checks & Agents:
    * 0185 knuerr_rms_humidity, knuerr_rms_temp: Two new Checks to Monitor the Temperature and the Humidity on Knürr RMS Devices
    * 1065 heartbeat_crm / heartbeat_crm.resources: Rewrote checks / formalized parameters...
    * 1068 livedump: Added optional check interval (detect staleness) / option to encrypt mails...
    * 1093 windows agent: performance counter can now be specified by name...
    * 0189 docsis_channels: Support for Frequency of Downstream Channels for Devices with DOCSIS MIB
    * 0190 docsis_channels_upstream: New check for monitoring upstream channels on cable modems with DOCSIS MIB
    * 0193 docsis_cm_status: New Check Status Check for Cable Modems with Docsis MIB.
    * 1070 printer_input/printer_output: New checks to monitor input/output sub-units of printers...
    * 0196 esx_vsphere_hostsystem: New subcheck for maintenance mode...
    * 0197 check_uniserv: New Check for Uniserv Data Management Services...
    * 0199 veeam_client: Check rewritten to get a nicer output
    * 0200 arris_cmts_cpu,arris_cmts_temp: New Checks for Arris CMTS Devices ( Temperature and CPU Utilization)
    * 0202 cisco_temp_sensor: It is now possible to configure this check in WATO....
    * 1172 New check sap.value_groups...
    * 1173 cisco_secure: Check creates now a summary instead one service by port...
            NOTE: Please refer to the migration notes!
    * 1174 rms200_temp: New Temperature check for RMS200 Devices
    * 1175 dell_idrac_disks: New Check for Harddisks using Dell iDrac
    * 0644 adva_fsp_if: instead of lower warning and critical levels check now supports lower and upper levels
            NOTE: Please refer to the migration notes!
    * 1006 printer_pages: add Perf-O-Meter and PNP template
    * 0646 brocade_fcport: the administrative states for which ports are inventorized can now be configured in WATO
    * 1010 chrony: new check for NTP synchronization via chrony on Linux...
    * 1011 ibm_svc_systemstats.disk_latency: introduce levels for alerting...
    * 1372 cisco_vss: new check for monitoring state of Cisco Virtual Switches
    * 0648 brocade_fcport: new speed calculation of isl_ports...
    * 0649 f5_bigip_pool: check now also prints the node names of down nodes
    * 1374 arc_raid_status: moved plugin into main Linux agent...
            NOTE: Please refer to the migration notes!
    * 1375 vxvm_enclosures, vxvm_multipath, vxvm_objstatus: joined into one agent plugin called vxvm...
    * 1376 dmraid: moved plugin code into normal Linux agent...
    * 1377 Renamed agent plugin resolve_hostname into dnsclient, make portable to all Unices...
    * 1146 nfsmounts: supported by AIX agent now...
    * 1103 windows agent: now able to omit context text of logfiles...
    * 1150 netstat: new check for monitoring TCP/UDP connections and Linux and AIX...
    * 0654 oracle_instance: now also monitors the log mode
    * 1176 winperf_msx_queues: The list of counters for inventory can now be configured host based using wato
    * 0656 brocade_fcport: inventory rule can now choose upon physical und operations states as well, state choices were also updated
    * 1177 Hivemanger: New agent to check hivemanager devices
    * 1383 oracle_asm_diskgroup: Account for offline disks and required mirror free space...
            NOTE: Please refer to the migration notes!
    * 1178 arris_cmts_mem: New check for Memory usage on arris cmts modules.
    * 1179 bluecat_dhcp: New Check for DHCP Service on bluecat adonis devices.
    * 1180 bluecat_dns, bluecat_dns_queries: New DNS Checks for Bluecat Adonis.
    * 1181 bluecat_ntp: New Check for NTP on bluecat adonis or proteus devices
    * 1105 wmic_if.ps1: Powershell version of the wmic_if.bat script...
    * 1182 bluecat_ha: New Check for HA Status on Bluecat Adonis devices
    * 1183 bluecat_commandserver: New Check for bluecat adonis devices
    * 1397 juniper_screenos_cpu, juniper_screenos_fan, juniper_screenos_mem, juniper_screenos_temp, juniper_screenos_vpn: new checks for Juniper ScreenOS Firewalls
    * 1106 mk_inventory.ps1: now uses the MK_CONFDIR environment variable from the agent (if available)...
    * 1107 windows agent: now sets additional environment variables...
    * 1108 printer_io.include: included tray description in check output
    * 0657 diskstat: cluster support added for single disk modes
    * 1111 vCenter monitoring: greatly improved performance (at least 40 times faster)...
    * 1112 esx_vsphere_hostsystem.mem_usage_cluster: allows to monitor total RAM usage of all nodes in a cluster...
    * 0658 brocade_info: new check to retrieve informational data about Brocade switches
    * 1385 oracle_instance: new WATO rules for archivelog, logging, login and uptime...
    * 1403 kernel.util: allow levels for the total CPU utilization...
            NOTE: Please refer to the migration notes!
    * 1117 agent_vsphere: now able to query license information from esx system...
    * 1118 bluecat_dns, bluecat_dhcp: no able to run as clustered checks...
    * 1409 Extended Check_MK-API: check function may return None...
    * 0659 domino_tasks: new check to monitor tasks on a lotus domino server via snmp
    * 1187 Hivemanager: Extended Check and Agent...
    * 1130 esx monitoring: agent_vsphere now retrieves additional data (used by HW-inventory)...
    * 1422 agent_vsphere: now able to configure where the power state of a vm or esx-host should be assigned...
    * 1442 ups_socomec_out_source: New check for checking the power source of out phases for Socomec UPSs
    * 0662 domino_mailqueues: new check to monitor mail queues in Lotus Domino
    * 1188 veeam_client: Check now also outputs ReadSize and TransferedSize...
    * 0663 domino_info: new check to extract informational data about a Lotus Domino Server
    * 0664 domino_users: new check to monitor the number of users on a Domino Notes server
    * 1447 domino_transactions: new check to monitor the number of transactions per minute on Lotus Domino servers
    * 1190 statgrab_cpu: Check can now handle parameters
    * 1191 Linux agent now also sends information about tmpfs...
    * 1193 ps: Manual Checks can now use RegEx for user matching...
    * 1194 Linux Agent now supports monitoring of cifs mounts
    * 1195 AIX Agent now also supports monitoring of cifs mounts
    * 1196 apache_status: Added timeout...
    * 1443 ups_socomec_outphase: New check for monitoring the out phases of Socomec UPSs
    * 1051 FIX: tcp_conn_stats: fix missing performance data...
    * 1142 FIX: winperf_ts_sessions: fix computation, check has never really worked
    * 1090 FIX: zfsget: fixed exception which happened on incomplete zfs entries
    * 0187 FIX: hp_proliant_power: Fixed Wato configuration
    * 0192 FIX: oracle_rman_backups: Not longer try to make a inventory for broken plugin outputs
    * 0194 FIX: raritan_pdu_inlet: Check now outputs the correct values...
            NOTE: Please refer to the migration notes!
    * 1071 FIX: oracle_rman_backups: Only inventorize ARCHIVELOG / DB FULL / DB INCR entries...
    * 1152 FIX: mk-job: The check now captures currently running jobs and their start time...
    * 0198 FIX: cisco_temp_sensor: Removed dicey detection for temperature value....
    * 0645 FIX: brocade_fcport: since in newer firmware (7.*) swFCPortSpeed is deprecated, we then calculate port speed from IF-MIB::ifHighSpeed
    * 1097 FIX: windows_agent: preventing missing agent sections on first query...
    * 1009 FIX: df: deal with space in file system type for PlayStation file system...
    * 1098 FIX: esx_vsphere_counters.diskio: Now reports unknown when counter data is missing
    * 1143 FIX: dell_powerconnect_temp: fix configuration via WATO...
    * 1144 FIX: blade_bx_temp, dell_chassis_temp, emerson_temp, ibm_svc_enclosurestats, ups_bat_temp: rename service description...
            NOTE: Please refer to the migration notes!
    * 1145 FIX: windows_tasks: handle case correctly where task is currently running...
    * 1378 FIX: mk_logwatch: remove exceeding \n when rewriting message and using \0...
    * 1147 FIX: upc_capacity, ups_socomec_capacity: Fix checking of battery left levels...
    * 1099 FIX: tsm_scratch: now returns the variable name instead the values during inventory...
    * 0650 FIX: f5_bigip_pool: limits to the number of active nodes are now correctly applied...
            NOTE: Please refer to the migration notes!
    * 1102 FIX: esx_vsphere_counters: no longer raise false alarms because of invalid data from ESX Host...
    * 1149 FIX: check_mk-ibm_svc_systemstats.diskio, check_mk-ibm_svc_systemstats.iops: fix exception in Perf-O-Meter
    * 0651 FIX: f5_bigip_interfaces: Fix invalid throughput values, detect newer F5 devices...
    * 1393 FIX: casa_cpu_temp, casa_cpu_util: Change service description to standard...
            NOTE: Please refer to the migration notes!
    * 1104 FIX: winperf_if: Improved matching of data from wmic_if.bat / wmic_if.ps1 scripts...
    * 1110 FIX: windows agent: fixed missing agent section problem if a cached script ran into a timeout...
    * 1113 FIX: oracle_rman: fixed exception when backup was currently running
    * 1114 FIX: bluecat_threads: no longer detected on wrong systems...
    * 1116 FIX: megaraid_ldisk: now longer raises an exception for adapters with 'No Virtual Drive Configured'
    * 1122 FIX: windows agent: unicode logfile monitoring: now able to detect incomplete written lines...
    * 1184 FIX: cisco_power: Fixed detection of item. In some cases the status information was part of the item...
            NOTE: Please refer to the migration notes!
    * 1078 FIX: Fix compensation for daylight safing time in prediction
    * 1126 FIX: bluecat_ntp: check no longer crashes on evaluating sysLeap values higher than 1...
    * 1127 FIX: bluecat_dhcp: fixed exception when data was available.. returns UNKNOWN when data is missing
    * 1128 FIX: bluecat_dns: now reports UNKNOWN if no snmp data is available
    * 1131 FIX: esx_vsphere_hostsystem.maintenance: fixed misspelling in service description...
            NOTE: Please refer to the migration notes!
    * 1161 FIX: fc_port: Fixed invalid values of counters, fixed wrong values in graphs...
    * 1192 FIX: veeam_jobs: Check now recognize sync jobs...
    * 1386 FIX: oracle_jobs: Bugfix for forever running jobs...
    * 1427 FIX: esx_vsphere_hostsystem.multipath: no longer crashes at invalid multipath types...

    Multisite:
    * 1066 New Dashboard Designer...
    * 1392 WATO Folder filter: show only the paths a user is allowed to see
    * 1398 Allow to spread times of next check when rescheduling...
    * 1405 Checkbox for settings downtimes on the hosts of the selected services...
    * 1410 Output log text of scheduled downtime log entries...
    * 1411 New builting views for the history of scheduled downtimes
    * 1185 mobile ui: Added a new view to see events from the Event Console
    * 1412 Speed up of displaying and sorting after WATO folder path
    * 1477 New screenshot mode for Multisite...
    * 1067 FIX: Fixed login problem in LDAP connector when no user filter specified...
    * 1094 FIX: sidebar snaping 'Tree of folders': fixed exception
    * 1154 FIX: Availability: Fixed unwanted redirect to edit annotation page after editing availability options...
    * 1401 FIX: Display options in views are now again persistent...
    * 1120 FIX: Multisite filters Host/Service Contactgroup: Fixed livestatus exception...
    * 1158 FIX: Moved filter logic to visuals module...
            NOTE: Please refer to the migration notes!
    * 1077 FIX: Fixed labelling of Y achsis in prediction graphs...
    * 1162 FIX: User profiles can not be edited on WATO remote sites anymore...

    WATO:
    * 1096 New WATO web service: manage hosts via a new HTTP API...
    * 1155 NagVis map edit/view permissions can now be set using roles/groups...
    * 1115 Renamed rule: Hosts using SNMP v2c -> Legacy SNMP devices using SNMP v2c...
    * 1404 Make title/help of custom user attributes localizable...
    * 1159 Remote BI Aggregations can now be configured to be checked as single services...
    * 1163 Service discovery: Added direct link to check parameter ruleset of services...
    * 1428 Web-API: now able to add cluster hosts...
    * 1064 FIX: Fixed rare issue with WATO communication in distributed setups (different OS versions)...
    * 1089 FIX: Snapshot restore: fixed exception during exception handling......
    * 1091 FIX: logwatch patterns: allow unicode text in pattern comment
    * 1092 FIX: logwatch: now able to enter unicode text into the "Pattern (Regex)" field
    * 0191 FIX: Added swp files to the ignore list for the WATO git feature...
    * 1153 FIX: Changed custom user attributes can now be used immediately...
    * 0201 FIX: Fixed error message in Rulelist of RBN...
    * 1100 FIX: WATO backup domains: fixed bug were excluded files still got deleted on snapshot restore...
    * 1101 FIX: WATO check parameter: renamed 'Nominal Voltages' to 'Voltage Levels..'
    * 1396 FIX: Fix default setting of Enable sounds in views...
    * 1109 FIX: WATO active checks: passwords no longer shown as plain text....
    * 1119 FIX: WATO create rule: No longer raises an incorrect permission warning when creating a new rule...
    * 1121 FIX: Rule based notifications formular: No longer raises Request-Uri-Too-Large errors...
    * 1160 FIX: Fixed wrong named column in mkeventd rules
    * 1430 FIX: Clone group: Now displays correct alias name of cloned group...

    Notifications:
    * 1151 Add variables (HOST/SERVICE)ACK(AUTHOR/COMMENT) to notification context...
    * 1394 HTML notifications have a new content field for debugging variables...
    * 1400 Added example notification script for Pushover to doc/treasures/notifications...
    * 1123 Rule based notifications: New condition "Match Service Groups"
    * 1186 RBN: It's now possible to Filter for contactgroups...
    * 1189 sms notification: also send information about Downtimes, Acknowledgments and Fallping now
    * 1424 mknotifyd: now able to check if its still listening for telegrams...
    * 1156 FIX: Graphs in HTML mails are now sent again where they where missing...
    * 1157 FIX: Fixed SMS plugin on at least debian (distrs which have no sendsms/smssend)...
    * 1407 FIX: Fix exception in rule based notification on non-Ascii characters in log message
    * 1408 FIX: mknotifyd now really reads all configuration files below mknotifyd.d...

    BI:
    * 1406 Assume PEND in count_ok aggregations if all nodes are PEND...

    Event Console:
    * 1148 Allow execution of actions when cancelling events...
    * 1395 Event Console can now create notifications via Check_MK RBN...
    * 1007 FIX: check_mkevents: fix case where events contain binary zeroes
    * 1399 FIX: Fix left-over tac processes when showing Event Console history...
    * 1402 FIX: Fixed cased where counting events did not reach required count...
    * 1124 FIX: WATO EC configuration: no longer raises an exception when user has restricted WATO access...
    * 1125 FIX: EC actions are now saved when an EC rule has "Send monitoring notification" set...

    HW/SW-Inventory:
    * 0643 windows inventory: OS now contains the install date, reg_uninstall now contains the path...
            NOTE: Please refer to the migration notes!
    * 0652 windows software inventory gives some more details about OS and installed software...
            NOTE: Please refer to the migration notes!
    * 0653 script to extract HW/SW-Inventory data in CSV format...
    * 0660 mk_inventory-ps1: new uses the Install Location as path for win_reg_uninstall
    * 0661 HW/SW-Inventory: install date of software packages no longer in unix timestamps but date format...
            NOTE: Please refer to the migration notes!
    * 1413 HW/SW-Inventory implementation step one finished...
    * 0655 FIX: win_cpuinfo and mk_inventory.ps1 agent: unit of CPU speed fixed, fixes for long output lines in agent
    * 1379 FIX: Fixed filter "Host has inventory data"...
    * 1423 FIX: Host HW-inventory: now longer generates an exception on displaying the BIOS date

    check:
    * 1384 oracle_jobs: new WATO rules, changed service name to SID.OWNER.NAME...
            NOTE: Please refer to the migration notes!


1.2.5i5:
    Core & Setup:
    * 1012 Fix quoting of backslashes in custom checks with nagios core...
            NOTE: Please refer to the migration notes!
    * 1038 Massive speedup of cmk --snmptranslate
    * 1035 FIX: Do not fail on errors in *.mk files anymore - except in interactive mode...
    * 0174 FIX: Fixed appending of --keepalive-fd parameters to checkhelpers...
    * 1053 FIX: Fixed events check always being reporting OK state...
    * 1045 FIX: Gracefully restart check_mk helpers in case of memory leak...
    * 0633 FIX: diskstat: fixed performance data of old legacy disk IO read/write data...

    Checks & Agents:
    * 0168 f5_bigip_pool: Added Wato configuration...
    * 0995 raritan_pdu_outletcount: new check for outlet count of Raritan PX-2000 family PDUs
    * 0169 websphere_mq_channels,ebsphere_mq_queues: New Checks to monitor IBM Websphere MQ Queues and Channels...
    * 1034 Always provide also 64 bit version of Windows agent
    * 0170 hp_proliant_power: New check to monitor the Power Meter on Prolaint Servers and iLO Boards
    * 0172 zfsget: Check is now usable in cluster_mode...
    * 1039 aix_diskiod: new check for disk IO on AIX
    * 0997 New checks and a special agent for ALLNET IP Sensoric devices...
    * 0175 logwatch.groups: New logwatch subcheck who can be used to group logfiles together....
    * 1041 aix_memory: new check for RAM and SWAP on AIX
    * 0998 ibm_imm_health: Trying to recognice newer versions of IBM IMM now too
    * 0628 raritan_pdu_inlet: now also monitors the three phases of the inlet
    * 1073 sni_octopuse_cpu: added PNP graph definition and Perf-O-Meter
    * 0178 mssql_tablespaces: It is now possible to define thresholds
    * 0999 allnet_ip_sensoric.pressure: New Check for Pressure Sensors in ALLNET IP Sensoric devices
    * 1082 windows agent: now also available as msi installer...
    * 0179 check_dns: It is now possible to use the local dns server in wato configuration...
    * 1058 livedump-mail-fetch: Now supporting either quoted-printable or non encoded mails...
    * 0180 sap: It is now possible to add multiple sap instances to the sap.cfg file...
    * 0181 citrix_sessions, citrix_serverload: New checks for Citrix Load (a Score calculated by citrix) and the number of sessions
    * 0637 jolokia_metrics.gc, jolokia_metrics.tp, jolokia_info: two new subchecks for the jolokia_metrics checks and better error handling for jolokia_info...
    * 1000 qlogic_sanbox.temp: New Check for temperature sensors in QLogic SANbox Fibre Channel Switches
    * 1001 qlogic_sanbox.psu: New Check for power supplies in QLogic SANbox Fibre Channel Switches
    * 0182 MegaCli: Agent now also supports the 64bit version (Thanks to Philipp Lemke)
    * 1132 qlogic_fcport: New Check for Fibre Channel Ports in QLogic SANbox FC Switches
    * 1133 qlogic_sanbox_fabric_element: New Check for Fabric Elements in QLogic SANbox Fibre Channel Switches
    * 1134 bintec_sensors.fan: New Check for Fan Speed of Bintec Routers
    * 1135 bintec_sensors.voltage, bintec_sensors.temp: New Checks for Voltage and Temperature Sensors of Bintec Routers
    * 1048 mem.win: support predictive levels...
    * 1136 bintec_brrp_status: New Check for BRRP States on Bintec Routers
    * 0640 jolokia_metrics.gc, jolokia_metrics.tp: now come with its own pnp templates
    * 1088 included check_mk_agent windows msi installer...
    * 0183 sentry_pdu: New check to monitor plugs of sentry PDUs
    * 0184 knuerr_sensors: New Check to monitor Sensors on a Knürr RMS Device
    * 0994 FIX: agent plugin smart: fixed syntax error
    * 0989 FIX: logwatch.ec: Fix forwarding multiple messages via syslog/TCP...
    * 0943 FIX: if.include: fixed incorrect traffic percentage values in the check output of if checks...
    * 0944 FIX: oracle_tablespaces: fixed calculation of space left and number of remaining increments...
    * 1032 FIX: check_traceroute: Fix option Use DNS, worked vice versa
    * 0171 FIX: hp_blade_psu: Fixed pnp template...
    * 0996 FIX: apc_symmetra_test: Handle unknown date of last self test as intended...
    * 0173 FIX: hitachi_hnas_volume: Fixed bug when snmp outputs empty lines
    * 1037 FIX: bintec_info: support bintec RXL12500
    * 0948 FIX: mk_inventory.ps1: increased caching time to 14400, fixed incorrect default cachefile path
    * 0827 FIX: lnx_thermal: Not checking active trip points (e.g. cooling device triggers) anymore
    * 1043 FIX: printer_supply: fix value error in default parameters...
    * 0626 FIX: veeam_jobs: agent now supports output lines longer than 80 chars
    * 1072 FIX: printer_supply: fix colors of Perf-O-Meter on HP OfficeJet...
    * 0950 FIX: check_mkevents: now able to resolve the hostname of the remote hosts...
    * 0177 FIX: esx_vsphere_hostsystem.multipath: Fixed return state in case of paths in standby...
    * 1054 FIX: mysql_slave: Only monitor the age of the slave when it is running
    * 1075 FIX: if, if64: Fixed PNP template in order to correctly scale Y axis
    * 0631 FIX: fc_port: several fixes for the perfometer to display the right values...
    * 0632 FIX: brocade_fcport: fix perfometer output of out bandwidth when averaging is switched on
    * 1055 FIX: mysql_slave: Fixed detecting CRIT states when IO/SQL slaves are not running
    * 0634 FIX: Max Bandwidth for PNP-Graphs of Interface checks corrected...
    * 0635 FIX: fc_port: the check no longer inventorizes ports with administrative state of 'unknown' or 'offline'
    * 0636 FIX: fc_port: do not inventorize if brocade fibre channel mib is also supported on the device...
    * 1083 FIX: ad_replication.bat: does not return data if the server is no DC
    * 0638 FIX: windows_updates: agent plugin now always sends section header, even if no update information provided...
    * 1084 FIX: ps: now able to handle bigger process groups without constant MKCounterWrapped Exceptions...
    * 1087 FIX: Active checks: Non-ascii check commands now converted into utf-8...
    * 1049 FIX: ups_capacity: Fix exception when running on battery...
    * 0639 FIX: jolokia_metrics: fix for problem when catalina uses the standalone engine
    * 1050 FIX: websphere_mq_queues: make compatible with old agent, fix not-found case

    Multisite:
    * 1013 Sort host names naturally, e.g. foobar11 comes after foobar2...
    * 1033 New Mutisite filter for the number of services a host has...
    * 0949 quicksearch: now able to search for multiple hosts at once...
    * 1052 SEC: index start URL can not be used to redirect to absolute URLs anymore...
    * 1085 quicksearch: multiple hostname matches now lead to the searchhost view instead of the hosts view...
    * 1047 Virtual Host Tree: Allow to use topic as tree level...
    * 1062 SEC: Fixed several XSS issues on different pages...
    * 1063 SEC: Fixed several XSS issues on different pages...
    * 0945 FIX: Sidebar snapin "Problem hosts": Now excludes hosts and services in downtime
    * 1036 FIX: doc/treasures/downtime: fix --url option, better error output
    * 1074 FIX: Fix Virtual Host Tree snapin...
    * 1059 FIX: LDAP: Using configured user filter during login to prevent temporary created users...
    * 1060 FIX: Fixed exception during first login of a user when saving of access times is enabled...

    WATO:
    * 0825 WATO: Hover menu of user online state shows the last seen date/time now
    * 1057 WATO folder permissions are only exported to NagVis when configured...
    * 1086 check_http: now able to enter non-ascii signs in "Send HTTP POST data" rule...
    * 0990 FIX: Fix HTTP error handling in bulk inventory...
    * 1004 FIX: Fix exception when saving rules, caused by empty item
    * 0947 FIX: WATO snapshots: fixed missing files on restoring nagvis backup domains
    * 0826 FIX: Fixed problem where user access times were not updated correctly
    * 1044 FIX: Remove icon for service parameters in WATO service list for missing services...
    * 1056 FIX: Fixed selection of hosts for bulk actions

    Notifications:
    * 1042 Rule based notifications: allow matching on host groups...
    * 0828 FIX: Mails sent with mail/asciimail plugin now really set the from address
    * 1061 FIX: SMS notifications: correctly handling spaces in phone numbers...

    Reporting & Availability:
    * 0991 FIX: Availability: optionally show time stamps as UNIX epoch time...
    * 1076 FIX: Fix wrong percentual host availability > 100% when excluding downtimes...

    Event Console:
    * 1040 FIX: Avoid sporadic errors when checking event state in Event Console...

    Livestatus:
    * 0988 FIX: livedump: Fix exception in case no contact groups are defined for a service
    * 0951 FIX: table servicegroups: fixed service visibility when using group_authorization AUTH_STRICT...

    HW/SW-Inventory:
    * 0625 hw/sw inventory now reads the kernel version and architecture for linux and windows
    * 0627 lnx_video, win_video: added inventory function and agent for linux video cards, modified windows inventory function
    * 0629 improvements to windows sw/hw inventory (encoding, more details for sw inventory)
    * 0630 win_disks: hardware inventory for physical disks in windows
    * 1046 Added AIX support for HW/SW-Inventory...
    * 0167 FIX: mk_inventory.linux: Changed field separator from pipe to tab...
    * 1005 FIX: Fix exception when using pretty-print output format
    * 0946 FIX: hw/sw inventory: fixed display bug for byte fields with the value 0...
    * 0641 FIX: windows inventory: moved encoding from checks to windows agent plugin


1.2.5i4:
    Core & Setup:
    * 0940 SEC: Fixed various core SIGSEGV when using malformed livestatus queries...

    Checks & Agents:
    * 0812 nginx_status: New check for monitoring status information of the Nginx web server...
    * 0986 citrix_licenses: new check for monitoring Citrix licenses
    * 0814 Agent versions can now be checked with "at least version X" parameters...
    * 0815 mysql_slave: New check for monitoring MySQL slave sync state
    * 0617 adva_fsp_if: new check to monitor interfaces of the ADVA FSP 3000 scalable optical transport solution
    * 0618 adva_fsp_current: new check for the power supply units of the ADVA FSP 3000 scalable optical transport solution
    * 0619 adva_fsp_temp: new check to monitor temperature and temperature trends on ADVA scalable optical transport solutions
    * 0993 raritan_pdu_inlet: now delivers performance data
    * 0624 fc_port: new check for fibre channel devices supporting the FCMGMT MIB
    * 1003 ibm_svc_enclosure: support new firmware, also check fan modules
    * 0616 FIX: brocade.fan, brocade.power, brocade.temp: will now only discover services which are not marked as absent
    * 0992 FIX: zfs_arc_cache: returns OK even if values of arc meta are missing...
    * 0936 FIX: agent_ibmsvc: improved error messages on using wrong credentials
    * 0621 FIX: zfsget: better filesystem selection and calculation of sizes...
    * 0819 FIX: Fixed keepalive termination in case of exceptions during checking...
    * 0622 FIX: cisco_temp_sensor: fix to also work with newer IOS versions
    * 0623 FIX: fsc_fans: upper levels for fan RPMs are now optional also for the check
    * 0823 FIX: mk_sap: Fixed some wrong calculated values (decimal numbers)...

    Multisite:
    * 0982 SEC: Fix two XSS weaknesses according to CVSS 8.5 AV:N/AC:M/Au:S/C:C/I:C/A:C...
    * 0983 SEC: Fix security issue in code of row selections (checkboxes) (CVSS 4.9 AV:N/AC:M/Au:S/C:N/I:P/A:P)...
    * 0934 FIX: Logwatch messages with class unknown ( 'u' ) now displayed as WARN...
    * 0166 FIX: mobile gui: Fixed colors of command list...
    * 0820 FIX: Fixed wrong NagVis links in "custom links" snapin
    * 0938 FIX: logwatch: fixed incorrect display of warning messages
    * 0939 FIX: Fixed multisite exception caused by missing explanation text for a AUTODELETE event action
    * 0822 FIX: Sorting columns in view dashlets is now working again
    * 0941 FIX: esx_vsphere_hostsystem.cpu_usage: pnpgraph now displays AVERAGE instead of MAX values in all timeframes...
    * 0942 FIX: check_mk-winperf.cpuusage.php: now displays AVERAGE values instead of MAX...

    WATO:
    * 0984 Fix code injection for logged in users via automation url...
            NOTE: Please refer to the migration notes!
    * 0987 New button for updating DNS cache...
    * 0824 SEC: Valuespecs: Fixed several possible HTML injections in valuespecs...
    * 0813 FIX: LDAP: Improved slightly missleading logging of LDAP sync actions...
    * 0935 FIX: CPU utilization: increased maximum value to 10000...
    * 0821 FIX: Reducing size of auth.php (needed for authorisation in NagVis) in large environments...

    Notifications:
    * 1002 FIX: Fix crash when debugging notifications with non-Ascii characters...

    Reporting & Availability:
    * 0985 Availability: display phases of freqent state changes as "chaos"...

    Event Console:
    * 0816 States of events can now be set by patterns...

    HW/SW-Inventory:
    * 0620 new version of Check_MKs hardware and software inventory including a much extended windows agent and inventory functions
    * 0818 FIX: Fixed exception in HW/SW inventory search dialog...


1.2.5i3:
    Core & Setup:
    * 0884 New options --oid and --extraoid for cmk --snmpwalk...
    * 0785 FIX: Availability: fixed memory leak in table statehist...
    * 0903 FIX: availability: fixed bug causing the availability feature not considering timeperiod transitions
    * 0888 FIX: Fix SNMP inventory check in simulation mode

    Checks & Agents:
    * 0149 cisco_secure: New check for Port Security on Cisco swichtes
    * 0751 New localcheck for Linux that makes sure that filesystems in /etc/fstab are mounted...
    * 0783 enterasys_lsnat: new check monitoring the current LSNAT bindings
    * 0601 printer_alerts: check can now display a textual representation of the alert code...
            NOTE: Please refer to the migration notes!
    * 0799 ibm_svc_systemstats.cpu_util: New check for CPU Utilization of an IBM SVC / V7000 device in total
    * 0800 ibm_svc_nodestats.cache, ibm_svc_systemstats.cache: New checks for Cache Usage of IBM SVC / V7000 devices
    * 0150 printer_suply: New option to upturn toner levels...
    * 0801 ibm_svc_eventlog: New Check for Messages in Event log of IBM SVC / V7000 devices
    * 0151 enterasys_cpu_util: Changed check to not longer summarize all modules...
            NOTE: Please refer to the migration notes!
    * 0802 ibm_svc_nodestats.iops, ibm_svc_systemstats.iops: new checks for IO operations/sec on IBM SVC / V7000 devices
    * 0602 cmciii.humidity: new check for Rittals CMC III humidity sensors
    * 0829 oracle_tablespaces: improved formatting of levels text in check output...
    * 0757 Linux multipath check can now use the alias instead of the UUID as item...
    * 0879 windows_tasks: output last and next run time
    * 0881 rmon_stats: now needs to be activated via a rule in order to be inventorized...
            NOTE: Please refer to the migration notes!
    * 0804 ibm_svc_portfc: New check for status of FC Ports in IBM SVC / Storwize V3700 / V7000 devices
    * 0805 ibm_svc_enclosure: New Check for Enclosures, Canisters and PSUs in IBM SVC / Storwize V3700 / V7000 devices
    * 0806 ibm_svc_enclosurestats.temp: New Check for temperature in enclosures of IBM SVC / Storwize V3700 / V7000 devices
    * 0807 ibm_svc_enclosurestats.power: New check for power consumption of enclosures of IBM SVC / Storwize V3700 / V7000 devices
    * 0808 brocade_mlx*: Checks now also work correctly with Brocade ADX / FGS / ICX devices
    * 0892 wagner_titanus_topsense: new info check and overall status check for Wagner Titanus Top Sens devices
    * 0893 wagner_titanus_topsense.alarm: New check for Alarms Triggered on Wagner Titanus Top Sens devices
    * 0894 wagner_titanus_topsense.smoke: New check for Smoke Detectors in Wagner Titanus Top Sens devices
    * 0895 wagner_titanus_topsense.chamber_deviation: New Check for Chamber Deviation from Calibration Point in Wagner Titanus Top Sens devices
    * 0152 fsc_fans: Added support for Wato configuration and upper limits
    * 0896 wagner_titanus_topsense.airflow_deviation: New Check for Airflow Deviation in Wagner Titanus Top Sens devices
    * 0897 wagner_titanus_topsense.temp: New Check for Temperature measured by Wagner Titanus Top Sens devices
    * 0898 ibm_svc_nodestats.disk_latency, ibm_svc_systemstats.disk_latency: New Checks for Disk Latency in IBM SVC / Storwize V3700 / V7000 devices
    * 0156 akcp_daisy_temp: New Check for akcp daisyTemp sensor chains...
    * 0899 enterasys_temp: New Check for temperature sensor in Enterasys Switches
    * 0901 ibm_svc_portfc: more devices recognized...
    * 0952 ibm_svc_array: New check for Status of RAID Arrays in IBM SVC / Storwize devices.
    * 0911 esx_vsphere_hostsystem.multipath: now able to configure paths minimum count...
    * 0159 brocade: Added support for brocade fdx switches
    * 0160 brocade_vdx_status: New check to monitor the operational state of vdx switches.
    * 0916 if: now able to configure minimum bandwidth limits
    * 0917 df checks: now able to show time left until disk full as perfometer and pnpgraph...
    * 0954 juniper_bgp_state: New Check for BGP status at Juniper Routers
    * 0955 zfs_arc_cache, zfs_arc_cache.l2: New Checks for Hit Ratios and Sizes of ZFS arc Cache
    * 0162 if_brocade: New if64 Check version for Brocade VDX Switches...
            NOTE: Please refer to the migration notes!
    * 0956 fast_lta_headunit.status, fast_lta_headunit.replication: New checks for FAST LTA Storage Systems
    * 0957 fast_lta_silent_cubes.capacity: New check for Total Capacity over all Silent Cubes on FAST LTA Storage Systems
    * 0975 esx_vsphere_vm.guest_tools: renamed check (formerly esx_vsphere_vm.guestTools)...
            NOTE: Please refer to the migration notes!
    * 0920 blade_bays: now also detects if blade server is switched off
    * 0977 check_traceroute: new active check for checking presence and absence of routes...
    * 0959 libelle_business_shadow.info, libelle_business_shadow.process, libelle_business_shadow.status: New Checks for Libelle Business Shadow
    * 0960 libelle_business_shadow.archive_dir: New check for the Archive Dir of Libelle Business Shadow...
    * 0978 Fix security issue with mk-job on Linux...
            NOTE: Please refer to the migration notes!
    * 0925 ps: improved/fixed calculation of CPU utilization (linux)...
    * 0926 windows agent: local / plugin scripts now get the REMOTE_HOST as environment variable
    * 0163 kaspersky_av_quarantine,kaspersky_av_tasks,kaspersky_av_updates: New checks for kaspersky anti virus on linux
    * 0164 symantec_av_progstate,symantec_av_quarantine, symantec_av_updates: New checks for Symantec Anti Virus on Linux
    * 0615 apc_symmetra: check now also monitors the battery replacement status
    * 0927 windows agent: now able to evaluate logfiles written in unicode (2 bytes per character)...
    * 0165 ups checks now supports also GE devices (Thanks to Andy Taylor)...
    * 0928 runas: new plugin script to include and execute mrpe, local and plugin scripts as different user...
    * 0929 windows agent: now able to include and execute additional local and plugin scripts as different user...
    * 0812 nginx_status: New check for monitoring status information of the Nginx web server...
    * 0961 fast_lta_volumes: new check of capacity of volumes in FAST LTA Storage Systems...
    * 0777 FIX: special agent emcvnx: did not work with security file authentication...
    * 0786 FIX: zfsget: fixed compatibility with older Solaris agents...
    * 0809 FIX: brocade_fcport: Fixed recently introduced problem with port speed detection
    * 0787 FIX: df: fixed problems on some filesystem checks when legacy check parameters where used...
    * 0803 FIX: agent_ibmsvc: raw data for System Info Check and License Check now in correct format...
    * 0788 FIX: oracle_tablespaces: now able to bear None values as warn/crit levels...
    * 0789 FIX: oracle_tablespaces: fixed bug when using dynamic filesystem levels...
    * 0603 FIX: cmciii checks: more general scan function plus perf-o-meters for humidity and temperature checks
    * 0604 FIX: windows_updates: now handles situations with forced reboot and no limits correctly
    * 0605 FIX: enterasys_cpu_util enterasys_lsnat: syntax fixes
    * 0889 FIX: logwatch: fix case where rule wouldn't be applied...
    * 0882 FIX: check_bi_local.py: fix crash in case of non-ascii characters...
    * 0606 FIX: apache_status: now also sends an accept header to make it work with mod_security enables servers
    * 0832 FIX: solaris_mem: fixed invalid calculation of total swap...
    * 0810 FIX: fritz.link: Not inventorizing "unconfigured" interfaces anymore
    * 0154 FIX: zfsget: Fixed inventory of filesystems
    * 0155 FIX: mssql_counters: harded check agains odd agent output
    * 0907 FIX: windows agent: register_service: fixed ImagePath registry entry...
    * 0608 FIX: oracle_asm_diskgroup: check now also handles older oracle version 11.1.0
    * 0157 FIX: apc_symmetra_test: Fixed case of unkown last test date
    * 0910 FIX: brocade.power: fixed an error where the check reports an UNKNOWN on power supply failure...
    * 0158 FIX: dell_om_disks: Handle hotspares more correctly
    * 0161 FIX: cisco_fru_power: Exluded not existing devices from the inventory
    * 0969 FIX: blade_health: correctly output error message in non-OK state
    * 0611 FIX: nfsexports.solaris: fix in determination of path prefix
    * 0953 FIX: brocade_mlx_temp: special treatment for devices sometimes not delivering temperature by SNMP
    * 0958 FIX: df.include: failed for checks with grouping patterns...
    * 0924 FIX: windows agent: now able to execute python scripts again
    * 0614 FIX: cmciii.temp, cmciii.humidity: fixed bugs to get performance data back
    * 0932 FIX: prediction: fixed bug where predicted levels were not recalculated

    Multisite:
    * 0779 Hostgroups (Summary): Empty hostgroups are no longer shown (can be re-enabled by filter)
    * 0887 Add new column painter "Host Notifications Enabled"...
    * 0963 New snapin with virtual host trees...
    * 0914 Improved transaction handling to speedup the Web-GUI...
    * 0905 FIX: Multisite context buttons: links in context buttons are no longer called twice...
    * 0906 FIX: Improved transaction handling in Web GUI...
    * 0909 FIX: Table checkboxes: Fixed bug where selected checkboxes got ignored...
    * 0811 FIX: Fixed handling of exceptions occuring before login in debug mode
    * 0912 FIX: Multisite Views: Fixed bug where custom views could not get deleted
    * 0921 FIX: dashboards: fixed bug not updating header timestamp...
    * 0923 FIX: json export: fixed bug not stripping html tags from output
    * 0931 FIX: pnp-template ps.perf: fixed display bug of cpu averaging

    WATO:
    * 0784 Improved security of WATO bulk inventory by using transaction ids
    * 0880 Added support for 389 Directory Server to LDAP connector
    * 0607 online help text for host creation in WATO now also explains hostname caching
    * 0908 Check event state: New option "Less Verbose Output"...
    * 0965 Cumulative permissions and contact groups for WATO folders...
    * 0973 Renaming of hosts via WATO...
    * 0976 Show preview of active and custom checks in WATO services table...
    * 0930 WATO snapshots: disabled upload of legacy snaphots and snapshots with invalid checksums...
    * 0781 FIX: host diag page: fixed problem with update of diagnose subwindows...
    * 0904 FIX: Fixed exception in host parameter overview...
    * 0971 FIX: Fix missing authentication of PHP addons in D-WATO when activation mode is reload...
    * 0972 FIX: Do not loose site specific global settings anymore when chaning a site's configuration...
    * 0933 FIX: WATO snapshots: excluded some superfluous files from nagvis backup domaim...

    Notifications:
    * 0754 Allow users to disable their notifications completely...
    * 0755 Added variables LASTHOSTUP_REL and LASTSERVICEOK_REL to notification context...
    * 0883 Added Date / Time to HTML notification email
    * 0900 notify_multitech.py: new treasures script for notifying via MultiTech SMS Gateway...
    * 0968 Notification scripts are now configurable via WATO...
    * 0974 New notification plugin for ASCII emails...
    * 0752 FIX: FIX: compute correct state transitions for notifications...
    * 0753 FIX: FIX: correctly show original state in HTML notification mails...
    * 0609 FIX: mail notification script now uses 6 digit hex codes for colors to be better compatible with web based mail browsers
    * 0964 FIX: Fix hanging shutdown of CMC on RedHat 5.X...
    * 0918 FIX: notification: fixed exception when sending notifications as sms / ascii mail...

    Reporting & Availability:
    * 0756 Allow availability of multisite BI aggregates at once...
    * 0966 CSV export for availability works now also for BI aggregates
    * 0967 BI Availability timewarp: new buttons for moving back and forth
    * 0962 FIX: Fix CSV-Export in availability table
    * 0890 FIX: Fix availability computation for hosts...
    * 0891 FIX: Fix HTML encoding of tootip in inline timeline of availability

    Event Console:
    * 0885 New option for writing all messages into a syslog-like logfile...
    * 0902 FIX: event console view: fixed exception on rendering host tags for unknown hosts...

    Livestatus:
    * 0747 FIX: livestatus table hostsbygroup: fixed bug with group_authorization strict...
    * 0831 FIX: table statehist: no longer crashes on TIMEPERIOD TRANSITION entries with an invalid syntax...

    Livestatus-Proxy:
    * 0970 FIX: liveproxyd: handle situations with more then 1024 open files...
    * 0613 FIX: liveproxyd: fewer log messages in case a site is unreachable

    HW/SW-Inventory:
    * 0913 lnx_distro: Now able to detect SuSE distributions...
    * 0610 mk_inventory: windows inventory check now included, install date added to data
    * 0886 FIX: Fix exception on non-UTF-8 encoded characters in software list
    * 0922 FIX: dmidecode: fixed exceptions on missing/unknown data


1.2.5i2:
    Checks & Agents:
    * 0147 enterasys_fans: New Check to monitor fans of enterasys swichtes
    * 0773 ibm_svc_system: new check for System Info of IBM SVC / V7000 devices
    * 0774 ibm_svc_nodestats.diskio: new check for disk troughput per node on IBM SVC / V7000 devices
    * 0775 ibm_svc_systemstats.diskio: new check for disk throughput in IBM SVC / V7000 devices in total
    * 0764 lnx_quota: Added new check to monitor Linux File System Quota...
    * 0776 ibm_svc_nodestats.cpu_util: new check for CPU Utilization per Node on IBM SVC / V7000 devices
    * 0600 nfsexports.solaris: new agent plugin for monitoring nfs exports on solaris systems...
    * 0743 mem, fortigate_memory, solaris_mem: display total SWAP info in check output
    * 0745 drbd: Roles and diskstates are now configurable via WATO...
    * 0740 FIX: winperf_if: now able to handle bandwidth > 4GBit...

    Multisite:
    * 0765 NagVis-Maps-Snapin: Now visualizes downtime / acknowledgment states of maps...
    * 0766 FIX: Changed transid implemtation to work as CSRF protection (Fixes CVE-2014-2330)...

    WATO:
    * 0767 FIX: Signing and verification of WATO snapshot (addresses CVE-2014-2330)...

    BI:
    * 0741 FIX: BI editor: fixed display bug in "Create nodes based on a service search"...

    Livestatus:
    * 0742 FIX: table statehist: now able to cancel a running query if limit is reached...


1.2.5i1:
    Core & Setup:
    * 0386 Added all active checks to check_mk -L output...
    * 0452 Speedup generation of configuration...
    * 0124 Support multiline plugin output for Check_MK Checks...
    * 0675 Activate inline SNMP per default (if available)...
    * 0695 Remove obsolete option -u, --cleanup-autochecks...
            NOTE: Please refer to the migration notes!
    * 0087 FIX: Fixed possible locking issue when using datasource program with long output...
    * 0313 FIX: Avoid duplicate reading of configuration file on --create-rrd...
    * 0379 FIX: check_mk -c: Now also rewrites the location of conf.d directory
    * 0354 FIX: Catch exception when check plugins do not return a state...
    * 0398 FIX: Tolerate debug output in check plugins when using CMC...
    * 0314 FIX: Fix CMC not executing any Check_MK checks after config reload...
    * 0401 FIX: Fix rule precedence in WATO-configured manual checks...
    * 0402 FIX: Fix exception in case of missing agent sections of cluster-aware checks...
    * 0426 FIX: Fixed processing of cached agent plugins / local scripts...
    * 0451 FIX: Ignore missing check types when creating configuration for Nagios
    * 0259 FIX: Fixed htpasswd permission problem in check_mk standalone installation...
    * 0453 FIX: Fix ugly Python exception in host diagnosis page in case of SNMP error...
    * 0696 FIX: Remove garbled output of cmk -v in state of CMC
    * 0682 FIX: Allow overriding of active and custom checks by more specific rule...
    * 0267 FIX: Fixed auth.serials permission problem in check_mk standalone installation...
    * 0282 FIX: TIMEPERIOD TRANSITION messages no longer cut at 64 bytes...
    * 0730 FIX: cmc: fixed bug displaying logentries after a logfile rotation...
    * 0140 FIX: Fixed unwanted handling of hostname as regex...
    * 0739 FIX: Availablity: Prevent crash if the notification period is missing...

    Checks & Agents:
    * 0306 esx_vsphere_counters: added missing ramdisk levels sfcbtickets
    * 0073 moxa_iologik_register: new check to monitor moxa e2000 series registers
    * 0105 apc_humidity: New Check for humidity levels on APC Devices
    * 0106 3ware_units: The verifying state is now handled as ok...
    * 0086 timemachine: new check checking the age of latest backup by timemachine on MAC OS
    * 0074 raritan_pdu_plugs: new check for Raritan PX-2000 family PDUs...
    * 0107 stulz_alerts, stulz_powerstate, stulz_temp, stulz_humidity: New Checks for Stulz clima devices
    * 0075 raritan_pdu_inlet: new check to monitor inlet sensors of the Raritan PX-2000 PDUs
    * 0315 hitachi_hnas_quorumdevice, hitachi_hnas_pnode, hitachi_hnas_vnode: New checks for Hitachi HNAS devices
    * 0316 hitachi_hnas_cpu: New check for CPU utilization of Hitachi HNAS devices
    * 0373 wut_webtherm: Supporting several other devices now
    * 0377 check_http: Certificate Age mode now supports SNI...
    * 0317 emc_isilon: New checks for EMC Isilon Storage System
    * 0395 cmctc.temp: also detect older CMC devices
    * 0396 cmciii_access cmciii_io cmciii_psm_current cmciii_psm_plugs: Support other firmeware versions as well...
    * 0111 kemp_loadmaster_ha, kemp_loadmaster_realserver, kemp_loadmaster_services: New Checks for Kemp Loadbalancer
    * 0318 hitachi_hnas_fan: New check for fans in Hitachi HNAS systems
    * 0319 hitachi_hnas_psu, hitachi_hnas_psu: New checks for Hitachi HNAS storage systems
    * 0320 hitachi_hnas_fpga: new check for Hitachi HNAS storage systems
    * 0321 brocade_mlx: enhancing checks (BR-MLX modules, more OK states)...
    * 0323 emcvnx_hwstatus, emcvnx_hba, emcvnx_disks: new checks for EMC VNX storage systems
    * 0254 agent_vsphere: Make handling of spaces in hostnames of ESX configurable...
    * 0077 cmciii.psm_current, cmciii_psm_plugs, cmciii_io, cmciii.access, cmciii.temp, cmciii.can_current, cmciii.sensor, cmciii.state: new sub checks included in one new check cmcmiii superseding and improving several previous checks of the Rittal CMCIII device...
            NOTE: Please refer to the migration notes!
    * 0078 job: check now monitors the time since last start of the job, limits can be configured in WATO
    * 0079 f5_bigip_conns: new check to monitor number of current connections
    * 0324 hitachi_hnas_cifs: new check for the number of users using a CIFS share
    * 0455 hitachi_hnas_span: new check for Spans (Storage Pools) in Hitachi HNAS storage systems
    * 0445 mem.win: Allow time-averaging of values before applying levels...
    * 0446 mem.used, solaris_mem: Introduce optional averaging of used memory...
    * 0566 services.summary: new check to monitor stopped services of mode autostart in windows
    * 0568 f5_big_ip_conns: check now supports predictive monitoring and both connections types are merged in one check
    * 0257 windows_agent: now reports extended process information (obsoletes psperf.bat plugin)...
    * 0457 hitachi_hnas_volume: New check for Usage and Status of Volumes in Hitachi HNAS storage systems
    * 0450 mem.used: Add information about shared memory (on Linux hosts)
    * 0458 hitachi_hnas_fc_if: New check for FibreChannel Interfaces in Hitachi HNAS storage systems
    * 0459 emcvnx_info: New info check providing Model, Revision and Serial Number of EMC VNX storage systems
    * 0461 emcvnx_raidgroups.list_luns: New check for EMC VNX storage system...
    * 0462 emcvnx_raidgroups.list_disks: New check for EMC VNX storage system...
    * 0463 emcvnx_raidgroups.capacity, emcvnx_raidgroups.capacity_contiguous: New Checks for EMC VNX Storage systems...
    * 0570 fileinfo.groups: file groups now allow exclude patterns as well
    * 0464 stulz_pump: new check for the status of pumps of Stulz clima units
    * 0125 unitrends_backup:Unitrends Backup...
    * 0126 mikrotik_signal: Check for mikrotik wifi bridges
    * 0127 hp_proliant_raid: Check for proliant RAID status.
    * 0571 cmciii_lcp_fans: now monitors the lower limit for the rpm
    * 0572 cmciii_lcp_waterflow: lower and upper limits to the flow are now monitored
    * 0573 cmciii_lcp_airin, cmciii_lcp_airout, cmciii_lcp_waterin, cmciii_lcp_waterout: checks now observe limits to the temperatures
    * 0128 unitrends_replication: Check for monitoring  Replicaion staus on Unitrend systems
    * 0265 mpre_include: run additional mrpe configs within user context...
    * 0266 windows_agent: now supports mrpe include files...
    * 0574 if64: check now supports clustering...
    * 0576 fileinfo.groups: new feature to include current date in file pattern
    * 0130 Support of new Firmware version of various Fujitsu Sotarge Systems
    * 0698 emc_isilon.nodehealth: new check for EMC Isilon Storage systems: NodeHealth
    * 0699 emc_isilon_iops: New check for Disk Operations per Second (IOPS) in EMC Isilon Storage
    * 0132 New checks fjdarye101_disks fjdarye101_rluns: Fujitsu Storage Systems with 2013 Firmware
    * 0697 check_dns: allow to specify multiple expected answers
    * 0700 arcserve_backup: new check for status of backups in an Arcserve Backup Server
    * 0580 emc_datadomain_fans, emc_datadomain_nvbat, emc_datadomain_power, emc_datadomain_temps: new hardware checks for EMC Datadomain
    * 0691 Solaris agent: include lofs in list of monitored filesystem types
    * 0694 wut_webtherm: Support new versions of WUT-Thermometer...
    * 0135 apc_inputs: New Check for APC Input Contacts
    * 0701 emc_isilon_diskstatus: new check for Status of Disks in EMC Isilon Storage Systems
    * 0581 emc_datadomain_disks emc_datadomain_fs:  new checks to monitor disks and filesystems of EMC Datadomain
    * 0718 logwatch.ec: Optionally monitor the list of forwarded logfiles...
    * 0556 esx_vsphere_counters.diskio: now also shows disk latency
    * 0583 stulz_pump: now monitors the pumps rpm in precent of maximum and gathers performance data
    * 0560 check_mk_agent.solaris: report statgrab_mem section if solaris_mem section is missing...
    * 0702 Rule for checking agents for wanted version...
    * 0586 rmon_stats: new snmp check to gather network traffic statistics on RMON enabled network interfaces
    * 0704 windows_os_bonding: new check for bonding interfaces on windows...
    * 0562 esx_vsphere_vm.guest_tools: new check to monitor guest tools status...
    * 0674 brocade_fcport: Now supporting interface speed of 16 Gbit (just discovered in the wild)
    * 0138 Removed caching function in Windows Update agent plugin...
            NOTE: Please refer to the migration notes!
    * 0564 esx_vsphere_vm.datastores: displays the datastores of the VM...
    * 0731 mk_postgres: improved support for versions postgres < 9.2...
    * 0588 dell_poweredge_amperage.current, dell_poweredge_amperage.power, dell_poweredge_cpu, dell_poweredge_status, dell_poweredge_temp: new checks for the Dell PowerEdge Blade Server
    * 0589 brocade_tm: new check monitoring traffic manager statistics for interfaces of brocade devices
    * 0591 dell_poweredge_mem: new check to monitor memory modules of Dell PowerEdge Servers
    * 0592 dell_poweredge_pci: new check for pci devices on dell PowerEdge Servers
    * 0141 ups_socomec_capacity: Battery Capacity Check for Socomec UPS Devices.
    * 0705 arcserve_backup: improved documentation (check manpage and comments in the agent plugin)
    * 0143 ups_socomec_in_voltage, ups_socomec_out_voltage: Socomec UPS Devices, Input and Output Voltages...
    * 0732 df: now able to monitor inodes...
    * 0716 Add Linux caching agent also to normal agent RPM...
    * 0594 dell_poweredge_netdev: new check to monitor the status of network devices on Dells Poweredge Servers
    * 0733 mem, solaris_mem: now able to configure amount of free memory...
    * 0706 EMC VNX: special agent can alternatively authenticate via security files...
    * 0734 esx_vsphere_vm.running_on: shows the esx host of the VM
    * 0144 enterasys_cpu_util enterasys_powersupply: New Checks for CPU Utilization and Power Supplies on enterasys switches
    * 0595 dell_chassis_power, dell_chassis_powersupplies: new checks for Dell Poweredge Chassis Ppower consumption...
    * 0596 dell_chassis_status, dell_chassis_temp, dell_chassis_kvm, dell_chassis_io, dell_chassis_fans: new checks to monitor the overall status of various sections of the Dell Poweredge Chassis via CMC
    * 0597 dell_chassis_slots: new check to monitor the status of the blade slots of the Dell Poweredge Blade Servers
    * 0145 apc_symmetra: Changed naming of Batterie Temperature to System Temerature...
            NOTE: Please refer to the migration notes!
    * 0146 innovaphone_priports_l1, innovaphone_priports_l2: New Checks for Innovaphone PRI Ports
    * 0707 ibm_svc_host: New check: Status of hosts an IBM SVC / V7000 presents volumes to
    * 0598 kentix_temp, kentix_humidity: new checks for Kentix MultiSensor-Rack
    * 0768 ibm_svc_license: New check for Licensing Status on IBM SVC / V7000 devices
    * 0778 New Special Agent for innovaphone gateways...
    * 0769 juniper_trpz_cpu_util, juniper_trpz_flash, juniper_trpz_info, juniper_trpz_power: new Checks for juniper trapeze switches
    * 0770 innovaphone_licenses: New check to monitor licenses on innovaphone devices"
    * 0771 juniper_trpz_aps: Show the number of connected access points on juniper wlan controllers
    * 0772 added special agent for IBM SVC / V7000 storage systems...
    * 0147 enterasys_fans: New Check to monitor fans of enterasys swichtes
    * 0759 check_notify_count: New active check to monitor the number of notifications sent to contacts...
    * 0760 The windows agent contains meta information about version, manufacturer etc....
    * 0103 FIX: services: Fixed bug with service inventory defined in main.mk...
    * 0299 FIX: borcade_mlx_fan: Prettified output, handling "other" state now
    * 0300 FIX: cisco_fru_power: Trying not to inventorize not plugged in FRUs...
    * 0305 FIX: apache_status: Fixed exception when agent reports HTML code as apache-status data...
    * 0104 FIX: mssql: Server instances with underline in name are now supported....
    * 0240 FIX: Virtualmachine names with space no longer have missing piggyback data...
    * 0310 FIX: apache_status: Improved handling of unexpeted data sent by agents...
    * 0088 FIX: esx_vsphere_datastores: fixed error with reported capacity of 0 bytes...
    * 0243 FIX: cisco_qos: no longer crashes when the qos policy name is not set...
    * 0326 FIX: hr_fs printer_supply: Improved translation of wrong encoded chars...
    * 0059 FIX: agent_vpshere: new option for supporting ESX 4.1...
    * 0334 FIX: cisco_fantray: Fixed error on Cisco devices which do not support this check...
    * 0355 FIX: heartbeat_crm: Now handling "Failed actions:" output in agent...
    * 0357 FIX: megaraid_bbu: Fixed expected state checking...
    * 0358 FIX: df: now ignores filesystems with a reported size of '-'...
    * 0360 FIX: multipath: Inventory handles non loaded kernel module now...
    * 0339 FIX: blade_bays blade_blades blade_blowers blade_health blade_mediatray blade_powerfan blade_powermod: fix scan function...
    * 0340 FIX: blade_health: fix check, it was totally broken...
    * 0363 FIX: mysql_capacity: Did use wrong calculated warn / crit thresholds...
    * 0364 FIX: brocade_mlx*: Several cleanups, fixed bug in brocade_mlx_fan where only the first worst state was shown in output
    * 0365 FIX: RPMs: Cleaning up xinetd checkmk.rpmnew file after updating package...
    * 0366 FIX: heartbeat_crm: Agent code is now compatible to pacemaker 1.1.9...
    * 0367 FIX: Now using /dev/null instead of closing stdin in linux agent...
    * 0342 FIX: postgres_stat_database: make agent compatible with PostgreSQL 8.4.x...
    * 0343 FIX: postgres_sessions: make agent plugin compatible with PostgreSQL 9.2...
    * 0369 FIX: cups_queues: Fixed bug checking the last queue reported by agent...
    * 0370 FIX: brocade_mlx_module*: Improved output of checks
    * 0372 FIX: megaraid_ldisks: Ignoring adapters without configured logical disks...
    * 0345 FIX: Linux agent: fix detaching of background plugins...
    * 0378 FIX: agent_vsphere.pysphere: Trying to deal with permissions only on some guests/hosts
    * 0245 FIX: Inline SNMP no longer throws an exception when using SNMPv3 credentials...
    * 0380 FIX: jolokia_metrics.mem: PNP-Template now handles non existant max values...
    * 0381 FIX: win_printers: Fixed creation of duplicate services...
    * 0347 FIX: smart.stats: Remove duplicate disks...
    * 0349 FIX: winperf.cpuusage: update man page: this check is deprecated
    * 0383 FIX: solaris_mem: Is now compatible to more systems...
    * 0109 FIX: cisco_fantray: Prevent inventory for not available fans
    * 0110 FIX: cisco_fru_power:  Prevent inventory for not available FRUs
    * 0350 FIX: nfsmounts: correctly handle mount points with spaces...
    * 0387 FIX: df*: Negative filesystem space levels get a more clear text in check output...
    * 0351 FIX: local: Catch invalid state codes and map to 3 (UNKNOWN)...
    * 0397 FIX: mrpe: tolerate performance variable names with spaces...
    * 0399 FIX: check_ftp: cleanup configuration via WATO, remove Hostname field...
    * 0435 FIX: esx_vsphere_sensors: Fix garbled output in case of placeholder VMs...
    * 0251 FIX: agent_vsphere / check_mk agent: fixed outdated systemtime of check_mk agent...
    * 0439 FIX: postfix_mailq: Linux agent better detects Postfix installation...
    * 0440 FIX: heartbeat_crm: Inventory more gracefully handles case where agent output is invalid...
    * 0113 FIX: blade_blades: Now only make inventory for blades that are powered on...
    * 0441 FIX: megaraid_bbu: Fix several false alarms and cases where inventory failed
    * 0442 FIX: dell_om_disks: Treat global hot spare disks as OK, instead of WARN...
    * 0443 FIX: brocade_fcport: cope with firmware that does not provide speed information...
    * 0322 FIX: timemachine: Check now also works if there are spaces in the name of the backup volume or the hostname
    * 0253 FIX: windows agent: fixed crash on processing eventlog records...
    * 0403 FIX: mem.used: Prefer statgrab on FreeBSD for supporting more than 4GB...
    * 0404 FIX: cups_queues: fix exception in case of alternative time format...
    * 0444 FIX: timemachine: do not inventorize check when timemachine is not used
    * 0116 FIX: cisco_vpn_tunnel: Fixed typo that lead to an exception
    * 0118 FIX: stulz_humidity: Fixed coloring in pnp template...
    * 0119 FIX: stulz_humidity: Fixed lower thresholds...
    * 0565 FIX: windows_updates: fix for some cases when forced_reboot is not set
    * 0255 FIX: windows_agent: now able to handle the removal of local/plugin scripts during runtime...
    * 0447 FIX: fortigate_memory: Fix inventory, do not add check if no info available...
    * 0567 FIX: apc_symmetra: transformation from old tuple to new dict format fixed and improved
    * 0432 FIX: stulz_humidity: Fixed syntax error...
    * 0120 FIX: stulz_humidity, apc_humidity: Fixed bug while processing check params...
    * 0460 FIX: endless waiting for printer queues fixed...
    * 0260 FIX: Fixed incorrect formatting of checks with long output...
    * 0261 FIX: df_netapp32 / df_netapp: Fixed bug with negative size in check output...
    * 0262 FIX: ps: Now able to skip disabled "Process Inventory" rules...
    * 0264 FIX: printer_supply_ricoh: now reports correct filling levels...
    * 0575 FIX: cmciii_lcp_airin, cmciii_lcp_airout, cmciii_lcp_waterin, cmciii_lcp_waterout: improved handling of warning state...
    * 0272 FIX: if checks: port type 56 (fibrechannel) is no longer inventorized per default...
    * 0577 FIX: fileinfo.groups: new date pattern is now available for inventory check as well
    * 0688 FIX: winperf_msx_queues: Support output of Exchange 2013...
    * 0578 FIX: zypper: check is always registered as soon as mk_zypper plugin detects zypper tool...
    * 0689 FIX: postgres_sessions: fix empty agent section in case of 0 sessions...
    * 0579 FIX: veeam_client: fix for case when no StopTime section in agent output
    * 0692 FIX: fileinfo: Avoid duplicate entries in Solaris agent...
    * 0693 FIX: hpux_lvm: avoid problem when alternative vgdisplay is installed...
    * 0708 FIX: ntp.time, ntp: avoid DNS lookups in NTP queries and avoid timeouts...
    * 0277 FIX: solaris agent: ntp now able to work with ntpd and xntpd...
    * 0279 FIX: check_mk_agent.solaris: removed proc section from statgrab...
    * 0281 FIX: statgrab_net.ctr: only inventorize interfaces with actual traffic...
    * 0582 FIX: cisco_sys_mem: check now has a man page and a new WATO integration
    * 0667 FIX: oracle_asm_diskgroup: Now really uses the generic filesystem levels...
    * 0555 FIX: snmp_uptime: no longer fails if uptime is < 1 seconds
    * 0136 FIX: cisco_fru_power: Prevent inventory of not exsisting devices
    * 0557 FIX: check_mk_agent.solaris: removed section statgrab mem...
    * 0673 FIX: zfsget: Fixed broken check - was not compatible to current agent output of "df"
    * 0719 FIX: postfix_mailq: fix Linux agent in case of ssmtp being installed
    * 0584 FIX: agent_vsphere: special agent now handles non-standard https port correctly...
    * 0585 FIX: check_mk_agent.linux: more efficient handling of cups printer queues...
    * 0703 FIX: brocade_mlx: omit inventory of cpu and memory on more states...
    * 0137 FIX: Fixed printer_pages...
    * 0587 FIX: if64: problems resolved when running as a clustered service...
    * 0563 FIX: windows agent: now able to process perl scripts...
    * 0729 FIX: esx_vsphere_hostsystem: fixed incorrect status label (not state)...
    * 0142 FIX: winperf_if: treat unknown packets no longer as error packets
    * 0593 FIX: zypper: agent plugin and check now lead to UNKNOWN result in case of repo problems
    * 0758 FIX: check_sql: Fixed monitoring of stored procedures with oracle
    * 0599 FIX: esx_vsphere_datastores: provisioning levels in WATO are no longer limited to 101%
    * 0737 FIX: megaraid_ldisks: now able to handle "No Virtual Drive Configured" states...
    * 0763 FIX: hpux_if: Fixed exception during parsing of provided data on some systems...

    Multisite:
    * 0371 Added log class filter to hostsvcevents view
    * 0352 Avoid Livestatus connections on pages that do not need them...
    * 0390 Added an icon selector to the view editor...
    * 0391 Added sorter / filter for host/service service levels...
    * 0247 New mkp package for web applications: iNag / nagstatus / nagios status.dat...
    * 0429 Implemented role permissions for dashboards...
    * 0430 It is now possible to define custom time ranges in PNP graph search...
    * 0449 Show all custom variables of hosts and services in the detail views...
    * 0665 Added mail notificaton method to custom user notification dialog...
    * 0123 New time range filter for Downtimes and Comments...
    * 0683 New column painter for the last time a service was OK...
    * 0561 quicksearch: now able to search with multiple filters...
    * 0748 Also custom views now have permissions...
    * 0302 FIX: Fixed highlight of choosen elements in foldertee/views snapin in Chrome/IE
    * 0239 FIX: Fixed incorrect html formatting when displaying host or service comments...
    * 0307 FIX: Increased performance of multisite GUI with a large userbase...
    * 0312 FIX: Hiding views related to not existing datasources, like the EC now...
    * 0325 FIX: Removed CSV export icon from availability views...
    * 0327 FIX: Most forms did now work with "Profile Requests" enabled...
    * 0333 FIX: Fixed too long page title during performing several actions...
    * 0356 FIX: Fixed exception caused by utf8 chars in tooltip text...
    * 0368 FIX: Generating selection id is hopefully now compatible to more systems...
    * 0374 FIX: Fixed syntax error in exception handler of LDAP search code...
    * 0375 FIX: LDAP: Now handling user-ids with umlauts...
    * 0246 FIX: brocade_fcport: fixed error in pnp-template...
    * 0393 FIX: LDAP: Enabled paged LDAP search by default now with a page size of 1000...
    * 0394 FIX: LDAP: Auth expiration plugin now checks users for being disabled (in AD)...
    * 0436 FIX: Fix broken Site status switching via sidebar snapin...
    * 0420 FIX: LDAP: Roles/Groups are now synced even if case of DNs do not match...
    * 0421 FIX: UserDB: Fixed lost passwords when changing users in large user databases...
    * 0423 FIX: Users are not logged out anymore during changing their own passwords...
    * 0424 FIX: Improved error handling in case of incorrect auth config in distributed WATO environments
    * 0425 FIX: Fix login loop bug in distributed environments with different auth secrets
    * 0117 FIX: Availability button is now visible for users without the right to edit views
    * 0431 FIX: LDAP: Fixed group syncrhonisation when nested group sync is enabled
    * 0122 FIX: Multisite view editor not longer throwing a exception when loading views from other users
    * 0569 FIX: recurring updates of serial numbers of disabled ldap users fixed...
    * 0676 FIX: Move view "Stale services" to Problems folder
    * 0270 FIX: Multisite host tag filter: Now uses exact match...
    * 0273 FIX: Fixed exceptions when modifying / cloning views...
    * 0274 FIX: Fixed exception when view title or description was missing
    * 0278 FIX: Fixed bookmark icon images for non-english user languages...
    * 0670 FIX: LDAP: Fixed sync when non lower case attributes are configured...
    * 0671 FIX: LDAP: Disable logging of password changes received from LDAP
    * 0558 FIX: availability: fixed exception on specific filter settings...
    * 0712 FIX: Fix multiple groups with same tag when grouping hosts after a tag...
    * 0738 FIX: csv_export: now able to handle umlauts in download filenames...
    * 0762 FIX: Fixed availability filters not opening in IE7

    WATO:
    * 0308 Multisite can now set rotation view permissions for NagVis...
    * 0329 Removed Distributed WATO peer mode...
            NOTE: Please refer to the migration notes!
    * 0244 New features for WATO page Backup & Restore...
    * 0382 Active HTTP check now supports multiline regexp matching...
    * 0112 Explicit mapping of clustered services can now be done with WATO...
    * 0437 Convert WATO rule for debug_log into simple Checkbox...
    * 0428 Changed user profiles (e.g. pw changes) are now replicated in distributed setups...
    * 0114 User Custom Attributes can now be exported to the core...
    * 0448 New button in WATO service list for displaying check parameters...
    * 0454 Add output of traceroute to host diagnostic page
    * 0677 Make title of tags and tag groups localizable...
    * 0685 Distributed WATO now disabled WATO on slave sites per default...
    * 0687 New summary pages with all settings of a host or service...
    * 0275 WATO "Notify Users" feature: Improved confirmation info...
    * 0134 New option to use expect string in response heads for check_http in wato...
    * 0717 Sort permissions of views, dashboards, commands and snapins alphabetically
    * 0761 New bulk host import mode in WATO...
    * 0057 FIX: Fix exception in WATO host editor on custom tag without topic...
    * 0241 FIX: Improved sorting of WATO folders in dropdown menu...
    * 0019 FIX: Fixed wording in WATO rule for MSSQL check
    * 0242 FIX: Parameters for clustered services can now be configured on the cluster host...
    * 0309 FIX: Trying to prevent read/write conflicts with a large user base...
    * 0311 FIX: Fixed "Inventory failed" message when trying an inventory on clusters via WATO...
    * 0330 FIX: Improved performance of WATO slave push with a large user base...
    * 0331 FIX: LDAP diagnostic LOG can now have the $OMD_SITE$ macro configured via WATO...
    * 0332 FIX: Own host tag groups without topics resulted in two groups "Host tags" in the rule editor
    * 0361 FIX: The page linked by "new rule" can now be bookmarked again
    * 0341 FIX: Avoid rare exception in WATO when deleting a host...
    * 0376 FIX: LDAP: Default configuration of attributes is reflected within WATO now
    * 0346 FIX: Fix folder visibility in WATO for unpriviledged users...
    * 0385 FIX: Better error handling for invalid service regex in rule conditions...
    * 0389 FIX: Showing LDAP settings on site specific global settings page now...
    * 0400 FIX: WATO BI editor now supports percentages for count_ok...
    * 0392 FIX: LDAP: Improved error messages of LDAP configuration test...
    * 0415 FIX: LDAP: The LDAP Settings dialog is now disabled when the LDAP Connector is disabled
    * 0416 FIX: When doing user sync on user page rendering, contact group memberships are shown correctly now...
    * 0417 FIX: LDAP: Fixed "Sync-Plugin: Roles" test with OpenLDAP
    * 0248 FIX: Backup & Restore: Snapshot comments now support unicode character...
    * 0418 FIX: LDAP: Fixed broken role sync plugin with OpenLDAP...
    * 0419 FIX: LDAP: The default user profile roles are only assigned to users without roles...
    * 0249 FIX: Backup & Restore: fixed bug when uploading legacy snapshots...
    * 0250 FIX: Fixed error on creating very large WATO snapshots...
    * 0422 FIX: Fixed numbers shown in log entries of bulk inventory...
    * 0252 FIX: ESX vSphere configuration: Fixed non-working configuration parameters...
    * 0456 FIX: Column was too short...
    * 0256 FIX: wato snapshots: snapshot restore no longer fails with older python versions...
    * 0433 FIX: Creating WATO lock during automations (like e.g. master to slave syncs)...
    * 0434 FIX: Fixed wrong count of failed hosts in bulk inventory mode...
    * 0678 FIX: Move two last global settings of Event Console to proper places
    * 0268 FIX: wato inventory: fixed missing services...
    * 0686 FIX: Fix replication with WATO if EC is enabled on master and disabled on slave
    * 0129 FIX: Fixed permission bug in "Edit user profile" dialog....
    * 0269 FIX: brocade_fcport: fixed problem on displaying check_parameters in WATO...
    * 0271 FIX: Fixed sorting in duallist element (two lists with interchangable elements)...
    * 0131 FIX: Error rates for network interfaces can now be set smaller then 0.1 when using Wato....
    * 0690 FIX: Fix language jumping to German when saving user profiles
    * 0666 FIX: Minimum port for the mknotifyd is now 1024 (never use well known ports)...
    * 0559 FIX: WATO snapshots: improved validation of (uploaded) snapshots...
    * 0709 FIX: Fix NoneType has not attribute userdb_automatic_sync bug in D-WATO
    * 0728 FIX: mem.win: fixed bug in WATO configuration rule...
    * 0139 FIX: ldap sync: syncing if rules against ldap is not longer case sensitiv
    * 0736 FIX: WATO backup and restore: improved error handling...

    Notifications:
    * 0362 sms: now searching PATH for sendsms and smssend commands...
    * 0684 New notification variables NOTIFY_LASTSERVICEOK and NOTIFY_LASTHOSTUP...
    * 0711 New rules based notifications...
    * 0713 New bulk notifications...
    * 0108 FIX: Prevent service notification on host alerts...
    * 0058 FIX: Fix email notifications containing non-ASCII characters in some situtations...
    * 0133 FIX: Fixed mkeventd notification plugin...
    * 0720 FIX: Fix timeperiod computation with CMC and flexible notifications...

    BI:
    * 0721 Use hard states in BI aggregates...
    * 0714 BI aggregations now also honor scheduled downtimes...
    * 0715 BI aggregates now acknowledgement information...
    * 0669 FIX: Fixed regex matching in BI when using character groups [...]...

    Reporting & Availability:
    * 0018 New option for displaying a legend for the colors used in the timeline...
    * 0405 Add CSV export to availability views...
    * 0338 FIX: Introduce time limit on availability queries...
    * 0681 FIX: Display correct year for availability range for last month in january
    * 0750 FIX: Availability: fix exception when summary is on and some elements have never been OK

    Event Console:
    * 0301 Handling messages of special syslog format correctly...
    * 0388 Moved Event Console related settings to own settings page...
    * 0710 Create a history entry for events that failed their target count...
    * 0749 Allow to restrict visibility of events by their host contacts...
    * 0303 FIX: Old log entries were shown in event history first...
    * 0304 FIX: Escaping several unwanted chars from incoming log messages...
    * 0089 FIX: CSV export of event console was broken...
    * 0359 FIX: Fixed exception in event simulator when one match group did not match
    * 0384 FIX: Trying to prevent problem when restarting mkeventd...
    * 0427 FIX: Fixed exception when handling connections from event unix socket...
    * 0679 FIX: Allow non-Ascii characters in generated events
    * 0680 FIX: Do not allow spaces in host names in event simulator...
    * 0672 FIX: Service item of "Check event state in event console" checks can now be configured...
    * 0590 FIX: mkeventd: fixed encoding of unicode characters in the snmptrap receiver...

    Livestatus:
    * 0337 New header for limiting the execution time of a query...
    * 0276 nagios4 livestatus support...
    * 0335 FIX: Parse state of downtime notification log entries correctly...
    * 0336 FIX: Limit the number of lines read from a single logfile...
    * 0344 FIX: Fix semantics of columns num_services_hard_*...

    Livestatus-Proxy:
    * 0263 FIX: livestatus log table: fixed missing logentries of archived logfiles...


1.2.3i7:
    Core & Setup:
    * 0011 Introduce optional lower limit for predicted levels...
    * 0217 FIX: More verbose error output for SNMP errors on the command line...
    * 0288 FIX: Error messages of datasource programs (e.g. VSphere Agent) are now visible within WATO...
    * 0010 FIX: Fix computation of hour-of-the-day and day-of-month prediction...
    * 0292 FIX: Inline SNMP: Check_MK check helpers are closing UDP sockets now...

    Checks & Agents:
    * 0060 cisco_fantray: new check for monitoring fan trays of Cisco Nexus switches
    * 0061 cisco_cpu: check now recognizes new object cpmCPUTotal5minRev...
    * 0063 veeam_client: new check to monitor status of veeam clients with special agent plugin...
    * 0064 veeam_jobs: new check to monitor the backup jobs of the veeam backup tool...
    * 0047 fritz.conn fritz.config fritz.uptime fritz.wan_if fritz.link: New checks for monitoring Fritz!Box devices...
    * 0027 esx_vsphere_sensors: it is now possible override the state of sensors...
    * 0090 apc_ats_status: New Check for monitoring APC Automatic Transfer Switches
    * 0080 Added new checks for Brocade NetIron MLX switching / routing devices...
    * 0091 apc_ats_output: new check for output measurements on APC ATS devices
    * 0068 check_sql: support for mssql databases included
    * 0208 fileinfo.groups: Added minimum/maximum file size parameters...
    * 0093 check_http: Default service description prefix can be avoided...
    * 0004 df: dynamic filesystem levels now reorder levels automatically...
    * 0069 veeam_client: limits for time since last backup introduced
    * 0214 Logwatch: context lines can now be disabled using nocontext=1...
    * 0038 casa_cpu_mem casa_cpu_temp casa_cpu_util casa_fan casa_power: New checks for casa Cable Modem Termination Systems...
    * 0097 arc_raid_status: New check for Areca RAID controllers
    * 0070 cmciii_lcp_airin cmciii_lcp_airout cmciii_lcp_fans cmciii_lcp_waterflow cmciii_lcp_waterin cmciii_lcp_waterout: new checks for the Rittal CMC-III LCP device
    * 0098 apc_inrow_airflow, apc_inrow_fanspeed, apc_inrow_temp: New checks for APC inrow devices
    * 0099 apc_mod_pdu_modules: New check for APC Modular Power Distribution Unit
    * 0072 cmciii_pu_access cmciii_pu_canbus cmciii_pu_io cmciii_pu_temp: New checks for the Rittal CMC-III PU Unit
    * 0100 juniper_cpu: New check for CPU utilization on Juniper switches
    * 0236 windows_agent: each script can now be configured to run sync / async...
    * 0101 liebert_chiller_status: New check for Liebert Chiller devices
    * 0083 brocade_mlx: Temperature sensors of one module now in one common check...
    * 0008 df: Solaris agent now also supports samfs
    * 0084 brocade_mlx: single checks now instead of sub checks...
    * 0291 winperf_ts_sessions: New check to monitor Microsoft Terminal Server sessions...
    * 0102 modbus_value: New check and Agent to modbus devices...
    * 0013 Solaris Agent: implement cached async plugins and local checks...
    * 0238 vsphere monitoring: new option to skip placeholder vms in agent output...
    * 0016 Linux+Windows agent: allow spooling plugin outputs via files...
    * 0017 local: New state type P for state computation based on perfdata...
    * 0085 brocade_mlx: now handles more different module states...
    * 0024 FIX: cisco_wlc: removed check configuration parameter ap_model...
    * 0003 FIX: ps: Remove exceeding [ and ] in service description when using process inventory...
    * 0037 FIX: checkman browser (cmk -m) was not working properly in network subtree...
    * 0283 FIX: Interface Checks: ignore invalid error counts while interface is down...
    * 0081 FIX: Fixed corruption in SNMP walks created with cmk --snmpwalk...
    * 0286 FIX: esx_vsphrere_counters.ramdisk: Better handling for non existant ramdisks...
    * 0290 FIX: winperf_processor mem.win: Handling no/empty agent responses correctly now...
    * 0293 FIX: esx_vsphere_counters_ramdisk_sizes: Handles ram disk "ibmscratch" by default now
    * 0012 FIX: Solaris Agent: fixed broken fileinfo section...
    * 0297 FIX: mk-job is now also usable on CentOS 5+...
    * 0298 FIX: win_dhcp_pools: Fixed wrong percentage calculation
    * 0237 FIX: tsm_sessions: fixed invalid check output during backups...

    Multisite:
    * 0001 New filters for selecting several host/service-groups at once...
    * 0050 New concept of favorite hosts and services plus matching filters and views...
    * 0211 GUI Notify: Added notify method "popup" to really create popup windows...
    * 0215 Added option to make HTML escape in plugin outputs configurable...
    * 0071 livedump: new option to include contact_groups instead of contacts when dumping configuration
    * 0043 FIX: LDAP: Improved error reporting during synchronisation...
    * 0044 FIX: LDAP: Fixed error with empty groups during non nested group sync...
    * 0045 FIX: LDAP: Fixed error when synchronizing non nested groups to roles...
    * 0046 FIX: Fixed editing contactgroup assignments of hosts or folders with "-" in names...
    * 0049 FIX: Fixed useless I/O during page processing...
    * 0203 FIX: Changed sidebar reload interval to be more random...
    * 0204 FIX: Reduced I/O on logins with access time recording or failed login counts...
    * 0206 FIX: Fixed logwatch permission check when using liveproxy for normal users...
    * 0210 FIX: LDAP: Fixed problem syncing contactgroups of a user with umlauts in CN
    * 0035 FIX: Convert HTTP(S) links in plugin output into clickable icon...
    * 0006 FIX: Checkboxes for hosts/services were missing on modified views...
    * 0284 FIX: Context help toggled on/off randomly...
    * 0285 FIX: Fixed bookmarking of absolute URLs or PNP/NagVis URLs in sidebar snapin...
    * 0296 FIX: Fixed moving of snapins while in scrolled sidebar...

    WATO:
    * 0053 New rule for configuring the display_name of a service...
    * 0216 Supporting float values as SNMP timeout value now...
    * 0082 Improved online help for LDAP connections...
    * 0009 Automatically schedule inventory check after service config change...
    * 0294 Added "services" button to host diagnose page
    * 0048 FIX: Tests on host diagnose page are executed parallel now...
    * 0033 FIX: Fixed problem when saving settings in WATOs host diagnostic page...
    * 0205 FIX: NagVis related permissions of roles can be edited again...
    * 0207 FIX: Explicit communities were not saved in all cases...
    * 0094 FIX: Hide SNMPv3 credentials in WATO...
    * 0212 FIX: Fixed broken site edit page in case a TCP socket has been configured...
    * 0095 FIX: Fixed problem with portnumber in Wato Distributed Monitoring dialog
    * 0213 FIX: LDAP: Various small improvements for handling the LDAP user connector...
    * 0039 FIX: Fixed exception on displaying WATO helptexts in the global settings...
    * 0219 FIX: Fixed display problems in WATO folders with long contact group names
    * 0220 FIX: Added HTML escaping to several global settings attributes...
    * 0234 FIX: Improved handling of interface inventory states / types...
    * 0289 FIX: Renamed "Hosts & Folders" page to "Hosts"
    * 0295 FIX: Fixed problem with new created tag groups with "/" in title...

    Notifications:
    * 0005 Added notification script for sending SMS via mobilant.com...
    * 0032 FIX: Fixed problem when forwarding notification mails in windows...
    * 0218 FIX: Fixed rendering of HTML mails for Outlook (at least 2013)...

    BI:
    * 0287 FIX: Fixed assuming states of services with backslashes in descriptions...

    Reporting & Availability:
    * 0051 Option for showing timeline directly in availability table...
    * 0052 Visual colorization of availability according to levels...
    * 0054 New labelling options for availability table...
    * 0055 Allow grouping by host, host group or service group...
    * 0056 New concept of service periods in availability reporting...
    * 0002 You can now annotate events in the availability reporting...
    * 0014 FIX: Fix styling of tables: always use complete width...
    * 0015 FIX: Fixed summary computation in availability when grouping is used...

    Event Console:
    * 0026 FIX: snmptd_mkevent.py: fixed crash on startup
    * 0036 FIX: Fixed bug where multsite commands did not work properly...

    Livestatus:
    * 0067 livedump: new option to mark the mode at the beginning of the dump and documentation fixes...
    * 0023 FIX: Fixed incorrect starttime of table statehist entries...
    * 0034 FIX: Availability no longer showes incorrect entries when only one logfile exists...
    * 0233 FIX: Fixed missing entries in log file and availability view...


1.2.3i6:
    Core & Setup:
    * 0041 FIX: setup.py now handles non existing wwwuser gracefully...

    Checks & Agents:
    * 0040 Add agent plugin to test local hostname resolving...
    * 0020 FIX: Inventory problem with inventory_processes parameter...

    Multisite:
    * 0000 Improved performance of LDAP sync by refactoring the group sync code

    WATO:
    * 0042 FIX: Removed debug outputs from service inventory...


1.2.3i5:
    Core:
    * Automatically remove duplicate checks when monitoring with Agent+SNMP
       at the same time. TCP based ones have precedence.
    * inventory check of SNMP devices now does scan per default (configurable)
    * FIX: inventory check now honors settings for exit code
    * FIX: avoid exception nodes of cluster have different agent type
    * FIX: continue inventory, if one check does not support it
    * FIX: fix configuration of explicit SNMP community, allow unicode
    * FIX: avoid invalid cache of 2nd and up hosts in bulk inventory
    * FIX: fixed error handling in SNMP scan, inventory check fails now
           if SNMP agent is not responding
    * FIX: Ignore snmp_check_interval cache in interactive situations (e.g.  -nv)
    * FIX: check_mk config generation: on computing the checks parameters
           there is no longer a small chance that existing rules get modified

    Event Console:
    * check_mkevents now available as C binary: check_mkevents_c
    * FIX: use default values for unset variables in actions

    Multisite:
    * Speed-O-Meter: now measure only service checks. Host checks
      are omitted, since they do not really matter and make the
      results less useful when using CMC.
    * Added host aliases filter to some views (host/service search)
    * It is now possible to enforce checkboxes in views upon view loading
      (needs to be confgured per view via the view editor)
    * Wiki Sidebar Snapin: showing navigation and quicksearch. OMD only.
    * Sidebar can now be folded. Simply click somewhere at the left 10 pixels.
    * Foldable sections now have an animated triangle icon that shows the folding state
    * Added new snapin "Folders", which interacts with the views snapin when
      both are enabled. You can use it to open views in a specific folder context
    * LDAP: Added option to make group and role sync plugin handle nested
            groups (only in Active Directory at the moment). Enabling this
	    feature might increase the sync time a lot - use only when really needed.
    * FIX: Fixed encoding problem in webservice column output
    * FIX: Fix output format python for several numeric columns
    * FIX: Fixed searching hosts by aliases/adresses
    * FIX: Remove duplicate entries from Quicksearch
    * FIX: Avoid timed browser reload after execution of exections
    * FIX: Hosttag filter now works in service related views
    * FIX: Added code to prevent injection of bogus varnames
           (This might break code which uses some uncommon chars for varnames)
    * FIX: Fixed computation of perfometer values, which did not care about
           the snmp_check_interval. Simplyfied computation of perfometer values
    * FIX: LDAP: Custom user attributes can now be synced again

    BI:
    * FIX: Fix exception when showing BI tree in reporting time warp
    * FIX: Fixed blue triangle link: would show more aggregations,
       if one name was the prefix of another

    Notifications:
    * Blacklisting for services in the felixble notification system
    * FIX: mail with graph plugin: set explicit session.save_path for php
           Fixes instances where the php command couldn't fetch any graphs

    Checks & Agents:
    * diskstat: removed (ever incorrect) latency computation for Linux
    * statgrab_load: support predictive levels, add perf-o-meter
    * ucd_cpu_load: support predictive levels
    * hpux_cpu, blade_bx_load: support predictive levels, add perf-o-meter,
       make WATO-configable
    * check_sql: Database port can now be explicitly set
    * steelhead_perrs: New check for Rivergate Gateways
    * alcatel_power: Check for power supplies on Alcatel switches
    * qnap_disks: New check for Hardisks in Qnap devices
    * Dell Open Manage: SNNP Checks for Physical Disks, CPU and Memory
    * check_tcp: Now able to set custom service description
    * Apache ActiveMQ: New Special Agent and Check to query ActiveMQ Queues
    * check_ftp: can now be configured via Wato
    * windows_tasks: New check to  monitor the Windows Task Scheduler
    * sensatronics_temp: New check for Sensatronic E4 Temperatur Sensor
    * akcp_sensor_drycontact: New Check for AKCP drycontact Sensors
    * esx_vsphere_vm.heartbeat: Heartbeat status alert level now configurable
    * ps:  new configuration option: handle_count (windows only)
    * FIX: Windows agent: gracefully handle garbled logstate.txt
    * FIX: esx_vsphere_counters: added missing ramdisk type upgradescratch
    * FIX: esx_vsphere_hostsystem: fixed bug in handling of params
    * FIX: local: tolerate invalid output lines
    * FIX: hp_proliant: Correct handling of missing snmp data
    * FIX: logwatch.ec: No longer forwards "I" lines to event console
    * FIX: check_dns: default to querying the DNS server on the localhost itself
    * FIX: ps: do not output perfdata of CPU averaging (use ps.perf for that)
    * FIX: nfsexports: also support systems with rpcbind instead of portmap
    * FIX: ups_in_freq: corrected spelling of service description
    * FIX: ups_bat_temp: renamed service description to "Temperature Battery",
           in order to make it consistent with the other temperature checks
    * FIX: hp_blade_blades: Fixed crash on inventory when receiving
           unexpected snmp data
    * FIX: apache_status: If ReqPerSec and BytesPerSec are not reported by
           the agent, no PNP graphs for them are drawn.
           (This is the case if ExtendedStatus set to Off in Apache config)
    * FIX: oracle_jobs: fixed issues with incorrect column count in check output
    * FIX: if/if64/...: layout fix in PNP template for packets


    WATO:
    * You can now have site-specific global settings when using
      distributed WATO (available in the "Distributed Monitoring")
    * bulk inventory: display percentage in progress bar
    * New option for full SNMP scan in bulk inventory
    * bulk operations now also available when checkboxes are off
    * LDAP: Added test to validate the configured role sync groups
    * LDAP: The sync hooks during activate changes can now be enabled/disabled
      by configuration (Global Settings)
    * Disabled replication type "peer" in site editor.
    * Added "permanently ignore" button to inventory services dialog which
      links directly to the disabled services view
    * Added diagnose page linked from host edit dialog. This can be used to test
      connection capabilities of hosts
    * The rule "Process inventory" now offers the same configuration options
      as its manual check equivalent "State and count of processes"
    * New configuration option handle_count (windows only) in the rules
      "Process inventory" and "State and count of processes"
    * FIX: correct display of number of hosts in bulk inventory
    * FIX: nailed down ".siteid" exception when added new site
    * FIX: fixed setting for locking mode from 'ait' to 'wait'
    * FIX: avoid removal of tags from rules when not yet acknowledged
    * FIX: avoid need for apache restart when adding new service levels
    * FIX: fix encoding problem on GIT integration

    Livestatus:
    * Removed "livecheck". It never was really stable. Nagios4 has something
      similar built in. And also the Check_MK Micro Core.
    * table statehist: no longer computes an unmonitored state for hosts and
                       services on certain instances.
                       (showed up as no hosts/services in the multisite gui)
    * table statehist: fixed SIGSEGV chance on larger queries

1.2.3i4:
    Core:
    * Create inventory check also for hosts without services, if they
          have *no* ping tag.

    WATO:
    * Bulk inventory: speed up by use of cache files and doing stuff in
          groups of e.g. 10 hosts at once
    * Multisite connection: new button for cloning a connection

    Checks & Agents:
    * Linux agent RPM: remove dependency to package "time". That package
         is just needed for the binary mk-job, which is useful but not
         neccessary.

    Multisite:
    * FIX: fix broken single-site setups due to new caching

1.2.3i3:
    Core:
    * FIX: fixed typo in core startup message "logging initial states"
    * FIX: livestatus table statehist: fixed rubbish entries whenever
           logfile instances got unloaded

    Livestatus:
    * FIX: check_mk snmp checks with a custom check interval no longer
           have an incorrect staleness value

    Notifications:
    * mkeventd: new notification plugin for forwarding notifications
       to the Event Console. See inline docu in share/check_mk/notification/mkeventd
       for documentation.
    * FIX: cleanup environment from notifications (needed for CMC)

    Checks & Agents:
    * Windows agent: increased maximum plugin output buffer size to 2MB
    * check_icmp: New WATO rule for custom PING checks
    * agent_vsphere: now able to handle < > & ' " in login credentials
    * if/if64 and friends: add 95% percentiles to graphs
    * services: inventory now also matches against display names of services
    * esx_vsphere_hostsystem.multipath: now able to set warn/crit levels
    * cpu_netapp: added Perf-O-Meter and PNP template
    * cisco_cpu: added Perf-O-Meter and PNP template
    * apc_symmetra: add input voltage to informational output
    * agent_vsphere: new debug option --tracefile
    * FIX: windows_agent: fixed bug in cleanup of open thread handles
    * FIX: cups default printer is now monitored again in linux agent
    * FIX: host notification email in html format: fixed formating error
           (typo in tag)
    * FIX: netapp_volumes: better output when volume is missing
    * FIX: winperf_phydisk: handle case where not performance counters are available
    * FIX: check_mk_agent.linux: limit Livestatus check to 3 seconds
    * FIX: esx_vsphere_vm: fixed exception when memory info for vm is missing
    * FIX: esx_vsphere_hostsystem: Fixed typo in check output
    * FIX: psperf.bat/ps: Plugin output processing no longer crashes when
           the ps service is clustered

    Multisite:
    * Filtering in views by Hostalias is possible now too
       (however the filter is not displayed in any standard view - user needs
       to enable it by customizing the needed views himself)
    * FIX: add missing service icons to view "All Services with this descr..."
    * FIX: ldap attribute plugins: fixed crash when parameters are None
    * FIX: avoid duplicate output of log message in log tables
    * FIX: fixed problem with ldap userid encoding
    * FIX: removed state-based colors from all Perf-O-Meters
    * FIX: brocade_fcport pnp-template: fixed incorrect display of average values
    * FIX: all log views are now correctly sorted from new to old

    Livestatus-Proxy:
    * Implement caching of non-status requests (together with Multisite)
    * FIX: fix exception when printing error message
    * FIX: honor wait time (now called cooling period) after failed TCP connection
    * FIX: fix hanging if client cannot accept large chunks (seen on RH6.4)

    WATO:
    * Rule "State and count of processes": New configuration options:
           virtual and resident memory levels
    * Added title of tests to LDAP diagnose table
    * Bulk inventory: new checkbox to only include hosts that have a failed
        inventory check.
    * Bulk inventory: yet another checkbox for skipping hosts where the
        Check_MK service is currently critical
    * New rule: Multipath Count (used by esx_vsphere_hostsystem.multipath)
    * FIX: The rule "State and count of processes" is no longer available
           in "Parameters for inventorized check". This rule was solely
           intented for "Manual checks" configuration
    * FIX: Trying to prevent auth.php errors while file is being updated

1.2.3i2:
    Core:
    * New option -B for just generating the configuration
    * Introduced persistent host address lookup cache to prevent issues
      loading an unchanged configuration after a single address is not resolvable anymore
    * Assigning a service to a cluster host no longer requires a reinventory
    * Setting a check_type or service to ignore no longer requires a reinventory
      Note: If the ignore rule is removed the services will reappear
    * Config creation: The ignore services rule now also applies to custom, active
                       and legacy checks
    * Predictive monitoring: correctly handle spaces in variable names (thanks
       to Karl Golland)
    * New man page browser for console (cmk -m)
    * New option explicit_snmp_communities to override rule based SNMP settings
    * Preparations for significant SNMP monitoring performance improvement
      (It's named Inline SNMP, which is available as special feature via subscriptions)
    * Allow to specify custom host check via WATO (arbitrary command line)
    * Implement DNS caching. This can be disabled with use_dns_cache = False

    Livestatus:
    * new service column staleness: indicator for outdated service checks
    * new host    column staleness: indicator for outdated host checks

    Checks & Agents:
    * esx_hostystem multipath: criticize standby paths only if not equal to active paths
    * mk_logwatch: fixed bug when rewriting logwatch messages
    * check_mk: Re-inventory is no longer required when a service is ignored via rule
    * check_mk: Now possible to assign services to clusters without the need to
                reinventorize
    * lnx_if: Fixed crash on missing "Address" field
    * viprinet_router: Now able to set required target state via rule
    * windows_agent: Now available as 64 bit version
    * agent_vsphere: fix problem where sensors were missing when
      you queried multiple host systems via vCenter
    * cached checks: no longer output cached data if the age of the
                     cache file is twice the maximum cache age
    * windows agent: no longer tries to execute directories
    * fileinfo: no longer inventorize missing files(reported by windows agent)
    * New checks for Brocade fans, temperature and power supplies
    * cluster hosts: removed agent version output from Check_MK service (this
      was misleading for different agent versions on multiple nodes)
    * job check: better handling of unexpected agent output
    * lnx_thermal: Added check for linux thermal sensors (e.g. acpi)
    * hwg_temp: Make WATO-Rule "Room Temperature" match, add man page, graph
                and Perf-O-Meter
    * ps.perf: Support Windows with new plugin "psperf.bat". wmicchecks.bat
               is obsolete now.
    * Special Agent vSphere: support ESX 4.1 (thanks to Mirko Witt)
    * esx_vsphere_object: make check state configurable
    * mk_logwatch: support continuation lines with 'A'. Please refer to docu.
    * mk_oracle: Added plugin for solaris
    * win_netstat: New check for Windows for checking the existance of a UDP/TCP
        connection or listener
    * ps/ps.perf: allow to set levels on CPU util, optional averaging of CPU
    * diskstat: Agent is now also processing data of mmcblk devices
    * qmail: Added check for mailqueue
    * cisco_locif: removed obsolete and already disabled check completely
    * fc_brocade_port: removed obsolete check
    * fc_brocade_port_detailed: removed obsolete check
    * tsm_stgpool: removed orphaned check
    * vmware_state: removed ancient, now orphaned check. Use vsphere_agent instead.
    * vms_{df,md,netif,sys}: remove orphaned checks that are not needed by the current agent
    * tsm: Added new TSM checks with a simple windows agent plugin
    * windows_agent: now starts local/plugin scripts in separate threads/processes
                     new script parameters cache_age, retry_count, timeout
                     new script caching options "off", "async", "sync"
    * windows_agent: increased maximum local/plugin script output length to 512kB
                     (output buffer now grows dynamically)
    * jolokia_metrics: fixed incorrect plugin output for high warn/crit levels
    * jolokia_metrics.uptime: Added pnp template
    * hyperv: Added a check for checking state changes.
    * df / esx_vsphere_datastore: now able to set absolute levels and levels depending
                                  on total disk space of used and free space
    * cisco_wlc: New check for monitoring cisco wireless lan access points
    * cisco_wlc_clients: New check for the nummber of clients in a wlc wifi
    * df: Negative integer levels for MB left on a device
    * win_printers: Monitoring of printer queue on a windows printserver
    * cisco_qos: Updated to be able to mintor IOS XR 4.2.1 (on a ASR9K device)
    * New active check, check_form_submit, to submit HTML forms and check the resulting page
    * mk-job: /var/lib/check_mk_agent/job directory is now created with mode 1777 so
              mk-job can be used by unprivileged users too
    * ADD: etherbox: new check for etherbox (messpc) sensors.
           currently supported: temperature, humidity, switch contact and smoke sensors
    * cisco_wlc_client: now supports low/high warn and crit levels
    * cisco_wlc: now supports configuration options for missing AP
    * agent_vsphere: completely rewritten, now considerably faster
                     vCenter is still queried by old version
    * windows_agent: windows eventlog informational/audit logs now reported with O prefix
    * mk_logwatch: ignored loglines now reported with an "." prefix (if required)
    * apache_status: Nopw also supports multithreaded mpm
    * windows_agent: now able to suppress context messages in windows eventlogs
    * agent_vsphere: completely rewritten, now considerably faster
                     vCenter is still queried by old version
    * windows_agent: windows eventlog informational/audit logs now reported with O prefix
    * mk_logwatch: ignored loglines now reported with an "." prefix (if required)
    * check_mk-if.pnp: fixed bug with pnp template on esx hosts without perfdata
    * jolokia checks (JVM): uptime, threads, sessions, requests, queue
      now configurable via WATO
    * vSphere checks: secret is not shown to the user via WATO anymore
    * WATO rule to check state of physical switch (currently used by etherbox check)
    * cisco_wlc: Allows to configure handling of missing AP
    * logwatch.ec: show logfiles from that we forwarded messages
    * FIX: blade_blades: Fixed output of "(UNKNOWN)" even if state is OK
    * FIX: apache_status: fix exception if parameter is None
    * FIX: hr_mem: handle virtual memory correct on some devices
    * FIX: apache_status agent plugin: now also works, if prog name contains slashes
    * FIX: check_dns: parameter -A does not get an additional string
    * FIX: cisco_qos: Catch policies without post/drop byte information
    * FIX: cisco_qos: Catch policies without individual bandwidth limits
    * FIX: windows_agent: fixed bug on merging plugin output buffers
    * FIX: esx_vsphere_datastores: Fix incomplete performance data and Perf-O-Meter
    * FIX: cleaned up fileinfo.groups pattern handling, manual configuration
      is now possible using WATO
    * FIX: check_mk-ipmi.php: PNP template now displays correct units as delivered
           by the check plugin
    * FIX: check_disk_smb: Remove $ from share when creating service description.
           Otherwise Nagios will not accept the service description.
    * FIX: mrpe: gracefully handle invalid exit code of plugin

    Notifications:
    * notify.py: Matching service level: Use the hosts service level if a
                 service has no service level set
    * notify.py: fixed bug with local notification spooling
    * HTML notifications: Now adding optional links to host- and service names
      when second argument notification script is configured to the base url of the
      monitoring installation (e.g. http://<host>/<site>/ in case of OMD setups)
    * HTML notifications: Added time of state change

    Multisite:
    * Finally good handling of F5 / browser reloads -> no page switching to
      start page anymore (at least in modern browsers)
    * User accounts can now be locked after a specified amount of auth
      failures (lock_on_logon_failures can be set to a number of tries)
    * Column Perf-O-Meter is now sortable: it sorts after the *first*
      performance value. This might not always be the one you like, but
      its far better than nothing.
    * logwatch: Logwatch icon no longer uses notes_url
    * Inventory screen: Host inventory also displays its clustered services
    * Rules: Renamed "Ignored services" to "Disabled services"
             Renamed "Ignored checks" to "Disabled checks"
    * Sorter Host IP address: fixed sorting, no longer uses str compare on ip
    * Views: New: Draw rule editor icon in multisite views (default off)
             Can be activated in global settings
    * New global multisite options: Adhoc downtime with duration and comment
                                    Display current date in dashboard
    * LDAP: Using asynchronous searches / added optional support for paginated
      searches (Can be enabled in connection settings)
    * LDAP: It is now possible to provide multiple failover servers, which are
      tried when the primary ldap server fails
    * LDAP: Supporting posixGroup with memberUid as member attribute
    * LDAP: Added filter_group option to user configuration to make the
    synchonized users filterable by group memberships in directories without
    memberof attributes
    * LDAP: Moved configuration to dedicated page which also provides some
      testing mechanisms for the configuration
    * Added option to enable browser scrollbar to the multisite sidebar (only
      via "sidebar_show_scrollbar = True" in multisite.mk
    * Added option to disable automatic userdb synchronizations in multisite
    * Implemented search forms for most data tables
    * New icons in view footers: export as CSV, export as JSON
    * Availability: new columns for shortest, longest, average and count
    * Editing localized strings (like the title) is now optional when cloning
      views or editing cloned views. If not edited, the views inherit the
      localized strings from their ancestors
    * Added simple problems Dashboard
    * New filter and column painter for current notification number (escalations)
    * Added new painters for displaying host tags (list of tags, single tag
    groups). All those painters are sortable. Also added new filters for tags.
    * Added painters, icon and filters for visualizing staleness information
    * Improved filtering of the foldertree snapin by user permissions (when a user is
      only permitted on one child folder, the upper folder is removed from the
      hierarchy)
    * "Unchecked Services" view now uses the staleness of services for filtering
    * Globe dashlets make use of the parameter "id" to make it possible to
      provide unique ids in the render HTML code to the dashlets
    * Multisite can now track wether or not a user is online, this need to be
      enabled e.g. via Global Settings in WATO (Save last access times of
      users)
    * Added popup message notification system to make it possible to notify
      multisite users about various things. It is linked on WATO Users page at
      the moment. An image will appear for a user in the sidebar footer with
      the number of pending messages when there are pending messages for a user.
      To make the sidebar check for new messages on a regular base, you need
      to configure the interval of sidebar popup notification updates e.g. via
      WATO Global Settings.
    * Event views: changed default horizon from 31 to 7 days
    * New option for painting timestamp: as Unix Epoch time
    * New filters: Host state type and Service state type
    * FIX: better error message in case of exception in SNMP handling
    * FIX: Inventory screen: Now shows custom checks
    * FIX: Fixed locking problem of multisite pages related to user loading/saving
    * FIX: Fixed wrong default settings of view filters in localized multisite
    * FIX: line wrapping of logwatch entries
    * FIX: Fixed button dragging bug when opening the view editor
           (at least in Firefox)

    WATO:
    * Allow to configure check-/retry_interval in second precision
    * Custom user attributes can now be managed using WATO
    * Allow GIT to be used for change tracking (enable via global option)
    * Hosts/Folders: SNMP communities can now be configured via the host
      and folders hierarchy. Those settings override the rule base config.
    * Require unique alias names in between the following elements:
      Host/Service/Contact Groups, Timeperiods and Roles
    * Removed "do not connect" option from site socket editor. Use the
      checkbox "Disable" to disable the site for multisite.
    * Converted table of Event Console Rules to new implementation, make it sortable
    * FIX: do validation of check items in rule editor
    * FIX: More consistent handling of folderpath select in rule editor
    * FIX: Now correctly handling depends_on_tags on page rendering for
           inherited values
    * FIX: Changed several forms from GET to POST to prevent "Request-URI too
           large" error messages during submitting forms
    * FIX: automation snmp scan now adhere rules for shoddy snmp devices
           which have no sys description
    * FIX: Cisco ruleset "Cisco WLC WiFi client connections" has been generalized to
           "WLC WiFi client connections"
    * FIX: Snapshot handling is a little more robust agains manually created
           files in snapshot directory now
    * FIX: Slightly more transparent handling of syntax errors when loading rules.mk

    Notifications:
    * Flexible Notification can now filter service levels
    * FIX: check_tcp corrected order of parameters in definition

    Event Console:
    * New global setting "force message archiving", converts the EC into
      a kind of syslog archive
    * New built-in snmptrap server to directly receive snmp traps
    * FIX: fix layout of filter for history action type
    * FIX: better detect non-IP-number hosts in hostname translation

1.2.3i1:
    Core:
    * Agents can send data for other hosts "piggyback". This is being
      used by the vSphere and SAP plugins
    * New variable host_check_commands, that allows the definition of
      an alternative host check command (without manually defining one)
    * New variable snmp_check_interval which can be used to customize
      the check intervals of SNMP based checks
    * setup: Added missing vars rrd_path and rrdcached_sock
    * new variable check_mk_exit_status: allows to make Check_MK service OK,
      even if host in not reachable.
    * set always_cleanup_autochecks to True per default now
    * check_mk: new option --snmptranslate

    Multisite:
    * New availability view for arbitrary host/service collections
    * New option auth_by_http_header to use the value of a HTTP header
      variable for authentication (Useful in reverse proxy environments)
    * New permission that is needed for seeing views that other users
      have defined (per default this is contained in all roles)
    * New path back to the view after command exection with all
      checkboxes cleared
    * Added plugins to config module to make registration of default values
      possible for addons like mkeventd - reset to default values works now
      correctly even for multisite related settings
    * perfometer: Bit values now using base of 1000
    * Added PNP tempate for check_disk_smb
    * Dashboards can now be configured to be reloaded on resizing
      (automatically adds width/height url parameters)
    * LDAP authentification: New config option "Do not use persistent
                             connections to ldap server"
    * Hosttags and auxiliary tags can now be grouped in topics
    * Fixed output of time in view if server time differs from user time

    Event Console:
    * New rule feature: automatically delete event after actions
    * New filter for maximum service level (minimum already existed)
    * New global setting: hostname translation (allows e.g. to drop domain name)
    * New rule match: only apply rule within specified time period

    Checks & Agents:
    * solaris_mem: New check for memory and swap for Solaris agent
    * agent_vsphere: New VMWare ESX monitoring that uses pySphere and the VMWare
      API in order to get data very efficiently. Read (upcoming) documentation
      for details.
    * new special agent agent_random for creating random monitoring data
    * New checks: windows_intel_bonding / windows_broadcom_bonding
    * Implemented SAP monitoring based on the agent plugin mk_sap. This
      must be run on a linux host. It connects via RFC calls to SAP R/3
      systems to retrieve monitoring information for this or other machines.
    * sap.dialog: Monitors SAP dialog statistics like the response time
    * sap.value: Simply processes information provided by SAP to Nagios
    * openvpn_clients: new check for OpenVPN connections
    * if64_tplink: special new check for TP Link switches with broken SNMP output
    * job: Monitoring states and performance indicators of any jobs on linux systems
    * oracle_asm_diskgroups: Added missing agent plugin + asmcmd wrapper script
    * oracle_jobs: New check to monitor oracle database job execution
    * oracle_rman_backups: New check to monitor state of ORACLE RMAN backups
    * jar_signature: New check to monitor wether or not a jar is signed and
      certificate is not expired
    * cisco_qos: adhere qos-bandwidth policies
    * check_disk_smb: WATO formalization for active check check_disk_smb
    * if.include: new configurable parameters for assumed input and output speed
    * cisco_qos: new param unit:    switches between bit/byte display
                 new param average: average the values over the given minute
                 new params post/drop can be configured via int and float
                 fixed incorrect worst state if different parameters exceed limit
    * logwatch.ec: Added optional spooling to the check to prevent dataloss
      when processing of current lines needs more time than max execution time
    * mounts: ignore multiple occurrances of the same device
    * Linux agent: allow cached local/plugins checks (see docu)
    * mem.include: Linux memory check now includes size of page tables. This
      can be important e.g. on ORACLE systems with a lot of memory
    * windows_agent: Now buffers output before writing it to the socket
                     Results in less tcp packages per call
    * smart.stats: rewrote check. Please reinventorize. Error counters are now
      snapshotted during inventory.
    * smart.temp: add WATO configuration
    * windows_agent: check_mk.ini: new option "port" - specifies agent port
    * winperf_processor: introduce averaging, support predictive levels
    * cpu_util.include: fixed bug when params are set to None
    * predictive levels: fixed bug when existing predictive levels get new options
    * windows_plugin mssql.vbs: No longer queries stopped mssql instances
    * cisco_hsrp: fixed problem when HSRP groups had same ip address
    * winperf_if: hell has frozen over: a new check for network adapters on Windows
    * windows agent: new config section plugins, now able to set timeouts for specific plugins
                     new global config option: timeout_plugins_total
    * lnx_if in Linux agent: force deterministical order of network devices
    * Linux agent: remove obsolete old <<<netif>>> and <<<netctr>>> sections
    * logwatch, logwatch.ec: detect error in agent configuration
    * Linux agent: cups_queues: do not monitor non-local queues (thanks to Olaf Morgenstern)
    * AIX agent: call lparstat with argument 1 1, this give more accurate data
    * Check_MK check: enable extended performance data per default now
    * viprinet checks: New checks for firmware version/update, memory usage, power supply status,
                       router mode, serialnumber and temperature sensors
    * uptime, snmp_uptime, esx_vsphere_counters.uptime: allow to set lower and upper levels
    * winperf_processor: Now displays (and scales) to number of cpus in pnpgraph
    * mk_postgres plugin: replace select * with list of explicit columns (fix for PG 9.1)
    * lnx_if: show MAC address for interfaces (needs also agent update)
    * winperf_tcp_conn: New check. Displays number of established tcpv4 connections in windows
                        Uses WATO Rule "TCP connection stats (Windows)"
    * windows_agent: fixed timeouts for powershell scripts in local/plugins
    * logwatch: Agent can now use logwatch.d/ to split config to multipe files
    * logwatch: Agent can now rewrite Messages
    * apache_status: New rule: set levels for number of remaining open slots
    * mrpe: handle long plugin output correctly, including performance data
    * cisco_qos: parameters now configurable via WATO

    Notifications:
    * notify.py: unique spoolfiles name no longer created with uuid
    * Warn user if only_services does never match

    Livestatus:
    * Table statehist: Improved detection of vanished hosts and services.
                       Now able to detect and remove nonsense check plugin output
    * FIX: able to handle equal comment_id between host and service
    * livestatus.log: show utf-8 decoding problems only with debug logging >=2
    * livestatus: fixed incorrect output formatting of comments_with_info column

    BI:
    * Integrated availability computing, including nifty time warp feature

    WATO:
    * Configuration of datasource programs via dedicated rules
    * New editor for Business Intelligence rules
    * Rule Editor: Now able to show infeffective rules
    * Valuespec: CascadingDropdown now able to process choice values from functions
    * Removed global option logwatch_forward_to_ec, moved this to the
      logwatch_ec ruleset. With this option the forwarding can now be enabled
      for each logfile on a host
    * Configuration of an alternative host check command
    * Inventory: Display link symbol for ps ruleset
    * New rule for notification_options of hosts and services
    * FIX: Rulesets: correct display of rules within subfolders
    * Remove Notification Command user settings, please use flexible notifications instead


1.2.2p3:
    Core:
    * FIX: get_average(): Gracefully handle time anomlies of target systems
    * FIX: notifications: /var/lib/check_mk/notify directory is now created
           correctly during setup from tgz file. (Without it notifications
           did not get sent out.)
    * FIX: add missing $DESTDIR to auth.serials in setup.sh

    Checks & Agents:
    * FIX: winperf_processor: fix case where CPU percent is exactly 100%
    * FIX: blade_powerfan: fix mixup of default levels 50/40 -> 40/50
    * FIX: Cleaned up graph rendering of Check_MK services
    * FIX: zypper: deal with output from SLES 10
    * FIX: zpool_status: Ignoring "No known data errors" text
    * FIX: dmi_sysinfo: Handling ":" in value correctly
    * FIX: check_http: Fixed syntax error when monitoring certificates
    * FIX: check_dns: parameter -A does not get an additional string
    * FIX: diskstat: Fixed wrong values for IO/s computation on linux hosts
    * FIX: blade_healts: Fixed wrong index checking resulting in exceptions
    * FIX: notifications: /var/lib/check_mk/notify directory is now created
           correctly during setup from tgz file. (Without it notifications
           did not get sent out.)

    Multisite:
    * FIX: LDAP: Disabling use of referrals in active directory configuration
    * FIX: Fixed missing roles in auth.php (in some cases) which resulted in
           non visible pnp graphs and missing nagvis permissions
    * FIX: Fixed label color of black toner perfometers when fuel is low
    * FIX: Fixed wrong default settings of view filters in localized multisite
    * FIX: Fixed exception when enabling sounds for views relying on
           e.g. alert statistics source
    * FIX: Folder Tree Snapin: make folder filter also work for remote
           folders that do not exist locally
    * FIX: correctly display sub-minute check/retry intervals
    * FIX: fix logic of some numeric sorters
    * FIX: Improved user provided variable validation in view code
    * FIX: Escaping html code in plugin output painters

    WATO:
    * FIX: fix layout of Auxiliary tags table
    * FIX: avoid exception when called first time and first page ist host tags
    * FIX: fix validation of time-of-day input field (24:00)
    * FIX: automation users can now be deleted again (bug was introduced in 1.2.2p1)
    * FIX: fix logwatch pattern analyzer message "The host xyz is not
           managed by WATO." after direct access via snapin
    * FIX: Fixed first toggle of flags in global settings when default is set to True
    * FIX: fix exception and loss of hosts in a folder when deleting all site connections
           of a distributed WATO setup
    * FIX: avoid Python exception for invalid parameters even in debug mode
    * FIX: check_ldap: Removed duplicate "-H" definition
    * FIX: Fixed some output encoding problem in snapshot restore / deletion code
    * FIX: Improved user provided variable validation in snapshot handling code
    * FIX: Improved user provided variable validation in inventory dialog

    Event Console:
    * FIX: apply rewriting of application/hostname also when cancelling events
    * FIX: check_mkevents now uses case insensitive host name matching

    Livestatus:
    * FIX: fixed incorrect output formatting of comments_with_info column
    * FIX: statehist table: fixed memory leak

1.2.2p2:
    Core:
    * FIX: livecheck: fixed handling of one-line plugin outputs and missing \n
           (Thanks to Florent Peterschmitt)

    Checks & Agents:
    * FIX: jolokia_info: ignore ERROR instances
    * FIX: apache_status: use (also) apache_status.cfg instead of apache_status.conf
    * FIX: f5_bigip_vserver: fix wrong OID (13 instead of 1), thanks to Miro Ramza
    * FIX: f5_bigip_psu: handle more than first power supply, thanks to Miro Ramza
    * FIX: ipmi_sensors: ignore sensors in state [NA] (not available)
    * FIX: aix_lvm: handle agents that output an extra header line
    * FIX: zfsget: do not assume that devices begin with /, but mountpoints
    * FIX: ipmi_sensors: handle two cases for DELL correctly (thanks to Sebastian Talmon)
    * FIX: check_dns: enable performance data
    * FIX: free_ipmi: fix name of sensor cache file if hostname contains domain part
    * FIX: ad_replication plugin: Fixed typo (Thanks to Dennis Honke)

    Multisite:
    * List of views: Output the alias of a datasource instead of internal name
    * FIX: fix column editor for join columns if "SERVICE:" is l10n'ed
    * FIX: fix invalid request in livestatus query after reconnect

    WATO:
    * FIX: convert editing of global setting to POST. This avoid URL-too-long
      when defining lots of Event Console actions
    * FIX: LDAP configuration: allow DNs without DC=

    Event Console:
    * FIX: fix icon in events check if host specification is by IP address
    * Renamed "Delete Event" to "Archive Event" to clearify the meaning

    Notifications:
    * FIX: contacts with notifications disabled no longer receive
           custom notifications, unless forced

1.2.2p1:
    Core:
    * FIX: correctly quote ! and \ in active checks for Nagios
    * FIX: Performing regular inventory checks at configured interval even
           when the service is in problem state
    * Check_MK core now supports umlauts in host-/service- and contactgroup names

    Checks & Agents:
    * FIX: vsphere_agent: fix problems whith ! and \ in username or password
    * FIX: check_mk_agent.aix: fix shebang: was python, must be ksh
    * FIX: cisco_qos: Be compatible to newer IOS-XE versions (Thanks to Ken Smith)
    * FIX: mk_jolokia: Handling spaces in application server instances correctly

    Multisite:
    * FIX: do not remove directories of non-exisant users anymore. This lead to
           a deletion of users' settings in case of an external authentication
           (like mod_ldap).
    * FIX: Fixed handling of dashboards without title in sidebar view snapin
    * FIX: titles and services got lost when moving join-columns in views
    * FIX: Fixed exception during initial page rendering in python 2.6 in special cases
           (Internal error: putenv() argument 2 must be string, not list)

    Livestatus:
    * livestatus.log: show utf-8 decoding problems only with debug logging >=2

    Notifications:
    * FIX: HTML mails: Handle the case where plugin argument is not set
    * FIX: HTML mails: remove undefinded placeholders like $GRAPH_CODE$

    WATO:
    * Improved handling of valuespec validations in WATO rule editor. Displaying a
      warning message when going to throw away the current settings.
    * FIX: fix bug where certain settings where not saved on IE. This was mainly
           on IE7, but also IE8,9,10 in IE7 mode (which is often active). Affected
           was e.g. the nodes of a cluster or the list of services for service
           inventory

1.2.2:
    Core:
    * Added $HOSTURL$ and $SERVICEURL$ to notification macros which contain an
      URL to the host/service details views with /check_mk/... as base.

    Checks & Agents:
    * FIX: blade_bx_load: remove invalid WATO group
    * FIX: lnx_bonding: handle also 802.3ad type bonds

    Notifications:
    * FIX: Removing GRAPH_CODE in html mails when not available
    * Using plugin argument 1 for path to pnp4nagios index php to render graphs
    * Little speedup of check_mk --notify

    Multisite:
    * FIX: Fixed umlaut handling in reloaded snapins

    WATO:
    * FIX: Fix several cases where WATO rule analyser did not hilite all matching rules
    * Added tcp port parameter to SSL certificate check (Thanks to Marcel Schulte)

    Event Console:
    * FIX: Syslog server is now able to parse RFC 5424 syslog messages

1.2.2b7:
    Checks & Agents:
    * FIX: postfix_mailq: fix labels in WATO rule, set correct default levels


1.2.2b6:
    Core:
    * FIX: setup: detect check_icmp also on 64-Bit CentOS
           (thanks to あきら)
    * FIX: setup.sh: create auth.serials, fix permissions of htpasswd
    * FIX: livecheck: now able to handle check output up to 16kB

    Checks & Agents:
    * FIX: apc_symmetra_power: resurrect garble PNP template for
    * FIX: check_mk_agent.freebsd: remove garble from output
           (Thanks to Mathias Decker)
    * FIX: check_mk-mssql_counters.locks: fix computation, was altogether wrong
    * FIX: check_mk-mssql_counters.transactions: fix computation also
    * check_http: now support the option -L (urlizing the result)
    * Added mem section to Mac OSX agent (Thanks to Brad Davis)
    * FIX: mssql.vbs (agent plugin) now sets auth options for each instance
    * FIX: jolokia_metrics.mem: error when missing max values
    * Make levels for SMART temperature editable via WATO

    Multisite:
    * FIX: fix localization in non-OMD environment
           (thanks to あきら)
    * FIX: hopefully fix computation of Speed-O-Meter
    * Add $SERVICEOUTPUT$ and $HOSTOUTPUT$ to allowed macros for
      custom notes
    * FIX: Writing one clean message to webserver error_log when write fails
    * FIX: Escaping html entities when displaying comment fields
    * FIX: Monitored on site attribute always has valid default value

    Notifications:
    * FIX: fix event type for recoveries
    * FIX: fix custom notifications on older nagios versions
    * FIX: handle case where type HOST/SERVICE not correctly detected

    Livestatus:
    * FIX: memory leak when removing downtime / comment

    WATO:
    * FIX: Removed "No roles assigned" text in case of unlocked role attribute
           in user management dialog
    * FIX: Fix output of rule search: chapters appeared twice sometimes

    Event Console:
    * FIX: check_mkevents: fix usage help if called with illegal options
    * check_mkevents now allows specification of a UNIX socket
      This is needed in non-OMD environments
    * setup.py now tries to setup Event Console even in non-OMD world

1.2.2b5:
    Core:
    * Checks can now omit the typical "OK - " or "WARN -". This text
      will be added automatically if missing.
    * FIX: livecheck: fixed compilation bug
    * FIX: check_mk: convert service description unicode into utf-8
    * FIX: avoid simultanous activation of changes by means of a lock

    Checks & Agents:
    * FIX: jolokia_metrics.mem - now able to handle negative/missing max values
    * ADD: tcp_conn_stats: now additionally uses /proc/net/tcp6
    * ADD: wmic_processs: cpucores now being considered when calculating
           user/kernel percentages. (thanks to William Baum)
    * FIX: UPS checks support Eaton Evolution
    * FIX: windows agent plugin: mssql now exits after 10 seconds

    Notifications:
    * FIX: fixed crash on host notification when contact had explicit services set

    Livestatus:
    * FIX: possible crash with VERY long downtime comments

    WATO:
    * FIX: Fix hiliting of errors in Nagios output
    * FIX: localisation error

    Multisite:
    * FIX: Avoid duplicate "Services" button in host detail views
    * FIX: fix rescheduling icon for services with non-ASCII characters
    * New filter for IP address of a host
    * Quicksearch: allow searching for complete IP addresses and IP
      address prefixes
    * Add logentry class filter to view 'Host- and Service events'

    BI:
    * FIX: fix exception with expansion level being 'None'
    * FIX: speedup for single host tables joined by hostname (BI-Boxes)
    * FIX: avoid closing BI subtree while tree is being loaded

    Event Console:
    * FIX: make hostname matching field optional. Otherwise a .* was
           neccessary for the rule in order to match
    * FIX: event_simulator now also uses case insensitive matches

1.2.2b4:
    Core:
    * FIX: Fix output of cmk -D: datasource programs were missing
    * FIX: allow unicode encoded extra_service_conf
    * FIX: no default PING service if custom checks are defined
    * FIX: check_mk_base: fixed rounding error in get_bytes_human_readable
    * FIX: check_mk: improved support of utf-8 characters in extra_service_conf
    * FIX: livestatus: table statehist now able to check AuthUser permissions
    * New configuration variable contactgroup_members

    Checks & Agents:
    * FIX: smart - not trying to parse unhandled lines to prevent errors
    * FIX: winperf_processor - fixed wrong calculations of usage
    * FIX: WATO configuration of filesystem trends: it's hours, not days!
    * FIX: mysql: fixed crash on computing IO information
    * FIX: diskstat: fix local variable 'ios_per_sec' referenced before assignment
    * FIX: multipath: ignore warning messages in agent due to invalid multipath.conf
    * FIX: megaraid_bbu: deal with broken output ("Adpater"), found in Open-E
    * FIX: megaraid_pdisk: deal with special output of Open-E
    * FIX: jolokia_metrics.mem: renamed parameter totalheap to total
    * FIX: megaraid_bbu: deal with broken output ("Adpater")
    * FIX: check_ldap: added missing host address (check didn't work at all)
    * FIX: check_ldap: added missing version option -2, -3, -3 -T (TLS)
    * FIX: mssql: Agent plugin now supports MSSQL Server 2012
    * FIX: hr_mem: fix max value in performance data (thanks to Michaël COQUARD)
    * FIX: f5_bigip_psu: fix inventory function (returned list instead of tuple)
    * FIX: mysql.connections: avoid crash on legacy agent output
    * FIX: tcp_conn_stats: use /proc/net/tcp instead of netstat -tn. This
           should avoid massive performance problems on system with many
           connections
    * Linux agent: limit netstat to 10 seconds
    * ps: Allow %1, %2, .. instead of %s in process_inventory. That allows
      reordering of matched groups
    * FIX: f5_bigip_psu - fixed inventory function
    * FIX: printer_supply - fixed inventory function for some kind of OKI printers

    Multisite:
    * FIX: Fixed problem with error during localization scanning
    * FIX: Fixed wrong localization right after a user changed its language
    * FIX: Improved handling of error messages in bulk inventory
    * FIX: fixed focus bug in transform valuespec class
    * FIX: stop doing snapin refreshes after they have been removed
    * FIX: sidebar snapins which refresh do not register for restart detection anymore
    * FIX: fix user database corruption in case of a race condition
    * FIX: added checks wether or not a contactgroup can be deleted
    * FIX: Avoid deadlock due to lock on contacts.mk in some situations
    * Changed sidebar snapin reload to a global interval (option:
      sidebar_update_interval), defaults to 30 seconds
    * Sidebar snapins are now bulk updated with one HTTP request each interval

    BI:
    * FIX: fixed invalid links to hosts and services in BI tree view
    * FIX: fix exception in top/down and bottom/up views
    * FIX: fix styling of top/down and bottom/up views (borders, padding)
    * FIX: fix style of mouse pointer over BI boxes
    * FIX: list of BI aggregates was incomplete in some cases
    * FIX: single host aggregations didn't work for aggregations += [...]
    * FIX: top-down and bottom-up was broken in case of "only problems"
    * FIX: BI see_all permission is now working again
    * Do not handle PENDING as "problem" anymore
    * Make titles of non-leaf tree nodes klickable

    WATO:
    * FIX: flexible notification valuespec is now localizable
    * FIX: Alias values of host/service/contact groups need to be set and unique
           within the group
    * FIX: Fixed exception when editing contactgroups without alias
    * FIX: Fix localization of rule options
    * FIX: ValueSpec OptionalDropDown: fix visibility if default is "other"
    * Suggest use default value for filesystem levels that make sense
    * Valuespec: CascadingDropdown now able to process choice values from functions
    * Freshness checking for classical passive Nagios checks (custom_checks)

1.2.2b3:
    Checks & Agents:
    * FIX: Fixed date parsing code ignoring the seconds value in several checks
           (ad_replication, cups_queues, heartbeat_crm, mssql_backup, smbios_sel)
    * FIX: Fixed pnp template for apc_symmetra check when using multiple rrds

    Multisite:
    * FIX: Removed uuid module dependency to be compatible to python < 2.5
    * FIX: remove Javascript debug popup from multi-string input fields
    * FIX: list of strings (e.g. host list in rule editor) didn't work anymore

1.2.2b2:
    Checks & Agents:
    * Added dynamic thresholds to the oracle_tablespace check depending on the
      size of the tablespaces.

    BI:
    * FIX: fix exception in BI-Boxes views of host groups
    * FIX: fix problem where BI-Boxes were invisible if not previously unfolded

    Event Console:
    * FIX: support non-Ascii characters in matching expressions. Note:
           you need to edit and save each affected rule once in order
           to make the fix work.
    * FIX: Fixed exception when logging actions exectuted by mkeventd
    * FIX: etc/init.d/mkeventd flush did not work when mkeventd was stopped

    Multisite:
    * FIX: Fixed several minor IE7 related layout bugs
    * FIX: title of pages was truncated and now isn't anymore
    * Cleanup form for executing commands on hosts/services

    WATO:
    * FIX: Fixed layout of rulelist table in IE*
    * FIX: Fixed adding explicit host names to rules in IE7
    * Add: Improved navigation convenience when plugin output contains [running on ... ]

1.2.2b1:
    Core:
    * cmk --notify: added notification script to generate HTML mails including
      the performance graphs of hosts and services
    * cmk --notify: added the macros NOTIFY_LASTHOSTSTATECHANGE, NOTIFY_HOSTSTATEID,
      NOTIFY_LASTSERVICESTATECHANGE, NOTIFY_SERVICESTATEID, NOTIFY_NOTIFICATIONCOMMENT,
      NOTIFY_NOTIFICATIONAUTHOR, NOTIFY_NOTIFICATIONAUTHORNAME, NOTIFY_NOTIFICATIONAUTHORALIAS
    * FIX: more robust deletion of precompiled files to ensure the correct
      creation of the files (Thanks to Guido Günther)
    * FIX: Inventory for cluster nodes who are part of multiple clusters
    * cmk --notify: added plugin for sms notification
    * FIX: precompiled checks: correct handling of sys.exit() call when using python2.4
    * cmk --notify: improved logging on wrong notification type
    * RPM: Added check_mk-agent-scriptless package (Same as normal agent rpm,
      but without RPM post scripts)

    Checks & Agents:
    * winperf_processor now outputs float usage instead of integer
    * FIX: mssql_counters.file_sizes - Fixed wrong value for "Log Files" in output
    * FIX: drbd: Parameters for expected roles and disk states can now be set to
           None to disable alerting on changed values
    * printer_supply_ricoh: New check for Ricoh printer supply levels
    * jolokia_metrics.mem: now supports warn/crit levels for heap, nonheap, totalheap
    * jolokia_metrics.mem: add dedicated PNP graph
    * FIX: logwatch.ec: use UNIX socket instead of Pipe for forwarding into EC
    * FIX: logwatch.ec: fixed exception when forwarding "OK" lines
    * FIX: logwatch.ec: fixed forwarding of single log lines to event console
    * Improved performance of logwatch.ec check in case of many messages
    * livestatus_status: new check for monitoring performance of monitoring
    * FIX: diskstat.include: fix computation of queue length on windows
      (thanks to K.H. Fiebig)
    * lnx_bonding: new check for bonding interfaces on Linux
    * ovs_bonding: new check for bonding interfaces on Linux / Open vSwitch
    * if: Inventory settings can now be set host based
    * FIX: lnx_bonding/ovs_bonding: correct definition of bonding.include
    * Add: if check now able to handle interface groups  (if_groups)
    * Add: New check for DB2 instance memory levels
    * Add: winperf_phydisk can now output IOPS
    * Add: oracle_tablespace now with flexible warn/crit levels(magic number)

    Livestatus:
    * Add: new column in hosts/services table: comments_with_extra_info
    Adds the entry type and entry time

    Multisite:
    * Added comment painter to notification related views
    * Added compatibility code to use hashlib.md5() instead of md5.md5(), which
      is deprecated in python > 2.5 to prevent warning messages in apache error log
    * Added host filter for "last host state change" and "last host check"
    * FIX: Preventing autocomplete in password fields of "edit profile" dialog
    * The ldap member attribute of groups is now configruable via WATO
    * Added option to enforce lower User-IDs during LDAP sync
    * Improved debug logging of ldap syncs (Now writing duration of queries to log)
    * Displaying date/time of comments in comment icon hover menu (Please
      note: You need to update your livestatus to current version to make this work)
    * FIX: Making "action" context link unclickable during handling actions / confirms

    BI:
    * Use Ajax to delay rendering of invisible parts of the tree (this
      saves lots of HTML code)

    WATO:
    * Added hr_mem check to the memory checkgroup to make it configurable in WATO
    * Make page_header configurable in global settings
    * FIX: Fixed some typos in ldap error messages
    * FIX: Fixed problem on user profile page when no alias set for a user
    * FIX: list valuespecs could not be extended after once saving
    * FIX: fix title of foldable areas contained in list valuespecs
    * FIX: Fixed bug where pending log was not removed in multisite setup
    * FIX: Fixed generation of auth.php (Needed for NagVis Multisite Authorisation)
    * FIX: Fixed missing general.* permissions in auth.php on slave sites in
      case of distributed WATO setups
    * Added oracle_tablespaces configuration to the application checkgroup
    * FIX: Fixed synchronisation of mkeventd configs in distributed WATO setups
    * FIX: "Sync & Restart" did not perform restart in distributed WATO setups
    * FIX: Fixed exception in editing code of ldap group to rule plugin
    * FIX: Don't execute ldap sync while performing actions on users page

    Event Console:
    * Added UNIX socket for sending events to the EC
    * Speed up rule matches in some special cases by factor of 100 and more
    * Init-Script: Improved handling of stale pidfiles
    * Init-Script: Detecting and reporting already running processes
    * WATO: Added hook to make the mkeventd reload in distributed WATO setups
      during "activate changes" process
    * Added hook mkeventd-activate-changes to add custom actions to the mkeventd
      "activate changes" GUI function
    * FIX: When a single rule matching raises an exception, the line is now
      matched agains the following rules instead of being skipped. The
      exception is logged to mkeventd.log

1.2.1i5:
    Core:
    * Improved handling of CTRL+C (SIGINT) to terminate long runnining tasks
      (e.g.  inventory of SNMP hosts)
    * FIX: PING services on clusters are treated like the host check of clusters
    * cmk --notify: new environment variable NOTIFY_WHAT which has HOST or SERVICE as value
    * cmk --notify: removing service related envvars in case of host notifications
    * cmk --notify: added test code to help developing nitofication plugins.
      Can be called with "cmk --notify fake-service debug" for example

    Checks & Agents:
    * Linux Agent, diskstat: Now supporting /dev/emcpower* devices (Thanks to Claas Rockmann-Buchterkirche)
    * FIX: winperf_processor: Showing 0% on "cmk -nv" now instead of 100%
    * FIX: win_dhcp_pools: removed faulty output on non-german windows 2003 servers
           with no dhcp server installed (Thanks to Mathias Decker)
    * Add: fileinfo is now supported by the solaris agent. Thanks to Daniel Roettgermann
    * Logwatch: unknown eventlog level ('u') from windows agent treated as warning
    * FIX: logwatch_ec: Added state undefined as priority
    * Add: New Check for Raritan EMX Devices
    * Add: mailman_lists - New check to gather statistics of mailman mailinglists
    * FIX: megaraid_bbu - Handle missing charge information (ignoring them)
    * FIX: myssql_tablespaces - fix PNP graph (thanks to Christian Zock)
    * kernel.util: add "Average" information to PNP graph
    * Windows Agent: Fix startup crash on adding a logfiles pattern, but no logfile specified
    * Windows Agent: check_mk.example.ini: commented logfiles section

    Multisite:
    * FIX: Fixed rendering of dashboard globes in opera
    * When having row selections enabled and no selected and performing
      actions an error message is displayed instead of performing the action on
      all rows
    * Storing row selections in user files, cleaned up row selection
      handling to single files. Cleaned up GET/POST mixups in confirm dialogs
    * Add: New user_options to limit seen nagios objects even the role is set to see all
    * Fix: On site configaration changes, only relevant sites are marked as dirty
    * Fix: Distributed setup: Correct cleanup of pending changes logfile after "Activate changes"
    * FIX: LDAP: Fixed problem with special chars in LDAP queries when having
    contactgroup sync plugin enabled
    * FIX: LDAP: OpenLDAP - Changed default filter for users
    * FIX: LDAP: OpenLDAP - Using uniqueMember instead of member when searching for groups of a user
    * FIX: LDAP: Fixed encoding problem of ldap retrieved usernames
    * LDAP: Role sync plugin validates the given group DNs with the group base dn now
    * LDAP: Using roles defined in default user profile in role sync plugin processing
    * LDAP: Improved error handling in case of misconfigurations
    * LDAP: Reduced number of ldap querys during a single page request / sync process
    * LDAP: Implemnted some kind of debug logging for LDAP communication
    * FIX: Re-added an empty file as auth.py (wato plugin) to prevent problems during update

    WATO:
    * CPU load ruleset does now accept float values
    * Added valuespec for cisco_mem check to configure thresholds via WATO
    * FIX: Fixed displaying of tag selections when creating a rule in the ruleeditor
    * FIX: Rulesets are always cloned in the same folder
    * Flexibile notifications: removed "debug notification" script from GUI (you can make it
      executable to be choosable again)
    * Flexibile notifications: added plain mail notification which uses the
      mail templates from global settings dialog

    BI:
    * Added FOREACH_SERVICE capability to leaf nodes
    * Add: Bi views now support debug of livestatus queries

1.2.1i4:
    Core:
    * Better exception handling when executing "Check_MK"-Check. Printing python
      exception to status output and traceback to long output now.
    * Added HOSTTAGS to notification macros which contains all Check_MK-Tags
      separated by spaces
    * Output better error message in case of old inventory function
    * Do object cache precompile for monitoring core on cmk -R/-O
    * Avoid duplicate verification of monitoring config on cmk -R/-O
    * FIX: Parameter --cleanup-autochecks (long for -u) works now like suggested in help
    * FIX: Added error handling when trying to --restore with a non existant file

    Notifications:
    * Fix flexible notifications on non-OMD systems

    Checks & Agents:
    * Linux Agent, mk_postgres: Supporting pgsql and postgres as user
    * Linux Agent, mk_postgres: Fixed database stats query to be compatible
      with more versions of postgres
    * apache_status: Modified to be usable on python < 2.6 (eg RHEL 5.x)
    * apache_status: Fixed handling of PIDs with more than 4 numbers
    * Add: New Check for Rittal CMC PSM-M devices
    * Smart plugin: Only use relevant numbers of serial
    * Add: ibm_xraid_pdisks - new check for agentless monitoring of disks on IBM SystemX servers.
    * Add: hp_proliant_da_cntlr check for disk controllers in HP Proliant servers
    * Add: Check to monitor Storage System Drive Box Groups attached to HP servers
    * Add: check to monitor the summary status of HP EML tape libraries
    * Add: apc_rackpdu_status - monitor the power consumption on APC rack PDUs
    * Add: sym_brightmail_queues - monitor the queue levels on Symantec Brightmail mail scanners.
    * Add: plesk_domains - List domains configured in plesk installations
    * Add: plesk_backups - Monitor backup spaces configured for domains in plesk
    * Add: mysql_connections - Monitor number of parallel connections to mysql daemon
    * Add: flexible notifcations: filter by hostname
    * New script multisite_to_mrpe for exporting services from a remote system
    * FIX: postgres_sessions: handle case of no active/no idle sessions
    * FIX: correct backslash representation of windows logwatch files
    * FIX: postgres_sessions: handle case of no active/no idle sessions
    * FIX: zfsget: fix exception on snapshot volumes (where available is '-')
    * FIX: zfsget: handle passed-through filesystems (need agent update)
    * FIX: loading notification scripts in local directory for real
    * FIX: oracle_version: return valid check result in case of missing agent info
    * FIX: apache_status: fixed bug with missing 'url', wrote man page
    * FIX: fixed missing localisation in check_parameteres.py
    * FIX: userdb/ldap.py: fixed invalid call site.getsitepackages() for python 2.6
    * FIX: zpool_status: fixed crash when spare devices were available
    * FIX: hr_fs: handle negative values in order to larger disks (thanks to Christof Musik)
    * FIX: mssql_backup: Fixed wrong calculation of backup age in seconds


    Multisite:
    * Implemented LDAP integration of Multisite. You can now authenticate your
      users using the form based authentication with LDAP. It is also possible
      to synchronize some attributes like mail addresses, names and roles from
      LDAP into multisite.
    * Restructured cookie auth cookies (all auth cookies will be invalid
      after update -> all users have to login again)
    * Modularized login and cookie validation
    * Logwatch: Added buttons to acknowledge all logs of all hosts or really
      all logs which currently have a problem
    * Check reschedule icon now works on services containing an \
    * Now showing correct representation of SI unit kilo ( k )
    * if perfometer now differs between byte and bit output
    * Use pprint when writing global settings (makes files more readable)
    * New script for settings/removing downtimes: doc/treasures/downtime
    * New option when setting host downtimes for also including child hosts
    * Option dials (refresh, number of columns) now turnable by mouse wheel
    * Views: Commands/Checkboxes buttons are now activated dynamically (depending on data displayed)
    * FIX: warn / crit levels in if-check when using "bit" as unit
    * FIX: Fixed changing own password when notifications are disabled
    * FIX: On page reload, now updating the row field in the headline
    * FIX: ListOfStrings Fields now correctly autoappend on focus
    * FIX: Reloading of sidebar after activate changes
    * FIX: Main Frame without sidebar: reload after activate changes
    * FIX: output_format json: handle newlines correctly
    * FIX: handle ldap logins with ',' in distinguished name
    * FIX: quote HTML variable names, fixes potential JS injection
    * FIX: Sidebar not raising exceptions on configured but not available snapins
    * FIX: Quicksearch: Fixed Up/Down arrow handling in chrome
    * FIX: Speedometer: Terminating data updates when snapin is removed from sidebar
    * FIX: Views: toggling forms does not disable the checkbox button anymore
    * FIX: Dashboard: Fixed wrong display options in links after data reloads
    * FIX: Fixed "remove all downtimes" button in views when no downtimes to be deleted
    * FIX: Services in hosttables now use the service name as header (if no custom title set)
    * New filter for host_contact and service_contact

    WATO:
    * Add: Creating a new rule immediately opens its edit formular
    * The rules formular now uses POST as transaction method
    * Modularized the authentication and user management code
    * Default config: add contact group 'all' and put all hosts into it
    * Reverse order of Condition, Value and General options in rule editor
    * Allowing "%" and "+" in mail prefixes of contacts now
    * FIX: Fixed generated manual check definitions for checks without items
      like ntp_time and tcp_conn_stats
    * FIX: Persisting changing of folder titles when only the title has changed
    * FIX: Fixed rendering bug after folder editing

    Event Console:
    * Replication slave can now copy rules from master into local configuration
      via a new button in WATO.
    * Speedup access to event history by earlier filtering and prefiltering with grep
    * New builtin syslog server! Please refer to online docu for details.
    * Icon to events of host links to view that has context button to host
    * FIX: remove event pipe on program shutdown, prevents syslog freeze
    * FIX: hostnames in livestatus query now being utf8 encoded
    * FIX: fixed a nastiness when reading from local pipe
    * FIX: fix exception in rules that use facility local7
    * FIX: fix event icon in case of using TCP access to EC
    * FIX: Allowing ":" in application field (e.g. needed for windows logfiles)
    * FIX: fix bug in Filter "Hostname/IP-Address of original event"

    Livestatus:
    * FIX: Changed logging output "Time to process request" to be debug output

1.2.1i3:
    Core:
    * added HOST/SERVICEPROBLEMID to notification macros
    * New configuration check_periods for limiting execution of
      Check_MK checks to a certain time period.

    Checks & Agents:
    * Windows agent: persist offsets for logfile monitoring

    Notifications:
    * fix two errors in code that broke some service notifications

    Event Console:
    * New performance counter for client request processing time
    * FIX: fixed bug in rule optimizer with ranges of syslog priorities

    WATO:
    * Cloning of contact/host/service groups (without members)

    Checks & Agents:
    * logwatch: Fixed confusion with ignore/ok states of log messages
    * AIX Agent: now possible to specify -d flag. Please test :)

1.2.1i2:
    Core:
    * Improved validation of inventory data reported by checks
    * Added -d option to precompiled checks to enable debug mode
    * doc/treasures: added script for printing RRD statistics

    Notifications:
    * New system of custom notification, with WATO support

    Event Console:
    * Moved source of Event Console into Check_MK project
    * New button for resetting all rule hits counters
    * When saving a rule then its hits counter is always reset
    * New feature of hiding certain actions from the commands in the status GUI
    * FIX: rule simulator ("Try out") now handles cancelling rules correctly
    * New global option for enabling log entries for rule hits (debugging)
    * New icon linking to event views for the event services
    * check_mkevents outputs last worst line in service output
    * Max. number of queued connections on status sockets is configurable now
    * check_mkevents: new option -a for ignoring acknowledged events
    * New sub-permissions for changing comment and contact while updating an event
    * New button for generating test events directly via WATO
    * Allow Event Console to replicate from another (master) console for
      fast failover.
    * Allow event expiration also on acknowledged events (configurable)

    Multisite:
    * Enable automation login with _username= and _secret=, while
      _secret is the content of var/check_mk/web/$USER/automation.secret
    * FIX: Fixed releasing of locks and livestatus connections when logging out
    * FIX: Fixed login/login confusions with index page caching
    * FIX: Speed-o-meter: Fixed calculation of Check_MK passive check invervals
    * Removed focus of "Full name" attribute on editing a contact
    * Quicksearch: Convert search text to regex when accessing livestatus
    * FIX: WATO Folder filter not available when WATO disabled
    * WATO Folder Filter no longer available in single host views
    * Added new painters "Service check command expanded" and
      "Host check command expanded"
    * FIX: Corrected garbled description for sorter "Service Performance data"
    * Dashboard globes can now be filtered by host_contact_group/service_contact_group
    * Dashboard "iframe" attribute can now be rendered dynamically using the
      "iframefunc" attribute in the dashlet declaration
    * Dashboard header can now be hidden by setting "title" to None
    * Better error handling in PNP-Graph hover menus in case of invalid responses

    Livestatus:
    * Added new table statehist, used for SLA queries
    * Added new column check_command_expanded in table hosts
    * Added new column check_command_expanded in table services
    * New columns livestatus_threads, livestatus_{active,queued}_connections

    BI:
    * Added missing localizations
    * Added option bi_precompile_on_demand to split compilations of
      the aggregations in several fragments. If possible only the needed
      aggregations are compiled to reduce the time a user has to wait for
      BI based view. This optimizes BI related views which display
      information for a specific list of hosts or aggregation groups.
    * Added new config option bi_compile_log to collect statistics about
      aggregation compilations
    * Aggregations can now be part of more than one aggregation group
      (just configure a list of group names instead of a group name string)
    * Correct representation of (!), (!!) and (?) markers in check output
    * Corrected representation of assumed state in box layout
    * Feature: Using parameters for hosttags

    WATO:
    * Added progress indicator in single site WATO "Activate Changes"
    * Users & Contacts: Case-insensitive sorting of 'Full name' column
    * ntp/ntp.time parameters are now configurable via WATO
    * FIX: Implemented basic non HTTP 200 status code response handling in interactive
           progress dialogs (e.g. bulk inventory mode)
    * FIX: Fixed editing of icon_image rules
    * Added support of locked hosts and folders ( created by CMDB )
    * Logwatch: logwatch agents/plugins now with ok pattern support
    * Valuespec: Alternative Value Spec now shows helptext of its elements
    * Valuespec: DropdownChoice, fixed exception on validate_datatype

    Checks & Agents:
    * New check mssql_counters.locks: Monitors locking related information of
      MSSQL tablespaces
    * Check_MK service is now able to output additional performance data
      user_time, system_time, children_user_time, children_system time
    * windows_updates agent plugin: Fetching data in background mode, caching
      update information for 30 minutes
    * Windows agent: output ullTotalVirtual and ullAvailVirtual (not yet
      being used by check)
    * Solaris agent: add <<<uptime>>> section (thanks to Daniel Roettgermann)
    * Added new WATO configurable option inventory_services_rules for the
      windows services inventory check
    * Added new WATO configurable option inventory_processes_rules for the
      ps and ps.perf inventory
    * FIX: mssql_counters checks now really only inventorize percentage based
      counters if a base value is set
    * win_dhcp_pools: do not inventorize empty pools any more. You can switch
      back to old behaviour with win_dhcp_pools_inventorize_empty = True
    * Added new Check for Eaton UPS Devices
    * zfsget: new check for monitoring ZFS disk usage for Linux, Solaris, FreeBSD
      (you need to update your agent as well)
    * Added new Checks for Gude PDU Units
    * logwatch: Working around confusion with OK/Ignore handling in logwatch_rules
    * logwatch_ec: Added new subcheck to forward all incoming logwatch messages
      to the event console. With this check you can use the Event Console
      mechanisms and GUIs instead of the classic logwatch GUI. It can be
      enabled on "Global Settings" page in WATO for your whole installation.
      After enabling it you need to reinventorize your hosts.
    * Windows Update Check: Now with caching, Thanks to Phil Randal and Patrick Schlüter
    * Windows Check_MK Agent: Now able to parse textfiles for logwatch output
    * Added new Checks sni_octopuse_cpu, sni_octopuse_status, sni_octopuse_trunks: These
      allow monitoring Siemens HiPath 3000/5000 series PBX.
    * if-checks now support "bit" as measurement unit
    * winperf_phydisk: monitor average queue length for read/write

1.2.0p5:
    Checks & Agents:
    * FIX: windows agent: fixed possible crash in eventlog section

    BI:
    * FIX: fixed bug in aggregation count (thanks Neil)

1.2.0p4:
    WATO:
    * FIX: fixed detection of existing groups when creating new groups
    * FIX: allow email addresses like test@test.test-test.com
    * FIX: Fixed Password saving problem in user settings

    Checks & Agents:
    * FIX: postgres_sessions: handle case of no active/no idle sessions
    * FIX: winperf_processor: handle parameters "None" (as WATO creates)
    * FIX: mssql_counters: remove debug output, fix bytes output
    * FIX: mssql_tablespaces: gracefully handle garbled agent output

    Multisite:
    * FIX: performeter_temparature now returns unicode string, because of °C
    * FIX: output_format json in webservices now using " as quotes

    Livestatus:
    * FIX: fix two problems when reloading module in Icinga (thanks to Ronny Biering)

1.2.0p3:
    Mulitisite
    * Added "view" parameter to dashlet_pnpgraph webservice
    * FIX: BI: Assuming "OK" for hosts is now possible
    * FIX: Fixed error in makeuri() calls when no parameters in URL
    * FIX: Try out mode in view editor does not show context buttons anymore
    * FIX: WATO Folder filter not available when WATO disabled
    * FIX: WATO Folder Filter no longer available in single host views
    * FIX: Quicksearch converts search text to regex when accessing livestatus
    * FIX: Fixed "access denied" problem with multisite authorization in PNP/NagVis
           in new OMD sites which use the multisite authorization
    * FIX: Localize option for not OMD Environments

    WATO:
    * FIX: Users & Contacts uses case-insensitive sorting of 'Full name' column
    * FIX: Removed focus of "Full name" attribute on editing a contact
    * FIX: fix layout bug in ValueSpec ListOfStrings (e.g. used in
           list of explicit host/services in rules)
    * FIX: fix inheritation of contactgroups from folder to hosts
    * FIX: fix sorting of users, fix lost user alias in some situations
    * FIX: Sites not using distritubed WATO now being skipped when determining
           the prefered peer
    * FIX: Updating internal variables after moving hosts correctly
      (fixes problems with hosts tree processed in hooks)

    BI:
    * FIX: Correct representation of (!), (!!) and (?) markers in check output

    Livestatus:
    * FIX: check_icmp: fixed calculation of remaining length of output buffer
    * FIX: check_icmp: removed possible buffer overflow on do_output_char()

    Livecheck:
    * FIX: fixed problem with long plugin output
    * FIX: added /0 termination to strings
    * FIX: changed check_type to be always active (0)
    * FIX: fix bug in assignment of livecheck helpers
    * FIX: close inherited unused filedescriptors after fork()
    * FIX: kill process group of called plugin if timeout is reached
           -> preventing possible freeze of livecheck
    * FIX: correct escaping of character / in nagios checkresult file
    * FIX: fixed SIGSEGV on hosts without defined check_command
    * FIX: now providing correct output buffer size when calling check_icmp

    Checks & Agents:
    * FIX: Linux mk_logwatch: iregex Parameter was never used
    * FIX: Windows agent: quote '%' in plugin output correctly
    * FIX: multipath check now handles '-' in "user friendly names"
    * New check mssql_counters.locks: Monitors locking related information of
      MSSQL tablespaces
    * FIX: mssql_counters checks now really only inventorize percentage based
      counters if a base value is set
    * windows_updates agent plugin: Fetching data in background mode, caching
      update information for 30 minutes
    * FIX: netapp_vfiler: fix inventory function (thanks to Falk Krentzlin)
    * FIX: netapp_cluster: fix inventory function
    * FIX: ps: avoid exception, when CPU% is missing (Zombies on Solaris)
    * FIX: win_dhcp_pools: fixed calculation of perc_free
    * FIX: mssql_counters: fixed wrong log size output

1.2.0p3:
    Multisite:
    * Added "view" parameter to dashlet_pnpgraph webservice

    WATO:
    * FIX: It is now possible to create clusters in empty folders
    * FIX: Fixed problem with complaining empty ListOf() valuespecs

    Livestatus:
    * FIX: comments_with_info in service table was always empty

1.2.1i1:
    Core:
    * Allow to add options to rules. Currently the options "disabled" and
      "comment" are allowed. Options are kept in an optional dict at the
      end of each rule.
    * parent scan: skip gateways that are reachable via PING
    * Allow subcheck to be in a separate file (e.g. foo.bar)
    * Contacts can now define *_notification_commands attributes which can now
      override the default notification command check-mk-notify
    * SNMP scan: fixed case where = was contained in SNMP info
    * check_imap_folder: new active check for searching for certain subjects
      in an IMAP folder
    * cmk -D shows multiple agent types e.g. when using SNMP and TCP on one host

    Checks & Agents:
    * New Checks for Siemens Blades (BX600)
    * New Checks for Fortigate Firewalls
    * Netapp Checks for CPU Util an FC Port throughput
    * FIX: megaraid_pdisks: handle case where no enclosure device exists
    * FIX: megaraid_bbu: handle the controller's learn cycle. No errors in that period.
    * mysql_capacity: cleaned up check, levels are in MB now
    * jolokia_info, jolokia_metrics: new rewritten checks for jolokia (formerly
      jmx4perl). You need the new plugin mk_jokokia for using them
    * added preliminary agent for OpenVMS (refer to agents/README.OpenVMS)
    * vms_diskstat.df: new check file usage of OpenVMS disks
    * vms_users: new check for number of interactive sessions on OpenVMS
    * vms_cpu: new check for CPU utilization on OpenVMS
    * vms_if: new check for network interfaces on OpenVMS
    * vms_system.ios: new check for total direct/buffered IOs on OpenVMS
    * vms_system.procs: new check for number of processes on OpenVMS
    * vms_queuejobs: new check for monitoring current VMS queue jobs
    * FIX: mssql_backup: Fixed problems with datetime/timezone calculations
    * FIX: mssql agent: Added compatibility code for MSSQL 9
    * FIX: mssql agent: Fixed connection to default instances ("MSSQLSERVER")
    * FIX: mssql agent: Fixed check of databases with names starting with numbers
    * FIX: mssql agent: Fixed handling of databases with spaces in names
    * f5_bigip_temp: add performance data
    * added perf-o-meters for a lot of temperature checks
    * cmctc_lcp.*: added new checks for Rittal CMC-TC LCP
    * FIX: diskstat (linux): Don't inventorize check when data empty
    * Cisco: Added Check for mem an cpu util
    * New check for f5 bigip network interfaces
    * cmctc.temp: added parameters for warn/crit, use now WATO rule
      "Room temperature (external thermal sensors)"
    * cisco_asa_failover: New Check for clustered Cisco ASA Firewalls
    * cbl_airlaser.status: New Check for CBL Airlaser IP1000 laser bridge.
    * cbl_airlaser.hardware: New Check for CBL Airlaser IP1000 laser bridge.
      Check monitors the status info and allows alerting based on temperature.
    * df, hr_fs, etc.: Filesystem checks now support grouping (pools)
      Please refer to the check manpage of df for details
    * FIX: windows agent: try to fix crash in event log handling
    * FreeBSD Agent: Added swapinfo call to mem section to make mem check work again
    * windows_multipath: Added the missing check for multipath.vbs (Please test)
    * carel_uniflair_cooling: new check for monitoring datacenter air conditioning by "CAREL"
    * Added Agent for OpenBSD
    * Added Checks for UPS devices
    * cisco_hsrp: New Check for monitoring HSRP groups on Cisco Routers. (SMIv2 version)
    * zypper: new check and plugin mk_zypper for checking zypper updates.
    * aironet_clients: Added support for further Cisco WLAN APs (Thanks to Stefan Eriksson for OIDs)
    * aironet_errors: Added support for further Cisco WLAN APs
    * apache_status: New check to monitor apache servers which have the status-module enabled.
      This check needs the linux agent plugin "apache_status" installed on the target host.

    WATO:
    * Added permission to control the "clone host" feature in WATO
    * Added new role/permission matrix page in WATO to compare
      permissions of roles
    * FIX: remove line about number of rules in rule set overview
      (that garbled the logical layout)
    * Rules now have an optional comment and an URL for linking to
      documntation
    * Rule now can be disabled without deleting them.
    * Added new hook "sites-saved"
    * Allow @ in user names (needed for some Kerberos setups)
    * Implemented new option in WATO attributes: editable
      When set to False the attribute can only be changed during creation
      of a new object. When editing an object this attribute is only displayed.
    * new: search for rules in "Host & Service Configuration"
    * parent scan: new option "ping probes", that allows skipping
      unreachable gateways.
    * User managament: Added fields for editing host/service notification commands
    * Added new active check configuration for check_smtp
    * Improved visualization of ruleset lists/dictionaries
    * Encoding special chars in RegExp valuespec (e.g. logwatch patterns)
    * Added check_interval and retry_interval rules for host checks
    * Removed wmic_process rule from "inventory services" as the check does not support inventory
    * Made more rulegroup titles localizable
    * FIX: Fixed localization of default permissions
    * FIX: Removed double collect_hosts() call in activate changes hook
    * FIX: Fixed double hook execution when using localized multisite
    * FIX: User list shows names of contactgroups when no alias given
    * FIX: Reflecting alternative mode of check_http (check ssl certificate
    age) in WATO rule editor
    * FIX: Fixed monitoring of slave hosts in master site in case of special
      distributed wato configurations
    * FIX: Remove also user settings and event console rule on factory reset
    * FIX: complex list widgets (ListOf) failed back to old value when
           complaining
    * FIX: complex list widgets (ListOf) lost remaining entries after deleting one
    * FIX: Fixed error in printer_supply valuespec which lead to an exception
           when defining host/service specific rules
    * FIX: Fixed button url icon in docu-url link

    BI:
    * Great speed up of rule compilation in large environments

    Multisite:
    * Added css class="dashboard_<name>" to the dashboard div for easier
    customization of the dashboard style of a special dashboard
    * Dashboard: Param wato_folder="" means WATO root folder, use it and also
      display the title of this folder
    * Sidebar: Sorting aggregation groups in BI snapin now
    * Sidebar: Sorting sites in master control snapin case insensitive
    * Added some missing localizations (error messages, view editor)
    * Introducted multisite config option hide_languages to remove available
      languages from the multisite selection dialogs. To hide the builtin
      english language simply add None to the list of hidden languages.
    * FIX: fixed localization of general permissions
    * FIX: show multisite warning messages even after page reload
    * FIX: fix bug in Age ValueSpec: days had been ignored
    * FIX: fixed bug showing only sidebar after re-login in multisite
    * FIX: fixed logwatch loosing the master_url parameter in distributed setups
    * FIX: Fixed doubled var "site" in view editor (site and siteopt filter)
    * FIX: Don't crash on requests without User-Agent HTTP header
    * Downtimes: new conveniance function for downtime from now for ___ minutes.
      This is especially conveniant for scripting.
    * FIX: fixed layout of login dialog when showing up error messages
    * FIX: Fixed styling of wato quickaccess snapin preview
    * FIX: Made printer_supply perfometer a bit more robust against bad perfdata
    * FIX: Removed duplicate url parameters e.g. in dashboard (display_options)
    * FIX: Dashboard: If original request showed no "max rows"-message, the
           page rendered during reload does not show the message anymore
    * FIX: Fixed bug in alert statistics view (only last 1000 lines were
           processed for calculating the statistics)
    * FIX: Added missing downtime icon for comment view
    * FIX: Fixed handling of filter configuration in view editor where filters
           are using same variable names. Overlaping filters are now disabled
	   in the editor.
    * FIX: Totally hiding hidden filters from view editor now

    Livecheck:
    * FIX: Compile livecheck also if diet libc is missing

1.2.0p2:
    Core:
    * simulation_mode: legacy_checks, custom_checks and active_checks
      are replaced with dummy checks always being OK
    * FIX: Precisely define order of reading of configuration files. This
      fixes a WATO rule precedence problem

    Checks & Agents:
    * FIX: Fixed syntax errors in a bunch of man pages
    * if_lancom: silently ignore Point-To-Point interfaces
    * if_lancom: add SSID to logical WLAN interface names
    * Added a collection of MSSQL checks for monitoring MSSQL servers
      (backups, tablespaces, counters)
    * New check wut_webio_io: Monitor the IO input channels on W&T Web-IO
      devices
    * nfsmounts: reclassify "Stale NFS handle" from WARN to CRIT
    * ORACLE agent/checks: better error handling. Let SQL errors get
      through into check output, output sections even if no database
      is running.
    * oracle_version: new check outputting the version of an ORACLE
      database - and using uncached direct SQL output.
    * ORACLE agent: fix handling of EXCLUDE, new variable ONLY_SIDS
      for explicitely listing SIDs to monitor
    * mk_logwatch on Linux: new options regex and iregex for file selection
    * remove obsolete ORACLE checks where no agent plugins where available
    * FIX: printer_supply: Fix problem on DELL printers with "S/N" in output
      (thanks to Sebastian Talmon)
    * FIX: winperf_phydisk: Fix typo (lead to WATO rule not being applied)
    * Windows agent: new [global] option crash_debug (see online docu)
    * AIX agent: new check for LVM volume status in rootvg.
    * PostgreSQL plugin: agent is now modified to work with PostgreSQL
      versions newer than 8.1. (multiple reports, thanks!)

    Multisite:
    * Show number of rows and number of selected rows in header line
      (also for WATO hosts table)
    * FIX: fix problem in showing exceptions (due to help function)
    * FIX: fixed several localization problems in view/command processing
    * FIX: fixed duplicated settings in WATO when using localisation
    * FIX: fixed exception when refering to a language which does not exist
    * FIX: Removing all downtimes of a host/service is now possible again
    * FIX: The refresh time in footer is updated now when changing the value
    * FIX: view editor shows "(Mobile)" hint in view titles when linking to views

    WATO:
    * Main menu of ruleeditor (Host & Service Parameters) now has
      a topic for "Used rules" - a short overview of all non-empty
      rulesets.
    * FIX: add missing context help to host details dialog
    * FIX: set new site dirty is host move due to change of
      folder attributes
    * FIX: fix exception on unknown value in DropdownChoice
    * FIX: add service specification to ruleset Delay service notifications
    * FIX: fixed problem with disabled sites in WATO
    * FIX: massive speedup when changing roles/users and activing changes
      (especially when you have a larger number of users and folders)
    * Add variable CONTACTPAGER to allowed macros in notifications
    * FIX: fixed default setting if "Hide names of configuration variables"
      in WATO
    * FIX: ListOfString Textboxes (e.g. parents of folders) do now extend in IE
    * FIX: fixed duplicated sections of permissions in rule editor

    BI:
    * New iterators FOREACH_CHILD and FOREACH_PARENT
    * FIX: fix handling of FOREACH_ in leaf nodes (remove hard coded
      $HOST$, replace with $1$, $2$, ..., apply argument substitution)
    * New logical datatable for aggregations that have the same name
      as a host. Converted view "BI Boxes" to this new table. This allows
      for Host-Aggregations containing data of other hosts as well.
    * count_ok: allow percentages, e.g. "count_ok!70%!50%"

1.2.0p1:
    Core:
    * Added macros $DATE$, $SHORTDATETIME$ and $LONGDATETIME$' to
      notification macros

    Checks & Agents:
    * FIX: diskstat: handle output 'No Devices Found' - avoiding exception
    * 3ware_units: Following states now lead to WARNING state instead of
      CRITICAL: "VERIFY-PAUSED", "VERIFYING", "REBUILDING"
    * New checks tsm_stagingpools, tsm_drive and tsm_storagepools
      Linux/UNIX
    * hpux_fchba: new check for monitoring FibreChannel HBAs und HP-UX

    Multisite:
    * FIX: fix severe exception in all views on older Python versions
      (like RedHat 5.5).

    WATO:
    * FIX: fix order of rule execution: subfolders now take precedence
      as they should.

1.2.0:
    Setup:
    * FIX: fix building of RPM packages (due to mk_mysql, mk_postgres)

    Core:
    * FIX: fix error message in case of duplicate custom check

    WATO:
    * FIX: add missing icon on cluster hosts to WATO in Multisite views
    * FIX: fix search field in host table if more than 10 hosts are shown
    * FIX: fix bulk edit and form properties (visibility of attributes was broken)
    * FIX: fix negating hosts in rule editor

    Checks & Agents:
    * fileinfo: added this check to Linux agent. Simply put your
      file patterns into /etc/check_mk/fileinfo.cfg for configuration.
    * mysql.sessions: New check for MySQL sessions (need new plugin mk_mysql)
    * mysql.innodb_io: New check for Disk-IO of InnoDB
    * mysql_capacity: New check for used/free capacity of MySQL databases
    * postgres_sessions: New check for PostgreSQL number of sessions
    * postgres_stat_database: New check for PostgreSQL database statistics
    * postgres_stat_database.size: New check for PostgreSQL database size
    * FIX: hpux_if: convert_to_hex was missing on non-SNMP-hosts -replace
      with inline implementation
    * tcp_conn_stats: handle state BOUND (found on Solaris)
    * diskstat: support for checking latency, LVM and VxVM on Linux (needs
      updated agent)
    * avoid duplicate checks cisco_temp_perf and cisco_sensor_temp

1.2.0b6:
    Multisite:
    * FIX: Fixed layout of some dropdown fields in view filters
    * Make heading in each page clickable -> reload page
    * FIX: Edit view: couldn't edit filter settings
    * FIX: Fixed styling of links in multisite context help
    * FIX: Fixed "select all" button for IE
    * FIX: Context links added by hooks are now hidden by the display
           option "B" again
    * FIX: preselected "refresh" option did not reflect view settings
           but was simply the first available option - usually 30.
    * FIX: fixed exception with custom views created by normal users

    WATO:
    * FIX: Fixed "select all" button in hosts & folders for IE
    * Optically mark modified variables in global settings
    * Swapped icons for rule match and previous rule match (makes for sense)

    Core:
    * FIX: Fixed "make_utf is not defined" error when having custom
           timeperiods defined in WATO

    Checks & Agents:
    * MacOS X: Agent for MacOS (Thanks to Christian Zigotzky)
    * AIX: New check aix_multipath: Supports checking native AIX multipathing from AIX 5.2 onward
    * Solaris: New check solaris_multipath: Supports checking native Solaris multipath from Solaris10 and up.
    * Solaris: The ZFS Zpool status check now looks more closely at the reported messages. (It's also tested to work on Linux now)

1.2.0b5:
    Core:
    * FIX: handle UTF-8 encoded binary strings correctly (e.g. in host alias)
    * FIX: fix configuration of passive checks via custom_checks
    * Added NOTIFICATIONTYPE to host/service mail bodies

    WATO:
    * Site management: "disabled" only applies to Livestatus now
    * FIX: fix folding problems with dependent host tags
    * FIX: Detecting duplicate tag ids between regular tags and auxtags
    * FIX: Fixed layout problem of "new special rule" button in rule editor
    * FIX: Fixed layout problem on "activate changes" page
    * FIX: Added check if contacts belong to contactgroup before contactgroup deletion
    * FIX: fix site configuration for local site in Multisite environments
    * FIX: "(no not monitor)" setting in distributed WATO now works
    * FIX: Site management: replication setting was lost after re-editing
    * FIX: fixed problems after changing D/WATO-configuration
    * FIX: D/WATO: mark site dirty after host deletion
    * FIX: D/WATO: replicate auth.secret, so that login on one site also
           is valid on the replication slaves
    * FIX: implement locking in order to prevent data corruption on
           concurrent changes
    * FIX: Fixed handling of validation errors in cascading dropdown fields
    * FIX: fix cloning of users
    * Keep track of changes made by other users before activating changes,
      let user confirm this, new permission can be used to prevent a user
      from activating foreign changes.
    * FIX: Allowing german umlauts in users mail addresses
    * Allow list of aux tags to be missing in host tag definitions. This
      makes migration from older version easier.
    * FIX: user management modules can now deal with empty lines in htpasswd
    * FIX: Fixed js error on hostlist page with search form

    Multisite:
    * New display type 'boxes-omit-root' for BI views
    * Hostgroup view BI Boxes omits the root level
    * Finalized layout if view options and commands/filters/painteroptions.
    * Broken plugins prevent plugin caching now
    * FIX: remove refresh button from dashboard.
    * FIX: remove use of old option defaults.checkmk_web_uri
    * FIX: fixed outgoing bandwidth in fc port perfometer
    * FIX: remove nasty JS error in sidebar
    * FIX: fix folding in custom links (directories would not open)
    * FIX: animation of rotation treeangle in trees works again
    * FIX: Logwatch: Changed font color back to black
    * FIX: show toggle button for checkboxes in deactivated state
    * FIX: fix repeated stacked refresh when toggling columns
    * FIX: disable checkbox button in non-checkboxable layouts
    * FIX: fix table layout for views (gaps where missing sometimes)
    * FIX: Fixed sorting views by perfdata values which contain floats
    * FIX: fix sometimes-broken sizing of sidebar and dashboard on Chrome
    * FIX: fix dashboard layout on iPad
    * FIX: Fixed styling issues of sidebar in IE7
    * FIX: fix problem where filter settings (of checkboxes) are not effective
           when it comes to executing commands
    * FIX: Fixed styling issues of view filters with dropdown fields
    * FIX: multisite login can now deal with empty lines in htpasswd
    * FIX: Fixed a bunch of js/css errors

    Mobile:
    * FIX: Fixed logtime filter settings in all mobile views
    * FIX: fix some layout problems

    BI:
    * New aggregation function count_ok, that counts the number
      of nodes in state OK.
    * FIX: Removed debug output int count_ok aggregation

    Checks & Agents:
    * Linux: Modified cluster section to allow pacemaker/corosync clusters without heartbeat
    * AIX: convert NIC check to lnx_if (now being compatible with if/if64)
    * AIX: new check for CPU utilization (using section lparstat_aix)
    * ntp checks: Changed default value of time offsets to be 200ms (WARN) / 500ms (CRIT)
    * aironet_{errors,clients}: detect new kinds of devices (Thanks to Tiago Sousa)
    * check_http, check_tcp: allow to omit -I and use dynamic DNS name instead

1.2.0b4:
    Core:
    * New configuration variable snmp_timing, allowing to
      configure timeout and retries for SNMP requests (also via WATO)
    * New configuration variable custom_checks. This is mainly for
      WATO but also usable in main.mk It's a variant of legacy_checks that
      automatically creates the required "define command" sections.

    WATO:
    * ps and ps.perf configurable via WATO now (without inventory)
    * New layout of main menu and a couple of other similar menus
    * New layout of ruleset overviews
    * Hide check_mk variable names per default now (change via global settings)
    * New layout of global settings
    * Folder layout: show contact groups of folder
    * Folder movement: always show complete path to target folder
    * Sidebar snapin: show pending changes
    * New rule for configuring custom_checks - allowing to run arbitrary
      active checks even if not yet formalized (like HTTP and TCP)
    * Added automation_commands to make automations pluginable
    * New layout and new internal implementation of input forms
    * New layout for view overview and view editor
    * Split up host search in two distinct pages
    * Use dynamic items in rule editor for hosts and items (making use
      of ListOfStrings())
    * FIX: audit log was not shown if no entry for today existed
    * FIX: fix parent scan on single site installations
    * FIX: fix folder visibility permission handling
    * FIX: honor folder-permissions when creating, deleting
           and modifiying rules
    * FIX: detect non-local site even if unix: is being used
    * FIX: better error message if not logged into site during
           action that needs remote access
    * FIX: send automation data via POST not GET. This fixes inventory
           on hosts with more than 500 services.
    * FIX: make config options directly active after resetting them
           to their defaults (didn't work for start_url, etc.
    * FIX: Fixed editing of ListOf in valuespec editors (e.g. used in logwatch
    pattern editor)
    * FIX: Reimplemented correct behaviour of the logwatch pattern "ignore"
    state which is used to drop the matching log lines

    Multisite:
    * FIX: fixed filter of recent event views (4 hours didn't catch)
    * FIX: convert more buttons to new graphical style
    * FIX: Logwatch handles logs with only OK lines in it correctly in logfile list views
    * FIX: Fixed syntax error in "Single-Host Problems" view definition
    * New help button at top right of each page now toggles help texts
    * Snapin Custom Links allows to specify HTTP link target
    * Redesign of bar with Display/Filter/Commands/X/1,2,3,4,6,8/30,60,90/Edit

    Mobile GUI:
    * FIX: commands can be executed again
    * FIX: fixed styling of buttons

    Checks & Agents:
    * FIX: Logwatch: fixed missing linebreak during reclassifing lines of logfiles
    * FIX: Logwatch: Logwatch services in rules configured using WATO must be
      given as item, not as whole service name
    * New active check via WATO: check_ldap
    * printer_alerts: new configuration variable printer_alerts_text_map. Make
      'Energiesparen' on Brother printers an OK state.
    * services: This check can now be parameterized in a way that it warn if
      a certain service is running. WATO formalization is available.

    BI:
    * FIX: make rotating folding arrows black (white was not visible)
    * Display format 'boxes' now in all BI views available
    * Display format 'boxes' now persists folding state

1.2.0b3:
    Core:
    * FIX: fixed SNMP info declaration in checks: could be garbled
      up in rare cases
    * avoid duplicate parents definition, when using 'parents' and
      extra_host_conf["parents"] at the same time. The later one has
      precedence.

    Multisite:
    * Logwatch: Colorizing OK state blocks correctly
    * FIX: allow web plugins to be byte compiled (*.pyc). Those
      are preferred over *.py if existing
    * View Editor: Fixed jump to top of the page after moving painters during
      editing views
    * FIX: Fixed login redirection problem after relogging
    * Filter for times now accept ranges (from ... until)
    * New view setting for page header: repeat. This repeats the
      column headers every 20'th row.
    * FIX: Fixed problem with new eval/pickle
    * FIX: Fixed commands in host/service search views

    Checks & Agents:
    * FIX: Made logwatch parsing mechanism a little more robust
      (Had problems with emtpy sections from windows agent)
    * FIX: brocade_fcport: Configuration of portsates now possible
    * if_lancom: special version for if64 for LANCOM devices (uses
      ifName instead of ifDescr)


    WATO:
    * Reimplemented folder listing in host/folders module
    * Redesigned the breadcrumb navigation
    * Global settings: make boolean switches directly togglable
    * New button "Recursive Inventory" on folder: Allows to do
      a recursive inventory over all hosts. Also allows to selectively
      retry only hosts that have failed in a previous inventory.
    * You can configure parents now (via a host attribute, no rules are
      neccessary).
    * You can now do an automated scan for parents and layer 3 (IP)
    * You can configure active checks (check_tcp, ...) via WATO now
    * FIX: fix page header after confirmation dialogs
    * FIX: Fixed umlaut problem in host aliases and ip addresses created by WATO
    * FIX: Fixed exception caused by validation problems during editing tags in WATO
    * FIX: create sample config only if both rules.mk and hosttags.mk are missing
    * FIX: do not loose host tags when both using WATO-configured and
      manual ones (via multisite.mk)
    * Timeperiods: Make list of exceptions dynamic, not fixed to 10 entries
    * Timeperiods: Configure exclusion of other timeperiods
    * Configuration of notification_delay and notification_interval

1.2.0b2:
    Core:
    * FIX: Cluster host checks were UNKNOWN all the time
    * FIX: reset counter in case of (broken) future time
    * FIX: Automation try-inventory: Fixed problem on where checks which
      produce equal service descriptions could lead to invalid inventory
      results on cluster hosts.
    * FIX: do not create contacts if they won't be assigned to any host
      or service. Do *not* assign to dummy catch-all group "check_mk".

    WATO:
    * Added new permission "move hosts" to allow/deny moving of hosts in WATO
    * Also write out contact definitions for users without contactgroups to
      have the mail addresses and other notification options persisted
    * FIX: deletion of automation accounts now works
    * FIX: Disabling notifications for users does work now
    * New main overview for rule editor
    * New multisite.mk option wato_hide_varnames for hiding Check_MK
      configuration variable names from the user
    * New module "Logwatch Pattern Analyzer" to verify logwatch rules
    * Added new variable logwatch_rules which can also be managed through the
      WATO ruleset editor (Host/Service Parameters > Parameters and rules for
      inventorized checks > Various applications > Logwatch Patterns)
    * Users & Contacts: Added new option wato_hidden_users which holds a list
      of userids to hide the listed users from the WATO user management GUI.
    * WATO API: Added new method rewrite_configuration to trigger a rewrite of
      all host related wato configuration files to distribute changed tags
    * Added new internal hook pre-activate-changes to execute custom
      code BEFORE Check_MK is called to restart Nagios
    * FIX: Only showing sudo hint message on sudo error message in automation
      command
    * FIX: Fixed js eror in IE7 on WATO host edit page
    * FIX: Using pickle instead of repr/eval when reading data structures from
      urls to prevent too big security issues
    * Rule editor: improve sorting of groups and rulesets
    * FIX: Escaping single quotes in strings when writing auth.php
    * FIX: Fix resorting of host tags (was bug in ListOf)

    Multisite
    * Added config option default_ts_format to configure default timestamp
      output format in multisite
    * Layout and design update
    * Quicksearch: display site name if more than one different site
      is present in the current search result list
    * FIX: Fixed encoding problem in "custom notification" message
    * New configuration parameter page_heading for the HTML page heads
      of the main frameset (%s will be replaced with OMD site name)
    * FIX: Fix problem where snapins where invisible
    * FIX: Fixed multisite timeout errors when nagios not running
    * Sidebar: some new layout improvements
    * Login page is not shown in framesets anymore (redirects framed page to
      full screen login page)
    * FIX: fix exception when disallowing changing display options
    * FIX: Automatically redirect from login page to target page when already
      logged in
    * FIX: Updating the dashboard header time when the dashlets refresh

    BI:
    * Added new painter "affected hosts (link to host page)" to show all
      host names with links to the "hosts" view
    * FIX: Fixed filtering of Single-Host Aggregations
    * New sorter for aggregation group
    * FIX: fix sorting of Single-Host Aggregations after group
    * Avoid duplicate rule incarnations when using FOREACH_*
    * BI Boxes: allow closing boxes (not yet persisted)
    * New filter for services (not) contained in any aggregate
    * Configure sorting for all BI views

    Checks & Agents:
    * FIX: snmp_uptime handles empty snmp information without exception
    * FIX: Oracle checks try to handle ORA-* errors reported by the agent
      All oracle checks will return UNKNOWN when finding an ORA-* message
    * FIX: filesystem levels set via WATO didn't work, but do now
    * FIX: Group filters can handle groups without aliases now
    * nfsmounts: Added nfs4 support thanks to Thorsten Hintemann
    * megaraid_pdisks megaraid_ldisks: Support for Windows.  Thanks to Josef Hack

1.2.0b1:
    Core, Setup, etc.:
    * new tool 'livedump' for dumping configuration and status
      information from one monitoring core and importing this
      into another.
    * Enable new check registration API (not yet used in checks)
    * FIX: fix handling of prefix-tag rules (+), needed for WATO
    * FIX: handle buggy SNMP devices with non-consecutive OIDS
      (such as BINTEC routers)
    * Check API allows a check to get node information
    * FIX: fix problem with check includes in subchecks
    * Option --checks now also applies to ad-hoc check (e.g.
      cmk --checks=mrpe,df -v somehost)
    * check_mk_templates.cfg: added s to notification options
      of host and service (= downtime alerts)

    WATO:
    * Hosttag-editor: allow reordering of tags
    * Create very basic sample configuration when using
      WATO the first time (three tag groups, two rules)
    * Much more checks are configurable via WATO now
    * Distributed WATO: Made all URL calls using curl now
    * FIX: fix bug in inventory in validate_datatype()
    * Better output in case of inventory error
    * FIX: fix bug in host_icon rule on non OMD
    * FIX: do not use isdisjoint() (was in rule editor on Lenny)
    * FIX: allow UTF-8 encoded permission translations
    * FIX: Fixed several problems in OMD apache shared mode
    * FIX: Do not use None$ as item when creating new rules
    * FIX: Do load *all* users from htpasswd, so passwords from
      users not created via WATO will not be lost.
    * FIX: honor site disabling in replication module
    * FIX: honor write permissions on folder in "bulk delete"
    * FIX: honor permissions for "bulk cleanup" and "bulk edit"
    * FIX: honor write permissions and source folder when moving hosts
    * FIX: honor permissions on hosts also on bulk inventory
    * Only create contacts in Nagios if they are member of at
      least one contact group.
    * It is now possible to configure auxiliary tags via WATO
      (formerly also called secondary tags)
    * FIX: Fixed wrong label "Main Overview" shown for moved WATO folders
      in foldertree snapin
    * FIX: Fixed localization of empty host tags
    * FIX: User alias and notification enabling was not saved

    Checks & Agents:
    * hpux_if: fix missing default parameter errors
    * hpux_if: make configurable via WATO
    * if.include: fix handling of NIC with index 0
    * hpux_lunstats: new check for disk IO on HP-UX
    * windows - mk_oracle tablespace: Added missing sid column
    * diskstat: make inventory mode configurable via WATO
    * added new checks for Fujitsu ETERNUS DX80 S2
      (thanks to Philipp Höfflin)
    * New checks: lgp_info, lgp_pdu_info and lgp_pdu_aux to monitor Liebert
      MPH/MPX devices
    * Fix Perf-O-Meter of fileage
    * hpux_snmp_cs.cpu: new SNMP check for CPU utilization
      on HP-UX.
    * if/if64: inventory also picks up type 62 (fastEther). This
      is needed on Cisco WLC 21xx series (thanks to Ralf Ertzinger)
    * FIX: fix inventory of f5_bigip_temp
    * mk_oracle (lnx+win): Fixed TEMP tablespace size calculations
    * ps: output node process is running on (only for clusters)
    * FIX: Linux Agent: Fixed ipmi-sensors handling of Power_Unit data
    * hr_mem: handle rare case where more than one entry is present
      (this prevents an exception of pfSense)
    * statgrab_load: level is now checked against 15min average -
      in order to be consistent with the Linux load check
    * dell_powerconnect_cpu: hopefully correctly handle incomplete
      output from agent now.
    * ntp: do not check 'when' anymore since it can produce false
      alarms.
    * postfix_mailq: handle output with 'Total requests:' in last line
    * FIX: check_mk-hp_blade_psu.php: allow more than 4 power supplies
    * FIX: smart plugin: handle cases with missing vendor (thanks
      to Stefan Kärst)
    * FIX: megaraid_bbu: fix problem with alternative agent output
      (thanks to Daniel Tuecks)
    * mk_oracle: fix quoting problem, replace sessions with version,
      use /bin/bash instead of /bin/sh

    Multisite:
    * Added several missing localization strings
    * IE: Fixed problem with clicking SELECT fields in the new wato foldertree snapin
    * Fixed problem when trying to visit dashboards from new wato foldertree snapin
    * Chrome: Fixed styling problem of foldertree snapin
    * Views: Only show the commands and row selection options for views where
      commands are possible
    * The login mask honors the default_language definition now
    * check_bi_local.py: works now with cookie based authentication
    * FIX: Fixed wrong redirection after login in some cases
    * FIX: Fixed missing stats grouping in alert statistics view
    * FIX: Fixed preview table styling in view editor
    * FIX: Multisite authed users without permission to multisite are
      automatically logged out after showing the error message
    * Retry livestatus connect until timeout is used up. This avoids
      error messages when the core is being restarted
    * Events view now shows icon and text for "flapping" events
    * Use buffer for HTML creation (this speeds up esp. HTTPS a lot)
    * FIX: Fixed state filter in log views

    Livestatus:
    * Add missing column check_freshness to services table

    BI:
    * New column (painter) for simplistic box display of tree.
      This is used in a view for a single hostgroup.

1.1.13i3:
    Core, Setup, etc.:
    * *_contactgroups lists: Single group rules are all appended. When a list
      is found as a value this first list is used exclusively. All other
      matching rules are ignored
    * cmk -d does now honor --cache and --no-tcp
    * cmk -O/-R now uses omd re{start,load} core if using OMD
    * FIX: setup.sh now setups up permissions for conf.d/wato
      correctly
    * cmk --localize update supports an optional ALIAS which is used as
      display string in the multisite GUI
    * FIX: Fixed encoding problems with umlauts in group aliases
    * FIX: honor extra_summary_host_conf (was ignored)
    * new config variable snmpv2c_hosts that allows to enable SNMP v2c
      but *not* bulkwalk (for some broken devices). bulkwalk_hosts still
      implies v2c.

    Checks & Agents:
    * Windows agent: output eventlog texts in UTF-8 encoding. This
      should fix problems with german umlauts in message texts.
    * Windows agent: Added installer for the windows agent (install_agent.exe)
    * Windows agent: Added dmi_sysinfo.bat plugin (Thanks to Arne-Nils Kromer for sharing)
    * Disabled obsolete checks fc_brocade_port and fc_brocade_port_detailed.
      Please use brocade_fcport instead.
    * aironet_errors, statgrab_disk, statgrab_net: Performance data has
      been converted from counters to rates. You might need to delete your
      existing RRDs of these checks. Sorry, but these have been that last
      checks still using counters...
    * ibm_imm_health: added last missing scan function
    * Filesystem checks: trend performance data is now normalized to MB/24h.
      If you have changed the trend range, then your historic values will
      be displayed in a wrong scale. On the other hand - from now on changes
      in the range-setting will not affect the graph anymore.
    * if/if64/lnx_if: pad port numbers with zeros in order to sort correctly.
      This can be turned off with if_inventory_pad_portnumbers = False.
    * Linux agent: wrap freeipmi with lock in order to avoid cache corruption
    * New check: megaraid_bbu - check existance & status of LSI MegaRaid BBU module
    * HP-UX Agent: fix mrpe (remove echo -e and test -e, thanks to Philipp Lemke)
    * FIX: ntp checks: output numeric data also if stratum too high
    * Linux agent: new check for dmraid-based "bios raid" (agent part as plugin)
    * FIX: if64 now uses ifHighSpeed instead of ifSpeed for determining the
      link speed (fixes speed of 10GBit/s and 20GBit/s ports, thanks Marco Poet)
    * cmctc.temp: serivce has been renamed from "CMC Temperature %s" to just
      "Temperature %s", in order to be consistent with the other checks.
    * mounts: exclude changes of the commit option (might change on laptops),
      make only switch to ro critical, other changes warning.
    * cisco_temp_sensor: new check for temperature sensors of Cisco NEXUS
      and other new Cisco devices
    * oracle_tablespace: Fixed tablespace size/free space calculations
    * FIX: if/if64: omit check result on counter wrap if bandwidth traffic levels
      are used.

    Multisite:
    * Improve transaction handling and reload detection: user can have
      multiple action threads in parallel now
    * Sounds in views are now enabled per default. The new configuration
      variable enable_sounds can be set to False in multisite.mk in order
      to disable sounds.
    * Added filter for log state (UP,DOWN,OK,CRIT...) to all log views
    * New painter for normal and retry check interval (added to detail views)
    * Site filter shows "(local)" in case of non multi-site setup
    * Made "wato folder" columns sortable
    * Hiding site filter in multisite views in single site setups
    * Replaced "wato" sidebar snapin which mixed up WATO and status GUIs with
      the new "wato_foldertree" snapin which only links to the status views
      filtered by the WATO folder.
    * Added "Dashboard" section to views snapin which shows a list of all dashboards
    * FIX: Fixed auth problem when following logwatch icon links while using
      the form based auth
    * FIX: Fix problem with Umlaut in contact alias
    * FIX: Creating auth.php file on first login dialog based login to ensure
      it exists after login when it is first needed
    * Dashboard: link problem views to *unhandled* views (this was
      inconsistent)
    * Localization: Fixed detection of gettext template file when using the
      local/ hierarchy in OMD

    Mobile:
    * Improved sorting of views in main page
    * Fix: Use all the availiable space in header
    * Fix: Navigation with Android Hardwarekeys now working
    * Fix: Links to pnp4nagios now work better
    * Fix: Host and Service Icons now finger friendly
    * Fix: Corrected some buildin views

    WATO:
    * Removed IP-Address attribute from folders
    * Supporting localized tag titles
    * Using Username as default value for full names when editing users
    * Snapshot/Factory Reset is possible even with a broken config
    * Added error messages to user edit dialog to prevent notification problems
      caused by incomplete configuration
    * Activate Changes: Wato can also reload instead of restarting nagios
    * Replication: Can now handle replication sites which use the form based auth
    * Replication: Added option to ignore problems with the ssl certificates
                   used in ssl secured replications
    * WATO now supports configuring Check_MK clusters
    * FIX: Fixed missing folders in "move to" dropdown fields
    * FIX: Fixed "move to target folders" after CSV import
    * FIX: Fixed problem with duplicate extra_buttons when using the i18n of multiisite
    * FIX: Fixed problem with duplicate permissions when using the i18n of multiisite
    * FIX: Writing single host_contactgroups rules for each selected
      contactgroup in host edit dialog
    * FIX: Fixed wrong folder contacgroup related permissions in auth.php api
    * FIX: Fixed not up-to-date role permission data in roles_saved hook
    * FIX: Fixed duplicate custom columns in WATO after switching languages

    BI:
    * improve doc/treasures/check_bi_local.py: local check that creates
      Nagios services out of BI aggregates

    Livestatus:
    * ColumnHeaders: on is now able to switch column header on even if Stats:
      headers are used. Artifical header names stats_1, stats_2, etc. are
      begin used. Important: Use "ColumnHeaders: on" after Columns: and
      after Stats:.

1.1.13i2:
    Core, Setup, etc.:
    * cmk -I: accept host tags and cluster names

    Checks & Agents:
    * linux agent - ipmi: Creating directory of cache file if not exists
    * dell_powerconnect_cpu: renamed service from CPU to "CPU utilization", in
      order to be consistent with other checks

    Multisite:
    * Several cleanups to prevent css/js warning messages in e.g. Firefox
    * Made texts in selectable rows selectable again
    * Adding reschedule icon to all Check_MK based services. Clicks on these
      icons will simply trigger a reschedule of the Check_MK service
    * FIX: ship missing CSS files for mobile GUI
    * FIX: rename check_mk.js into checkmk.js in order to avoid browser
      caching problems during version update

    WATO:
    * Optimized wraps in host lists tag column
    * Bulk inventory: Remove leading pipe signs in progress bar on main
      folder inventory
    * NagVis auhtorization file generation is also executed on activate_changes
    * Implemented a new inclusion based API for using multisite permissions
      in other addons
    * Inventory of SNMP devices: force implicit full scan if no services
      are configured yet
    * FIX: Calling activate_changes hook also in distributed WATO setups
    * FIX: Fixed display bug in host tags drop down menu after POST of form
    * FIX: Fixed javascript errors when doing replication in distributed
      wato environments when not having the sidebar open
    * FIX: Fixed search form dependant attribute handling
    * FIX: Fixed search form styling issues
    * You can now move folders to other folders
    * FIX: Distributed WATO: Supressing site sync progress output written in
      the apache error log

1.1.13i1:
    Multisite:
    * New nifty sidebar snapin "Speed-O-Meter"
    * Implemented new cookie based login mechanism including a fancy login GUI
    * Implemented logout functionality for basic auth and the new cookie based auth
    * Implemented user profile management page for changing the user password and
      the default language (if available)
    * New filter for the (new) state in host/service alerts
    * New command for sending custom notifications
    * FIX: Fixed encoding problem when opening dashboard
    * New icon on a service whos host is in downtime
    * Only show most frequently used context buttons (configurable
      in multisite.mk via context_buttons_to_show)
    * Show icon if user has modified a view's filter settings
    * New config option debug_livestatus_queries, normal debug
      mode does not include this anymore
    * Icons with link to page URL at bottom of each page
    * Logwatch: Switched strings in logwatch to i18n strings
    * Logwatch: Fixed styling of context button when acknowleding log messages
    * Logwatch: Implemented overview page to show all problematic logfiles
    * Add Snapin page: show previews of all snapins
    * Add Snapin page: Trying to prevent dragging confusions by using other click event
    * New (hidden) button for reloading a snapin (left to the close button)
    * Automatically falling back to hardcoded default language if configured
    language is not available
    * Repair layout of Perf-O-Meter in single dataset layout
    * FIX: Fixed duplicate view plugin loading when using localized multisite
    * FIX: Host-/Servicegroup snapin: Showing group names when no alias is available
    * FIX: Removed double "/" from pnp graph image urls in views

    BI:
    * Host/Service elements are now iterable via FOREACH_HOST, e.g.
      (FOREACH_HOST, ['server'], ALL_HOSTS, "$HOST$", "Kernel" ),
    * FIX: Assuming host states is possible again (exception: list index "3")

    WATO:
    * Evolved to full featured monitoring configuration tool!
    * Major internal code cleanup
    * Hosts can now be created directly in folders. The concept of host lists
      has been dropped (see migration notes!)
    * Configuration of global configuration variables of Check_MK via WATO
    * Configuration of main.mk rules
    * Configuration of Nagios objects and attributes
    * Configuration of users and roles
    * Configuration of host tags
    * Distributed WATO: replication of the configuration to slaves and peers
    * Added missing API function update_host_attributes() to change the
      attributes of a host
    * Added API function num_hosts_in_folder() to count the number of hosts
      below the given folder
    * Added option to download "latest" snapshot
    * extra_buttons can now register a function to gather the URL to link to
    * Implemented NagVis Authorisation management using WATO users/permissions

    Livestatus:
    * Experimental feature: livecheck -> super fast active check execution
      by making use of external helper processes. Set livecheck=PATH_TO_bin/livecheck
      in nagios.cfg where you load Livestatus. Optional set num_livecheck_helpers=NUM
      to set number of processes. Nagios will not fork() anymore for check exection.
    * New columns num_hosts and num_services in status table
    * New aggregation functions suminv and avginv (see Documentation)

    Core, Setup, etc.:
    * New configuration variable static_checks[] (used by WATO)
    * New configuration variable checkgroup_parameters (mainly for WATO)
    * check_submission defaults now to "file" (was "pipe")
    * Added pre-configured notification via cmk --notify
    * Drop RRA-configuration files for PNP4Nagios completely
    * New configuration variable ping_levels for configuring parameters
      for the host checks.
    * cmk --notify: new macros $MONITORING_HOST$, $OMD_ROOT$ and $OMD_SITE$
    * make ping_levels also apply to PING services for ping-only hosts
      (thanks to Bernhard Schmidt)

    Checks & Agents:
    * if/if64: new ruleset if_disable_if64_hosts, that force if on
      hosts the seem to support if64
    * Windows agent: new config variable "sections" in [global], that
      allows to configure which sections are being output.
    * Windows agent: in [logwatch] you can now configure which logfiles
      to process and which levels of messages to send.
    * Windows agent: new config variable "host" in all sections that
      restricts the folling entries to certain hosts.
    * Windows agent: finally implemented <<<mrpe>>. See check_mk.ini
      for examples.
    * Windows agent: do not execute *.txt and *.dir in <<<plugins>>> and
      <<<local>>>
    * Windows agent: make extensions to execute configurable (see
      example check_mk.ini)
    * Windows agent: agent now reuses TCP port even when taskkill'ed, so
      a system reboot is (hopefully) not neccessary anymore
    * Windows agent: section <<<df>>> now also outputs junctions (windows
      mount points). No external plugin is needed.
    * Windows agent: new section <<<fileinfo>>> for monitoring file sizes
      (and later possible ages)
    * logwatch: allow to classify messages based on their count (see
      man page of logwatch for details)
    * fileinfo: new check for monitoring age and size of files
    * heartbeat_crm: apply patches from Václav Ovsík, so that the check
      should work on Debian now.
    * ad_replication: added warninglevel
    * fsc_*: added missing scan functions
    * printer_alerts: added further state codes (thanks to Matthew Stew)
    * Solaris agent: changed shell to /usr/bin/bash (fixes problems with LC_ALL=C)

1.1.12p7:
    Multisite:
    * FIX: detail view of host was missing column headers
    * FIX: fix problem on IE with background color 'white'
    * FIX: fix hitting enter in host search form on IE
    * FIX: fix problem in ipmi_sensors perfometer

    Checks & Agents:
    * FIX: fixed man pages of h3c_lanswitch_sensors and statgrab_cpu
    * FIX: netapp_volumes: added raid4 as allowed state (thanks to Michaël Coquard)

    Livestatus
    * FIX: fix type column in 'GET columns' for dict-type columns (bug found
      by Gerhard Lausser)

1.1.12p6:
    Checks & Agents:
    * FIX: lnx_if: remove debug output (left over from 1.1.12p5)

1.1.12p5:
    Multisite:
    * FIX: fix hitting enter in Quicksearch on IE 8
    * FIX: event/log views: reverse sorting, so that newest entries
      are shown first
    * FIX: fix dashboard dashlet background on IE
    * FIX: fix row highlight in status GUI on IE 7/8
    * FIX: fix row highlight after status page reload
    * FIX: single dataset layout honors column header settings
    * FIX: quote '#' in PNP links (when # is contained in services)
    * FIX: quote '#' in PNP image links also
    * FIX: add notifications to host/service event view

    Checks & Agents:
    * FIX: lnx_if: assume interfaces as up if ethtool is missing or
      not working but interface has been used since last reboot. This
      fixes the problem where interface are not found by inventory.
    * FIX: snmp_uptime: handels alternative timeformat
    * FIX: netapp_*: scan functions now detect IBM versions of firmware
    * FIX: bluecoat_diskcpu: repair scan function
    * FIX: mem.vmalloc: fix default levels (32 and 64 was swapped)
    * FIX: smart: make levels work (thanks to Bernhard Schmidt)
    * FIX: PNP template if if/if64: reset LC_ALL, avoids syntax error
    * FIX: dell_powerconnect_cpu: handle sporadic incomplete output
      from SNMP agent

1.1.12p4:
    Multisite:
    * FIX: sidebar snapin Hostgroups and Servicegroups sometimes
           failed with non-existing "available_views".
    * FIX: Fix host related WATO context button links to point to the hosts site
    * FIX: Fixed view editor redirection to new view after changing the view_name
    * FIX: Made icon painter usable when displaying hostgroup rows
    * Logwatch: Switched strings in logwatch to i18n strings
    * Logwatch: Fixed styling of context button when acknowleding log messages
    * Logwatch: Implemented overview page to show all problematic logfiles

    WATO:
    * FIX: add missing icon_csv.png
    * FIX: WATO did not write values of custom macros to extra_host_conf definitions

1.1.12p3:
    Core, Setup, etc.:
    * FIX: really suppress precompiling on PING-only hosts now

1.1.12p2:
    Core, Setup, etc.:
    * FIX: fix handling of empty suboids
    * FIX: do not create precomiled checks for host without Check_MK services

    Checks & Agents:
    * FIX: mem.win: Default levels now works, check not always OK
    * FIX: blade_health: fix OID specification
    * FIX: blade_bays: fix naming of item and man page

    Multisite:
    * FIX: Fixed styling of view header in older IE browsers
    * FIX: Do not show WATO button in views if WATO is disabled
    * FIX: Remove WATO Folder filter if WATO is disabled
    * FIX: Snapin 'Performance': fix text align for numbers
    * FIX: Disallow setting downtimes that end in the past
    * FIX: Fix links to downtime services in dashboard
    * FIX: Fix popup help of reschedule icon

1.1.12p1:
    Core, Setup, etc.:
    * FIX: fix aggregate_check_mk (Summary host agent status)

    Checks & Agents:
    * FIX: mk_oracle now also detects XE databases
    * FIX: printer_alerts: handle 0-entries of Brother printers
    * FIX: printer_supply: fix Perf-O-Meter if no max known
    * FIX: Added id parameter to render_statistics() method to allow more than
      one pie dashlet for host/service stats
    * FIX: drbd: fixed inventory functions
    * FIX: printer_supply: handle output of Brother printers
    * FIX: ps.perf PNP template: show memory usage per process and not
      summed up. This is needed in situations where one process forks itself
      in irregular intervals and rates but you are interested just in the
      memory usage of the main process.

    Multisite:
    * FIX: finally fixed long-wanted "NagStaMon create hundreds
      of Apache processes" problem!
    * FIX: query crashed when sorting after a join columns without
      an explicit title.
    * FIX: filter for WATO file/folder was not always working.
    * Added filter for hard services states to search and service
      problems view
    * FIX: dashboard problem views now ignore notification period,
      just as tactical overview and normal problem views do
    * FIX: Loading dashboard plugins in dashboard module


1.1.12:
    Checks & Agents:
    * dell_powerconnect_*: final fixed, added PNP-templates
    * ps.perf: better error handling in PNP template

    Multisite:
    * Dashboard: fix font size of service statistics table
    * Dashboard: insert links to views into statistics
    * Dashboard: add links to PNP when using PNP graphs

1.1.12b2:
    Core, Setup, etc.:
    * FIX: fix crash with umlauts in host aliases
    * FIX: remove duplicate alias from Nagios config

    Checks & Agents:
    * services: better handling of invalid patterns
    * FIX: multipath: fix for another UUID format
    * AIX agent: fix implementation of thread count
    * blade_bays: detect more than 16 bays
    * statgrab_*: added missing inventory functions
    * FIX: fix smart.temp WARN/CRIT levels were off by one degree

    Multisite:
    * Remove Check_MK logo from default dashboard
    * Let dashboard use 10 more pixels right and bottom
    * FIX: do not show WATO icon if no WATO permission
    * Sidebar sitestatus: Sorting sites by sitealias
    * FIX: removed redundant calls of view_linktitle()

    WATO:
    * FIX: fix update of file/folder title after title property change

    Livestatus:
    * FIX: fix crash on imcomplete log lines (i.e. as
      as result of a full disk)
    * FIX: Livestatus-API: fix COMMAND via persistent connections


1.1.12b1:
    Core, Setup, etc.:
    * FIX: fix cmk -D on cluster hosts
    * Made profile output file configurable (Variable: g_profile_path)

    Checks & Agents:
    * FIX: j4p_performance: fix inventory functions
    * FIX: mk_oracle: fix race condition in cache file handling (agent data
      was missing sections in certain situations)
    * mrpe: make check cluster-aware and work as clustered_service
    * cups_queues: Run agent part only on directly on CUPS servers,
      not on clients
    * FIX: mbg_lantime_state: Fixed output UOM to really be miliseconds
    * FIX: ntp: Handling large times in "poll" column correctly
    * New check dmi_sysinfo to gather basic hardware information
    * New check bintec_info to gather the software version and serial number
    of bintec routers

    Multisite:
    * FIX: fix rescheduling of host check
    * FIX: fix exception when using status_host while local site is offline
    * FIX: Fixed not updating pnp graphs on dashboard in some browsers (like chrome)
    * FIX: fix URL-too-long in permissions page
    * FIX: fix permission computation
    * FIX: fixed sorting of service perfdata columns
    * FIX: fixed sorting of multiple joined columns in some cases
    * FIX: fixed some localisation strings
    * Cleanup permissions page optically, add comments for views and snapins
    * Added some missing i18n strings in general HTML functions
    * Added display_option "w" to disable limit messages and livestatus errors in views
    * Service Perfdata Sorters are sorting correctly now
    * Added "Administration" snapin to default sidebar
    * Tactical Overview: make link clickable even if count is zero
    * Minor cleanup in default dashboard
    * Dashboard: new dashlet attribute title_url lets you make a title into a link
    * Dashboard: make numbers match "Tactical Overview" snapin

    Livestatus:
    * Write messages after initialization into an own livestatus.log

    WATO:
    * FIX: "bulk move to" at the top of wato hostlists works again
    * FIX: IE<9: Fixed problem with checkbox events when editing a host
    * FIX: "move to" dropdown in IE9 works again

1.1.11i4:
    Core, Setup, etc.:
    * FIX: use hostgroups instead of host_groups in Nagios configuration.
      This fixes a problem with Shinken
    * --scan-parents: detected parent hosts are now tagged with 'ping', so
      that no agent will be contacted on those hosts

    Checks & Agents:
    * Added 4 new checks dell_powerconnect_* by Chris Bowlby
    * ipmi_sensors: correctly handle further positive status texts
      (thanks to Sebastian Talmon)
    * FIX: nfsmounts handles zero-sized volumes correctly
    * AIX agent now outputs the user and performance data in <<<ps>>>

    Multisite:
    * FIX: WATO filtered status GUIs did not update the title after changing
      the title of the file/folder in WATO
    * FIX: Removed new python syntax which is incompatible with old python versions
    * FIX: Made bulk inventory work in IE
    * FIX: Fixed js errors in IE when having not enough space on dashboard
    * FIX: fix error when using non-Ascii characters in view title
    * FIX: fix error on comment page caused by missing sorter
    * FIX: endless javascript when fetching pnp graphs on host/service detail pages
    * FIX: Not showing the action form in "try" mode of the view editor
    * FIX: Preventing up-then-over effect while loading the dashboard in firefox
    * Added missing i18n strings in command form and list of views
    * Views are not reloaded completely anymore. The data tables are reloaded
      on their own.
    * Open tabs in views do not prevent reloading the displayed data anymore
    * Added display_option "L" to enable/disable column title sortings
    * Sorting by joined columns is now possible
    * Added missing sorters for "service nth service perfdata" painters
    * Implemented row selection in views to select only a subset of shown data
      for actions
    * Sort titles in views can be enabled by clicking on the whole cells now
    * Submitting the view editor via ENTER key saves the view now instead of try mode
    * Host comments have red backgrounded rows when host is down
    * Implemented hook api to draw custom link buttons in views

    WATO:
    * Changed row selection in WATO to new row selection mechanism
    * Bulk action buttons are shown at the top of hostlists too when the lists
      have more than 10 list items
    * New function for backup and restore of the configuration

    Livestatus:
    * FIX: fix compile error in TableLog.cc by including stddef.h
    * FIX: tables comments and downtimes now honor AuthUser
    * Table log honors AuthUser for entries that belong to hosts
      (not for external commands, though. Sorry...)
    * FIX: fix Stats: sum/min/max/avg for columns of type time

1.1.11i3:
    Core, Setup, etc.:
    * FIX: allow host names to have spaces
    * --snmpwalk: fix missing space in case of HEX strings
    * cmk --restore: be aware of counters and cache being symbolic links
    * do_rrd_update: direct RRD updates have completely been removed.
      Please use rrdcached in case of performance problems.
    * install_nagios.sh has finally been removed (was not maintained anyway).
      Please use OMD instead.
    * Inventory functions now only take the single argument 'info'. The old
      style FUNC(checkname, info) is still supported but deprecated.
    * Show datasource program on cmk -D
    * Remove .f12 compile helper files from agents directory
    * Output missing sections in case of "WARNING - Only __ output of __..."
    * Remove obsolete code of snmp_info_single
    * Remove 'Agent version (unknown)' for SNMP-only hosts
    * Options --version, --help, --man, --list-checks and --packager now
      work even with errors in the configuration files
    * Minor layout fix in check man-pages

    Checks & Agents:
    * FIX: hr_mem: take into account cache and buffers
    * FIX: printer_pages: workaround for trailing-zero bug in HP Jetdirect
    * mk_logwatch: allow to set limits in processing time and number of
      new log messages per log file
    * Windows Agent: Now supports direct execution of powershell scripts
    * local: PNP template now supports multiple performance values
    * lnx_if: make lnx_if the default interface check for Linux
    * printer_supply: support non-Ascii characters in items like
      "Resttonerbehälter". You need to define snmp_character_encodings in main.mk
    * mem.win: new dedicated memory check for Windows (see Migration notes)
    * hr_mem: added Perf-O-Meter
    * Renamed all temperature checks to "Temperature %s". Please
      read the migration notes!
    * df and friends: enabled trend performance data per default. Please
      carefully read the migration notes!
    * diskstat: make summary mode the default behavious (one check per host)

    MK Livestatus:
    * WaitObject: allow to separate host name and service with a semicolon.
      That makes host names containing spaces possible.
    * Better error messages in case of unimplemented operators

    Multisite:
    * FIX: reschedule now works for host names containing spaces
    * FIX: correctly sort log views in case of multi site setups
    * FIX: avoid seven broken images in case of missing PNP graphs
    * FIX: Fixed javascript errors when opening dashboard in IE below 9
    * FIX: Views: Handling deprecated value "perpage" for option
      column_headers correctly
    * FIX: Fixed javascript error when saving edited views without sidebar
    * FIX: Showing up PNP hover menus above perfometers
    * Host/Service Icon column is now modularized and can be extended using
      the multisite_icons list.
    * New sorters for time and line number of logfile entries
    * Bookmarks snapin: save relative URLs whenever possible
    * Man-Pages of Check_MK checks shown in Multisite honor OMD's local hierarchy
    * nicer output of substates, translate (!) and (!!) into HTML code
    * new command for clearing modified attributes (red cross, green checkmark)
    * Perf-O-Meters: strip away arguments from check_command (e.g.
      "check-foo!17!31" -> "check-foo").
    * Added several missing i18n strings in view editor
    * Views can now be sorted by the users by clicking on the table headers.
      The user sort options are not persisted.
    * Perf-O-Meters are now aware if there really is a PNP graph

    WATO:
    * Show error message in case of empty inventory due to agent error
    * Commited audit log entries are now pages based on days
    * Added download link to download the WATO audit log in CSV format

1.1.11i2:
    Core, Setup, etc.:
    * FIX: sort output of cmk --list-hosts alphabetically
    * FIX: automatically remove leading and trailing space from service names
      (this fixes a problem with printer_pages and an empty item)
    * Great speed up of cmk -N/-C/-U/-R, especially when number of hosts is
      large.
    * new main.mk option delay_precompile: if True, check_mk will skip Python
      precompilation during cmk -C or cmk -R, but will do this the first
      time the host is checked.  This speeds up restarts. Default is False.
      Nagios user needs write access in precompiled directory!
    * new config variable agent_ports, allowing to specify the agent's
      TCP port (default is 6556) on a per-host basis.
    * new config variable snmp_ports, allowing to specify the UDP port
      to used with SNMP, on a per-host basis.
    * new config variable dyndns_hosts. Hosts listed in this configuration
      list (compatible to bulkwalk_hosts) use their hostname as IP address.

    Checks & Agents:
    * FIX: AIX agent: output name of template in case of MRPE
    * FIX: cisco_temp: skip non-present sensors at inventory
    * FIX: apc_symmetra: fix remaining runtime calculation (by factor 100)
    * FIX: Added PNP-template for winperf_phydisk
    * FIX: if64: fix UNKNOWN in case of non-unique ifAlias
    * FIX: lnx_if/if/if64: ignore percentual traffic levels on NICs without
           speed information.
    * FIX: cisco_temp_perf: add critical level to performance data
    * FIX: windows agent: hopefully fix case with quotes in directory name
    * FIX: printer_supply: fixed logic of Perf-O-Meter (mixed up crit with ok)
    * FIX: Solaris agent: reset localization to C, fixes problems with statgrab
    * FIX: blade_*: fix SNMP scan function for newer firmwares (thanks to Carlos Peón)
    * snmp_uptime, snmp_info: added scan functions. These checks will now
      always be added. Please use ingored_checktypes to disable, if non needed.
    * brocade_port: check for Brocade FC ports has been rewritten with
      lots of new features.
    * AIX agent now simulates <<<netctr>>> output (by Jörg Linge)
    * mbg_lantime_state: Handling refclock offsets correctly now; Changed
      default thresholds to 5/10 refclock offset
    * brocade_port: parameter for phystate, opstate and admstate can now
      also be lists of allowed states.
    * lnx_if: treat interfaces without information from ethtool as
      softwareLoopback interface. The will not be found by inventory now.
    * vbox_guest: new check for checking guest additions of Linux virtual box hosts
    * if/if64: Fixed bug in operstate detection when using old tuple based params
    * if/if64: Fixed bug in operstate detection when using tuple of valid operstates
    * mk_oracle: Added caching of results to prevent problems with long
    running SQL queries. Cache is controlled by CACHE_MAXAGE var which is preset to
    120 seconds
    * mk_oracle: EXCLUDE_<sid>=ALL or EXCLUDE_<sid>=oracle_sessions can be
    used to exclude specific checks now
    * mk_oracle: Added optional configuration file to configure the new options
    * j4p_performance agent plugin: Supports basic/digest auth now
    * New checks j4p_performance.threads and j4p_performance.uptime which
      track the number of threads and the uptime of a JMX process
    * j4p_performance can fetch app and servlet specific status data. Fetching
      the running state, number of sessions and number of requests now. Can be
      extended via agent configuration (j4p.cfg).
    * Added some preflight checks to --scan-parents code
    * New checks netapp_cluster, netapp_vfiler for checking NetAPP filer
      running as cluster or running vfilers.
    * megaraid_pdisks: Better handling of MegaCli output (Thanks to Bastian Kuhn)
    * Windows: agent now also sends start type (auto/demand/disabled/boot/system)
    * Windows: inventory_services now allowes regexes, depends and state/start type
      and also allows host tags.

    Multisite:
    * FIX: make non-Ascii characters in services names work again
    * FIX: Avoid exceptions in sidebar on Nagios restart
    * FIX: printer_supply perfometer: Using white font for black toners
    * FIX: ipmi: Skipping items with invalid data (0.000 val, "unspecified" unit) in summary mode
    * FIX: ipmi: Improved output formating in summary mode
    * FIX: BI - fixed wrong variable in running_on aggregation function
    * FIX: "view_name" variable missing error message when opening view.py
      while using the "BI Aggregation Groups" and "Hosts" snapins in sidebar
    * FIX: Fixed styling of form input elements in IE + styling improvements
    * FIX: Fixed initial folding state on page loading on pages with multiple foldings opened
    * Introduced basic infrastructure for multilanguage support in Multisite
    * Make 'Views' snapin foldable
    * Replace old main view by dashboard
    * Sidebar: Snapins can register for a triggered reload after a nagios
      restart has been detected. Check interval is 30 seconds for now.
    * Quicksearch snapin: Reloads host lists after a detected nagios restart.
    * New config directory multisite.d/ - similar to conf.d/
    * great speed up of HTML rendering
    * support for Python profiling (set profile = True in multisite.mk, profile
      will be in var/check_mk/web)
    * WATO: Added new hook "active-changes" which calls the registered hosts
      with a dict of "dirty" hosts
    * Added column painter for host contacts
    * Added column painters for contact groups, added those to detail views
    * Added filters for host and service contact groups
    * Detail views of host/service now show contacts
    * Fix playing of sounds: All problem views now have play_sounds activated,
      all other deactivated.
    * Rescheduling of Check_MK: introduce a short sleep of 0.7 sec. This increases
      the chance of the passive services being updated before the repaint.
    * Added missing i18n strings in filter section of view editor
    * Added filter and painter for the contact_name in log table
    * Added several views to display the notification logs of Nagios

    WATO:
    * Configration files can now be administered via the WEB UI
      (config_files in multisite.mk is obsolete)
    * Snapin is tree-based and foldable
    * Bulk operation on host lists (inventory, tags changed, etc)
    * Easy search operation in host lists
    * Dialog for global host search
    * Services dialog now tries to use cached data. On SNMP hosts
      no scan will be done until new button "Full Scan" is pressed.

    BI:
    * FIX: Fixed displaying of host states (after i18n introduction)h
    * FiX: Fixed filter for aggregation group
    * FIX: Fixed assumption button for services with non-Ascii-characters

    MK Livestatus:
    * FIX: fix compile problem on Debian unstable (Thanks to Sven Velt)
    * Column aggregation (Stats) now also works for perf_data
    * New configuration variable data_encoding and full UTF-8 support.
    * New column contact_groups in table hosts and services (thanks to
      Matthew Kent)
    * New headers Negate:, StatsNegate: and WaitConditionNegate:

1.1.11i1:
    Core, Setup, etc.:
    * FIX: Avoid duplicate SNMP scan of checktypes containing a period
    * FIX: honor ignored_checktypes also on SNMP scan
    * FIX: cmk -II also refreshes cluster checks, if all nodes are specified
    * FIX: avoid floating points with 'e' in performance data
    * FIX: cmk -D: drop obsolete (and always empty) Notification:
    * FIX: better handling of broken checks returning empty services
    * FIX: fix computation of weight when averaging
    * FIX: fix detection of missing OIDs (led to empty lines)
    * SNMP scan functions can now call oid(".1.3.6.1.4.1.9.9.13.1.3.1.3.*")
      That will return the *first* OID beginning with .1.3.6.1.4.1.9.9.13.1.3.1.3
    * New config option: Set check_submission = "file" in order to write
      check result files instead of using Nagios command pipe (safes
      CPU ressources)
    * Agent simulation mode (for internal use and check development)
    * Call snmpgetnext with the option -Cf (fixes some client errors)
    * Call snmp(bulk)walk always with the option -Cc (fixes problems in some
      cases where OIDs are missing)
    * Allow merging of dictionary based check parameters
    * --debug now implies -v
    * new option --profile: creates execution profile of check_mk itself
    * sped up use of stored snmp walks
    * find configuration file in subdirectories of conf.d also
    * check_mk_templates.cfg: make check-mk-ping take arguments

    Multisite:
    * FIX: Display limit-exceeded message also in multi site setups
    * FIX: Tactical Overview: fix unhandled host problems view
    * FIX: customlinks snapin: Suppressing exception when no links configured
    * FIX: webservice: suppress livestatus errors in multi-site setups
    * FIX: install missing example icons in web/htdocs/images/icons
    * FIX: Nagios-Snapin: avoid duplicate slash in URL
    * FIX: custom_style_sheet now also honored by sidebar
    * FIX: ignore case when sorting groups in ...groups snapin
    * FIX: Fixed handling of embedded graphs to support the changes made to
    * FIX: avoid duplicate import of plugins in OMD local installation
    the PNP webservice
    * FIX: Added host_is_active and host_flapping columns for NagStaMon views
    * Added snmp_uptime, uptime and printer_supply perfometers
    * Allow for displaying service data in host tables
    * View editor foldable states are now permament per user
    * New config variable filter_columns (default is 2)

    BI:
    * Added new component BI to Multisite.

    WATO:
    * FIX: fix crash when saving services after migration from old version
    * Allow moving hosts from one to another config file

    Checks & Agents:
    * FIX: hr_mem: ignore devices that report zero memory
    * FIX: cisco_power: fix syntax error in man page (broke also Multisite)
    * FIX: local: fixed search for custom templates PNP template
    * FIX: if/if64: always generate unique items (in case ifAlias is used)
    * FIX: ipmi: fix ugly ouput in case of warning and error
    * FIX: vms_df: fix, was completely broken due to conversion to df.include
    * FIX: blade_bays: add missing SNMP OIDs (check was always UNKNOWN)
    * FIX: df: fix layout problems in PNP template
    * FIX: df: fix trend computation (thanks to Sebastian Talmon)
    * FIX: df: fix status in case of critical trend and warning used
    * FIX: df: fix display of trend warn/crit in PNP-graph
    * FIX: cmctc: fix inventory in case of incomplete entries
    * FIX: cmctc: add scan function
    * FIX: ucd_cpu_load and ucd_cpu_util: make scan function find Rittal
    * FIX: ucd_cpu_util: fix check in case of missing hi, si and st
    * FIX: mk_logwatch: improve implementation in order to save RAM
    * FIX: mk_oracle: Updated tablespace query to use 'used blocks' instead of 'user blocks'
    * FIX: mk_oracle: Fixed computation for TEMP table spaces
    * FIX: bluecoat_sensors: Using scale parameter provided by the host for reported values
    * FIX: fjdarye60_devencs, fjdarye60_disks.summary: added snmp scan functions
    * FIX: decru_*: added snmp scan functions
    * FIX: heartbeat_rscstatus handles empty agent output correctly
    * FIX: hp_procurve_cpu: fix synatx error in man page
    * FIX: hp_procurve_memory: fix syntax error in man page
    * FIX: fc_brocade_port_detailed: fix PNP template in MULTIPLE mode
    * FIX: ad_replication.bat only generates output on domain controllers now.
           This is useful to prevent checks on non DC hosts (Thanks to Alex Greenwood)
    * FIX: cisco_temp_perf: handle sensors without names correctly
    * printer_supply: Changed order of tests. When a printer reports -3 this
      is used before the check if maxlevel is -2.
    * printer_supply: Skipping inventory of supplies which have current value
    and maxlevel both set to -2.
    * cisco_locif: The check has been removed. Please switch to if/if64
      has not the index 1
    * cisco_temp/cisco_temp_perf: scan function handles sensors not beginning
      with index 1
    * df: split PNP graphs for growth/trend into two graphs
    * omd_status: new check for checking status of OMD sites
    * printer_alerts: Added new check for monitoring alert states reported by
      printers using the PRINTER-MIB
    * diskstat: rewritten check: now show different devices, r+w in one check
    * canon_pages: Added new check for monitoring processed pages on canon
    printer/multi-function devices
    * strem1_sensors: added check to monitor sensors attached to Sensatorinc EM1 devices
    * windows_update: Added check to monitor windows update states on windows
      clients. The check monitors the number of pending updates and checks if
      a reboot is needed after updates have been installed.
    * lnx_if: new check for Linux NICs compatible with if/if64 replacing
      netif.* and netctr.
    * if/if64: also output performance data if operstate not as expected
    * if/if64: scan function now also detects devices where the first port
    * if/if64: also show perf-o-meter if speed is unknown
    * f5_bigip_pool: status of F5 BIP/ip load balancing pools
    * f5_bigip_vserver: status of F5 BIP/ip virtual servers
    * ipmi: new configuration variable ipmi_ignored_sensors (see man page)
    * hp_procurve_cpu: rename services description to CPU utilization
    * ipmi: Linux agent now (asynchronously) caches output of ipmitool for 20 minutes
    * windows: agent has new output format for performance counters
    * winperf_process.util: new version of winperf.cpuusage supporting new agent
    * winperf_system.diskio: new version of winperf.diskstat supporting new agent
    * winperf_msx_queues: new check for MS Exchange message queues
    * winperf_phydisk: new check compatible with Linux diskstat (Disk IO per device!)
    * smart.temp/smart.stats: added new check for monitoring health of HDDs
      using S.M.A.R.T
    * mcdata_fcport: new check for ports of MCData FC Switches
    * hp_procurve_cpu: add PNP template
    * hp_procurve_cpu: rename load to utilization, rename service to CPU utilizition
    * df,df_netapp,df_netapp32,hr_fs,vms_df: convert to mergeable dictionaries
    * mbg_lantime_state,mbg_lantime_refclock: added new checks to monitor
      Meinberg LANTIME GPS clocks

    Livestatus:
    * Updated Perl API to version 0.74 (thanks to Sven Nierlein)

1.1.10:
    Core, Setup, etc.:
    * --flush now also deletes all autochecks

    Checks & Agents:
    * FIX: hr_cpu: fix inventory on 1-CPU systems (thanks to Ulrich Kiermayr)


1.1.10b2:
    Core, Setup, etc.:
    * FIX: setup.sh on OMD: fix paths for cache and counters
    * FIX: check_mk -D did bail out if host had no ip address
    * cleanup: all OIDs in checks now begin with ".1.3.6", not "1.3.6"

    WATO:
    * FIX: Fixed bug that lost autochecks when using WATO and cmk -II together

    Checks & Agents:
    * Added check man pages for systemtime, multipath, snmp_info, sylo,
      ad_replication, fsc_fans, fsc_temp, fsc_subsystems
    * Added SNMP uptime check which behaves identical to the agent uptime check


1.1.10b1:
    Core, Setup, etc.:
    * FIX: do not assume 127.0.0.1 as IP address for usewalk_hosts if
      they are not SNMP hosts.
    * FIX: precompile: make sure check includes are added before actual
      checks
    * FIX: setup.sh: do not prepend current directory to url_prefix
    * FIX: output agent version also for mixed (tcp|snmp) hosts
    * RPM: use BuildArch: noarch in spec file rather than as a command
      line option (thanks to Ulrich Kiermayr)
    * setup.sh: Allow to install Check_MK into existing OMD site (>= 0.46).
      This is still experimental!

    Checks & Agents:
    * FIX: Windows agent: fix output of event ID of log messages
    * FIX: if/if64: output speed correctly (1.50MB/s instead of 1MB/s)
    * FIX: drbd now handles output of older version without an ep field
    * FIX: repaired df_netapp32
    * FIX: Added SNMP scan function of df_netapp and df_netapp32
    * FIX: repaired apc_symmetra (was broken due to new option -Ot
      for SNMP)
    * FIX: df, hr_fs and other filesystem checks: fix bug if using
      magic number. levels_low is now honored.
    * FIX: scan function avoids hr_cpu and ucd_cpu_utilization
      at the same time
    * FIX: HP-UX agent: fixed output of df for long mount points
      (thanks to Claas Rockmann-Buchterkirche)
    * FIX: df_netapp/32: fixed output of used percentage (was always
      0% due to integer division)
    * FIX: fixed manual of df (magic_norm -> magic_normsize)
    * FIX: removed filesystem_trend_perfdata. It didn't work. Use
      now df-parameter "trend_perfdata" (see new man page of df)
    * FIX: cisco_temp_perf: fix return state in case of WARNING (was 0 = OK)
    * FIX: repair PNP template for df when using trends
    * FIX: cisco_qos: fix WATO exception (was due to print command in check)
    * FIX: check_mk check: fixed template for execution time
    * FIX: blade_health, fc_brocade_port_detailed removed debug outputs
    * FIX: netapp_volumes: The check handled 64-bit aggregates correctly
    * FIX: netapp_volumes: Fixed snmp scan function
    * FIX: blade_*: Fixed snmp scan function
    * FIX: nfsmount: fix exception in check in case of 'hanging'
    * systemtime: new simple check for time synchronization on Windows
      (needs agent update)
    * Added Perf-O-Meter for non-df filesystem checks (e.g. netapp)
    * hp_proliant_*: improve scan function (now just looks for "proliant")

    Multisite:
    * FIX: fix json/python Webservice

1.1.9i9:
    Core, Setup, etc.:
    * FIX: check_mk_templates.cfg: add missing check_period for hosts
      (needed for Shinken)
    * FIX: read *.include files before checks. Fixes df_netapp not finding
      its check function
    * FIX: inventory checks on SNMP+TCP hosts ignored new TCP checks
    * local.mk: This file is read after final.mk and *not* backup up
      or restored
    * read all files in conf.d/*.mk in alphabetical order now.
    * use snmp commands always with -Ot: output time stamps as UNIX epoch
      (thanks to Ulrich Kiermayr)

    Checks & Agents:
    * ucd_cpu_load: new check for CPU load via UCD SNMP agent
    * ucd_cpu_util: new check for CPU utilization via UCD SNMP agent
    * steelhead_status: new check for overall health of Riverbed Steelhead appliance
    * steelhead_connections: new check for Riverbed Steelhead connections
    * df, df_netapp, df_netapp32, hr_fs, vms_df: all filesystem checks now support
      trends. Please look at check manpage of df for details.
    * FIX: heartbeat_nodes: Fixed error handling when node is active but at least one link is dead
    * 3ware_units: Handling INITIALIZING state as warning now
    * FIX: 3ware_units: Better handling of outputs from different tw_cli versions now
    * FIX: local: PNP template for local now looks in all template directories for
      specific templates (thanks to Patrick Schaaf)

    Multisite:
    * FIX: fix "too many values to unpack" when editing views in single layout
      mode (such as host or service detail)
    * FIX: fix PNP icon in cases where host and service icons are displayed in
      same view (found by Wolfgang Barth)
    * FIX: Fixed view column editor forgetting pending changes to other form
           fields
    * FIX: Customlinks snapin persists folding states again
    * FIX: PNP timerange painter option field takes selected value as default now
    * FIX: Fixed perfometer styling in single dataset layouts
    * FIX: Tooltips work in group headers now
    * FIX: Catching exceptions caused by unset bandwidth in interface perfometer

    WATO:
    * FIX: fix problem with vanishing services on Windows. Affected were services
      containing colons (such as fs_C:/).

    Livestatus:
    * FIX: fix most compiler warnings (thanks to patch by Sami Kerola)
    * FIX: fix memory leak. The leak caused increasing check latency in some
      situations

1.1.9i8:
    Multisite:
    * New "web service" for retrieving data from views as JSON or
      Python objects. This allows to connect with NagStaMon
      (requires patch in NagStaMon). Simply add &output_format=json
      or &output_format=python to your view URL.
    * Added two builtin views for NagStaMon.
    * Acknowledgement of problem now has checkboxes for sticky,
      send notification and persisten comment
    * Downtimes: allow to specify fixed/flexible downtime
    * new display_options d/D for switching on/off the tab "Display"
    * Improved builtin views for downtimes
    * Bugfix: Servicegroups can be searched with the quicksearch snapin using
      the 'sg:' prefix again

    WATO:
    * Fixed problem appearing at restart on older Python version (RH)

1.1.9i7:
    Core, Setup, etc.:
    * Fix crash on Python 2.4 (e.g. RedHat) with fake_file
    * Fixed clustering of SNMP hosts
    * Fix status output of Check_MK check in mixed cluster setups

    Checks & Agents:
    * PNP templates for if/if64: fix bugs: outgoing packets had been
      same as incoming, errors and discards were swapped (thanks to
      Paul Freeman)
    * Linux Agent: Added suport for vdx and xvdx volumes (KVM+Virtio, XEN+xvda)

    Multisite:
    * Fix encoding problem when host/service groups contain non-ascii
      characters.

    WATO:
    * Fix too-long-URL problem in cases of many services on one host


1.1.9i6:
    INCOMPATIBLE CHANGES:
    * Removed out-dated checks blade_misc, ironport_misc and snia_sml. Replaced
      with dummy checks begin always UNKNOWN.

    Core, Setup, etc.:
    * cmk -D: show ip address of host
    * Fix SNMP inventory find snmp misc checks inspite of negative scan function
    * Fix output of MB and GB values (fraction part was zero)

    Checks & Agents:
    * megaraid_ldisks: remove debug output
    * fc_brocade_port: hide on SNMP scan, prefer fc_brocade_port_detailed
    * fc_brocade_port_detailed: improve scan function, find more devices
    * New agent for HP-UX
    * hpux_cpu: new check for monitoring CPU load average on HP-UX
    * hpux_if: New check for monitoring NICs on HP-UX (compatible to if/if64)
    * hpux_multipath: New check for monitoring Multipathing on HP-UX
    * hpux_lvm: New check for monitoring LVM mirror state on HP-UX
    * hpux_serviceguard: new check for monitoring HP-UX Serviceguard
    * drbd: Fixed var typo which prevented inventory of drbd general check
      (Thanks to Andreas Behler)
    * mk_oracle: new agent plugin for monitoring ORACLE (currently only
      on Linux and HP-UX, but easily portable to other Unices)
    * oracle_sessions: new check for monitoring the current number of active
      database sessions.
    * oracle_logswitches: new check for monitoring the number of logswitches
      of an ORACLE instances in the last 60 minutes.
    * oracle_tablespaces: new check for monitoring size, state and autoextension
      of ORACLE tablespaces.
    * h3c_lanswitch_cpu: new check for monitoring CPU usage of H3C/HP/3COM switches
    * h3c_lanswitch_sensors: new check for monitoring hardware sensors of H3C/HP/3COM switches
    * superstack3_sensors: new check for monitoring hardware sensors of 3COM Superstack 3 switches

    Multisite:
    * Fixed aligns/widths of snapin contents and several small styling issues
    * Fixed links and border-styling of host matrix snapin
    * Removed jQuery hover menu and replaced it with own code

1.1.9i5:
    Multisite:
    * custom notes: new macros $URL_PREFIX$ and $SITE$, making
      multi site setups easier
    * new intelligent logwatch icon, using url_prefix in multi site
      setups


1.1.9i4:
    Core, Setup, etc.:
    * added missing 'register 0' to host template
    * setup: fix creation of symlink cmk if already existing

    Multisite:
    * New reschedule icon now also works for non-local sites.
    * painter options are now persisted on a per-user-base
    * new optional column for displaying host and service comments
      (not used in shipped views but available in view editor)

    Livestatus:
    * Check for buffer overflows (replace strcat with strncat, etc.)
    * Reduce number of log messages (reclassify to debug)

    Checks & Agents:
    * apc_symmetra: handle empty SNMP variables and treat as 0.


1.1.9i3:
    INCOMPATIBLE CHANGES:
    * You need a current version of Livestatus for Multisite to work!
    * Multisite: removed (undocumented) view parameters show_buttons and show_controls.
      Please use display_options instead.
    * Finally removed deprecated filesystem_levels. Please use check_parameters instead.
    * Livestatus: The StatsGroupBy: header is still working but now deprecated.
      Please simply use Columns: instead. If your query contains at least one Stats:-
      header than Columns: has the meaning of the old StatsGroupBy: header

    Core, Setup, etc.:
    * Create alias 'cmk' for check_mk in bin/ (easier typing)
    * Create alias 'mkp' for check_mk -P in bin/ (easier typing)

    Multisite:
    * Each column can now have a tooltip showing another painter (e.g.
      show the IP address of a host when hovering over its name)
    * Finally show host/services icons from the nagios value "icon_image".
      Put your icon files in /usr/share/check_mk/web/htdocs/images/icons.
      OMD users put the icons into ~/local/share/check_mk/web/htdocs/images/icons.
    * New automatic PNP-link icons: These icons automatically appear, if
      the new livestatus is configured correctly (see below).
    * new view property "hidebutton": allow to hide context button to a view.
    * Defaults views 'Services: OK', 'Services: WARN, etc. do now not create
      context buttons (cleans up button bar).
    * new HTML parameter display_options, which allows to switch off several
      parts of the output (e.g. the HTML header, external links, etc).
    * View hoststatus: show PNP graph of host (usually ping stats)
    * new tab "Display": here the user can choose time stamp
      display format and PNP graph ranges
    * new column "host_tags", showing the Check_MK host tags of a host
    * new datasource "alert_stats" for computing alert statistics
    * new view "Alert Statistics" showing alert statistics for all hosts
      and services
    * Sidebar: Fixed snapin movement to the bottom of the snapin list in Opera
    * Sidebar: Fixed scroll position saving in Opera
    * Fixed reloading button animation in Chrome/IE (Changed request to async mode)
    * Sidebar: Removed scrollbars of in older IE versions and IE8 with compat mode
    * Sidebar: Fixed scrolling problem in IE8 with compat mode (or maybe older IE versions)
      which broke the snapin titles and also the tactical overview table
    * Sidebar: Fixed bulletlist positioning
    * Sidebar: The sidebar quicksearch snapin is case insensitive again
    * Fixed header displaying on views when the edit button is not shown to the user
    * View pages are not refreshed when at least one form (Filter, Commands,
      Display Options) is open
    * Catching javascript errors when pages from other domain are opened in content frame
    * Columns in view editor can now be added/removed/moved easily

    Checks & Agents:
    * Fixed problem with OnlyFrom: in Linux agent (df didn't work properly)
    * cups_queues: fixed plugin error due to invalid import of datetime,
      converted other checks from 'from datetime import...' to 'import datetime'.
    * printer_supply: handle the case where the current value is missing
    * megaraid_ldisks: Fixed item detection to be compatible with different versions of megaraid
    * Linux Agent: Added new 3ware agent code to support multiple controllers
      (Re-inventory of 3ware checks needed due to changed check item names)

    Livestatus:
    * new column pnpgraph_present in table host and service. In order for this
      column to work you need to specify the base directory of the PNP graphs
      with the module option pnp_path=, e.g. pnp_path=/omd/sites/wato/var/pnp4nagios/perfdata
    * Allow more than one column for StatsGroupBy:
    * Do not use function is_contact_member_of_contactgroup anymore (get compatible
      with Nagios CVS)
    * Livestatus: log timeperiod transitions (active <-> inactive) into Nagios
      log file. This will enable us to create availability reports more simple
      in future.

    Multisite:
    * allow include('somefile.mk') in multisite.mk: Include other files.
      Paths not beginning with '/' are interpreted relative to the directory
      of multisite.mk

    Livestatus:
    * new columns services_with_info: similar to services_with_state but with
      the plugin output appended as additional tuple element. This tuple may
      grow in future so do not depend on its length!

1.1.9i2:
    Checks & Agents:
    * ibm_imm_health: fix inventory function
    * if/if64: fix average line in PNP-template, fix display of speed for 20MBit
      lines (e.g. Frame Relay)

    Multisite:
    * WATO: Fixed omd mode/site detection and help for /etc/sudoers
    * WATO: Use and show common log for pending changes
    * Sidebar Quicksearch: Now really disabling browser built-in completion
      dropdown selections

1.1.9i1:
    INCOMPATIBLE CHANGES:
    * TCP / SNMP: hosts using TCP and SNMP now must use the tags 'tcp'
      and 'snmp'. Hosts with the tag 'ping' will not inventorize any
      service. New configuration variable tcp_hosts.
    * Inventory: The call syntax for inventory has been simplified. Just
      call check_mk -I HOSTNAME now. Omit the "tcp" or "snmp". If you
      want to do inventory just for certain check types, type "check_mk --checks=snmp_info,if -I hostnames..."
      instead
    * perfdata_format now defaults to "pnp". Previous default was "standard".
      You might have to change that in main.mk if you are not using PNP (only
      relevant for MRPE checks)
    * inventory_check_severity defaults to 1 now (WARNING)
    * aggregation_output_format now defaults to "multiline"
    * Removed non_bulkwalk_hosts. You can use bulkwalk_hosts with NEGATE
      instead (see docu)
    * snmp_communites is now initialized with [], not with {}. It cannot
      be a dict any longer.
    * bulkwalk_hosts is now initizlized with []. You can do += here just
      as with all other rule variables.
    * Configuration check (-X) is now always done. It is now impossible to
      call any Check_MK action with an invalid configuration. This saves
      you against mistyped variables.
    * Check kernel: converted performance data from counters to rates. This
      fixes RRD problems (spikes) on reboots and also allows better access
      to the peformance data for the Perf-O-Meters.  Also changed service
      descriptions. You need to reinventurize the kernel checks. Your old
      RRDs will not be deleted, new ones will be created.
    * Multisite: parameters nagios_url, nagios_cgi_url and pnp_url are now
      obsolete. Instead the new parameter url_prefix is used (which must
      end with a /).

    Core, Setup, etc.:
    * Improve error handling: if hosts are monitored with SNMP *and* TCP,
      then after an error with one of those two agents checks from the
      other haven't been executed. This is fixed now. Inventory check
      is still not complete in that error condition.
    * Packages (MKP): Allow to create and install packages within OMD!
      Files are installed below ~/local/share/check_mk. No root permissions
      are neccessary
    * Inventory: Better error handling on invalid inventory result of checks
    * setup.sh: fix problem with missing package_info (only appears if setup
      is called from another directory)
    * ALL_SERVICES: Instead of [ "" ] you can now write ALL_SERVICES
    * debug_log: also output Check_MK version, check item and check parameters
    * Make sure, host has no duplicate service - this is possible e.g. by
      monitoring via agent and snmp in parallel. duplicate services will
      make Nagios reject the configuration.
    * --snmpwalk: do not translate anymore, use numbers. All checks work
      with numbers now anyway.
    * check_mk -I snmp will now try all checktypes not having an snmp scan
      function. That way all possible checks should be inventorized.
    * new variable ignored_checks: Similar to ignored_checktypes, but allows
      per-host configuration
    * allow check implementations to use common include files. See if/if64
      for an example
    * Better handling for removed checks: Removed exceptions in check_mk calls
      when some configured checks have been removed/renamed

    Checks & Agents:
    * Renamed check functions of imm_health check from test_imm to imm_health
      to have valid function and check names. Please remove remove from
      inventory and re-inventory those checks.
    * fc_brocade_port_detailed: allow to specify port state combinations not
      to be critical
    * megaraid_pdisks: Using the real enclosure number as check item now
    * if/if64: allow to configure averaging of traffic over time (e.g. 15 min)
      and apply traffic levels and averaged values. Also allow to specify relative
      traffic levels. Allow new parameter configuration via dictionary. Also
      allow to monitor unused ports and/or to ignore link status.
    * if/if64: Added expected interface speed to warning output
    * if/if64: Allow to ignore speed setting (set target speed to None)
    * wut_webtherm: handle more variants of WuT Webtherms (thanks to Lefty)
    * cisco_fan: Does not inventorize 'notPresent' sensors anymore. Improved output
    * cisco_power: Not using power source as threshold anymore. Improved output
    * cisco_fan: Does not inventorize 'notPresent' sensors anymore. Improved output
    * cisco_power: Not using power source as threshold anymore. Improved output
    * cisco_power: Excluding 'notPresent' devices from inventory now
    * cisco_temp_perf: Do not crash if device does not send current temperature
    * tcp_conn_stats: new check for monitoring number of current TCP connections
    * blade_*: Added snmp scan functions for better automatic inventory
    * blade_bays: Also inventorizes standby blades and has a little more
                  verbose output.
    * blade_blowers: Can handle responses without rpm values now. Improved output
    * blade_health: More detailed output on problems
    * blade_blades: Added new check for checking the health-, present- and
                    power-state of IBM Bladecenter blades
    * win_dhcp_pools: Several cleanups in check
    * Windows agent: allow restriction to ip addresses with only_hosts (like xinetd)
    * heartbeat_rscstatus: Catching empty output from agent correctly
    * tcp_conn_stats: Fixed inventory function when no conn stats can be inventoried
    * heartbeat_nodes: fix Linux agent for hostname with upper case letters (thanks to
            Thorsten Robers)
    * heartbeat_rscstatus: Catching empty output from agent correctly
    * heartbeat_rscstatus: Allowing a list as expected state to expect multiple OK states
    * win_dhcp_pools agent plugin: Filtering additional error message on
      systems without dhcp server
    * j4p_performance: Added experimental agent plugin fetching data via
      jmx4perl agent (does not need jmx4perl on Nagios)
    * j4p_performance.mem: added new experimental check for memory usage via JMX.
    * if/if64: added Perf-O-Meter for Multisite
    * sylo: fix performance data: on first execution (counter wrap) the check did
      output only one value instead of three. That lead to an invalid RRD.
    * Cleaned up several checks to meet the variable naming conventions
    * drbd: Handling unconfigured drbd devices correctly. These devices are
      ignored during nventory
    * printer_supply: In case of OKI c5900 devices the name of the supply units ins not
      unique. The color of the supply unit is reported in a dedicated OID and added to the
      check item name to have a unique name now.
    * printer_supply: Added simple pnp template to have better graph formating for the check results
    * check_mk.only_from: new check for monitoring the IP address access restriction of the
      agent. The current Linux and Windows agents provide this information.
    * snmp_info check: Recoded not to use snmp_info_single anymore
    * Linux Agent: Fixed <<<cpu>>> output on SPARC machines with openSUSE
    * df_netapp/df_netapp32: Made check inventory resistant against empty size values
    * df_netapp32: Added better detection for possible 32bit counter wrap
    * fc_brocade_port_detailed: Made check handle phystate "noSystemControlAccessToSlot" (10)
      The check also handles unknown states better now
    * printer_supply: Added new parameter "printer_supply_some_remaining_status" to
      configure the reported state on small remaining capacity.
    * Windows agent: .vbs scripts in agents plugins/ directory are executed
      automatically with "cscript.exe /Nologo" to prevent wrong file handlers
    * aironet_clients: Only counting clients which don't have empty values for strength
    * statgrab_disk: Fixed byte calculation in plugin output
    * statgrab_disk: Added inventory function
    * 3ware_disks: Ignoring devices in state NOT-PRESENT during inventory

    Multisite:
    * The custom open/close states of custom links are now stored for each
      user
    * Setting doctype in sidebar frame now
    * Fixed invalid sidebar css height/width definition
    * Fixed repositioning the sidebar scroll state after refreshing the page
    * Fixed mousewheel scrolling in opera/chrome
    * Fixed resize bug on refresh in chrome
    * New view for all services of a site
    * Sidebar snapin site_status: make link target configurable
    * Multisite view "Recently changed services": sort newest first
    * Added options show_header and show_controls to remove the page headers
      from views
    * Cool: new button for an immediate reschedule of a host or service
      check: the view is redisplayed exactly at the point of time when
      Nagios has finished the check. This makes use of MK Livestatus'
      unique waiting feature.

   Livestatus:
    * Added no_more_notifications and check_flapping_recovery_notification
      fields to host table and no_more_notifications field to service table.
      Thanks to Matthew Kent

1.1.8:
    Core, Setup, etc.:
    * setup.sh: turn off Python debugging
    * Cleaned up documentation directory
    * cluster host: use real IP address for host check if cluster has
      one (e.g. service IP address)

    Checks & Agents:
    * Added missing PNP template for check_mk-hr_cpu
    * hr_fs: inventory now ignores filesystem with size 0,
      check does not longer crash on filesystems with size 0
    * logwatch: Fixed typo in 'too many unacknowledged logs' error message
    * ps: fix bug: inventory with fixed user name now correctly puts
      that user name into the resulting check - not None.
    * ps: inventory with GRAB_USER: service description may contain
      %u. That will be replaced with the user name and thus makes the
      service description unique.
    * win_dhcp_pools: better handle invalid agent output
    * hp_proliant_psu: Fixed multiple PSU detection on one system (Thanks to Andreas Döhler)
    * megaraid_pdisks: Fixed coding error
    * cisco_fan: fixed check bug in case of critical state
    * nfsmounts: fix output (free and used was swapped), make output identical to df

    Livestatus:
    * Prohibit { and } in regular expressions. This avoids a segmentation
      fault caused by regcomp in glibc for certain (very unusual) regular
      expressions.
    * Table status: new columns external_command_buffer_slots,
      external_command_buffer_usage and external_command_buffer_max
      (this was implemented according to an idea and special request of
       Heinz Fiebig. Please sue him if this breaks anything for you. I was
       against it, but he thinks that it is absolutely neccessary to have
       this in version 1.1.8...)
    * Table status: new columns external_commands and external_commands_rate
      (also due to Mr. Fiebig - he would have quit our workshop otherwise...)
    * Table downtimes/comments: new column is_service

    Multisite:
    * Snapin Performance: show external command per second and usage and
      size of external command buffer
    * Downtimes view: Group by hosts and services - just like comments
    * Fix links for items containing + (e.g. service descriptionen including
      spaces)
    * Allow non-ASCII character in downtimes and comments
    * Added nagvis_base_url to multisite.mk example configuration
    * Filter for host/service groups: use name instead of alias if
      user has no permissions for groups

1.1.8b3:
    Core, Setup, etc.:
    * Added some Livestatus LQL examples to documentation
    * Removed cleanup_autochecks.py. Please use check_mk -u now.
    * RRA configuration for PNP: install in separate directory and do not
      use per default, since they use an undocumented feature of PNP.

    Checks & Agents:
    * postfix_mailq: Changed limit last 6 lines which includes all needed
		information
    * hp_proliant_temp/hp_proliant_fans: Fixed wrong variable name
    * hp_procurve_mem: Fixed wrong mem usage calculation
    * ad_replication: Works no with domain controller hostnames like DC02,DC02
    * aironet_client: fix crash on empty variable from SNMP output
    * 3ware_disks, 3ware_units: hopefully repaired those checks
    * added rudimentary agent for HP-UX (found in docs/)

    Multisite:
    * added Perf-O-Meter to "Problems of Host" view
    * added Perf-O-Meter to "All Services" view
    * fix bug with cleaning up persistent connections
    * Multisite now only fetches the available PNP Graphs of hosts/services
    * Quicksearch: limit number of items in dropdown to 80
      (configurable via quicksearch_dropdown_limit)
    * Views of hosts: make counts of OK/WARN/CRIT klickable, new views
      for services of host in a certain state
    * Multisite: sort context buttons in views alphabetically
    * Sidebar drag scrolling: Trying to compensate lost mouse events when
	leaving the sidebar frame while dragging

    Livestatus:
    * check for event_broker_options on start
    * Fix memory leakage caused by Filter: headers using regular expressions
    * Fix two memory leaks in logfile parser

1.1.8b2:
    Core, Setup, etc.:
    * Inventory: skip SNMP-only hosts on non-SNMP checktypes (avoids timeouts)
    * Improve error output for invalid checks

    Checks & Agents:
    * fix bug: run local and plugins also when spaces are in path name
      (such as C:\Program Files\Check_MK\plugins
    * mem.vmalloc: Do not create a check for 64 bit architectures, where
      vmalloc is always plenty
    * postfix_mailq: limit output to 1000 lines
    * multipath: handle output of SLES 11 SP1 better
    * if/if64: output operstatus in check output
    * if/if64: inventory now detects type 117 (gigabitEthernet) for 3COM
    * sylo: better handling of counter wraps.

    Multisite:
    * cleanup implementation of how user settings are written to disk
    * fix broken links in 'Edit view -> Try out' situation
    * new macros $HOSTNAME_LOWER$, $HOSTNAME_UPPER$ and $HOSTNAME_TITLE$ for
      custom notes

1.1.8b1:
    Core, Setup, etc.:
    * SNMPv3: allow privProtocol and privPassword to be specified (thanks
      to Josef Hack)
    * install_nagios.sh: fix problem with broken filenames produced by wget
    * install_nagios.sh: updated software to newest versions
    * install_nagios.sh: fix Apache configuration problem
    * install_nagios.sh: fix configuration vor PNP4Nagios 0.6.6
    * config generation: fix host check of cluster hosts
    * config generation: add missing contact groups for summary hosts
    * RPM package of agent: do not overwrite xinetd.d/check_mk, but install
      new version with .rpmnew, if admin has changed his one
    * legacy_checks: fix missing perfdata, template references where in wrong
      direction (thanks Daniel Nauck for his precise investigation)

    Checks & Agents:
    * New check imm_health by Michael Nieporte
    * rsa_health: fix bug: detection of WARNING state didn't work (was UNKNOWN
            instead)
    * check_mk_agent.solaris: statgrab now excludes filesystems. This avoids hanging
      in case of an NFS problem. Thanks to Divan Santana.
    * multipath: Handle new output of multipath -l (found on SLES11 SP1)
    * ntp: fix typo in variable ntp_inventory_mode (fixes inventory problem)
    * if64: improve output formatting of link speed
    * cisco_power: inventory function now ignores non-redundant power supplies
    * zpool_status: new check from Darin Perusich for Solaris zpools

    Multisite:
    * fix several UTF-8 problems: allow non-ascii characters in host names
      (must be UTF 8 encoded!)
    * improve compatibility with Python 2.3
    * Allow loading custom style sheet overriding Check_MK styles by setting
      custom_style_sheet in multisite.mk
    * Host icons show link to detail host, on summary hosts.
    * Fix sidebar problem: Master Control did not display data correctly
    * status_host: honor states even if sites hosting status hosts is disabled
      (so dead-detection works even if local site is disabled)
    * new config variable start_url: set url for welcome page
    * Snapin Quicksearch: if no host is matching, automatically search for
      services
    * Remove links to legacy Nagios GUI (can be added by user if needed)
    * Sidebar Quicksearch: fix several annoyances
    * Views with services of one host: add title with host name and status

    Livestatus:
    * fix memory leak: lost ~4K on memory on each StatsAnd: or StatsOr:
      header (found by Sven Nierlein)
    * fix invalid json output for empty responses (found by Sven Nierlein)
    * fix Stats: avg ___ for 0 matching elements. Output was '-nan' and is
      now '0.0'
    * fix output of floating point numbers: always use exponent and make
      sure a decimal point is contained (this makes JSON/Python detect
      the correct type)

1.1.7i5:
    Core, Setup, etc.:
    * SNMP: do not load any MIB files (speeds up snmpwalk a lot!)
    * legacy_checks: new config variable allowing creating classical
      non-Check_MK checks while using host tags and config options
    * check_mk_objects.cfg: beautify output, use tabs instead of spaces
    * check_mk -II: delete only specified checktypes, allow to reinventorize
      all hosts
    * New option -O, --reload: Does the same as -R, but reloads Nagios
      instead of restarting it.
    * SNMP: Fixed string detection in --snmpwalk calls
    * SNMP: --snmpwalk does walk the enterprises tree correctly now
    * SNMP: Fixed missing OID detection in SNMP check processing. There was a problem
      when the first column had OID gaps in the middle. This affected e.g. the cisco_locif check.
    * install_nagios.sh: correctly detect Ubuntu 10.04.1
    * Config output: make order of service deterministic
    * fix problem with missing default hostgroup

    Multisite:
    * Sidebar: Improved the quicksearch snapin. It can search for services,
      servicegroups and hostgroups now. Simply add a prefix "s:", "sg:" or "hg:"
      to search for other objects than hosts.
    * View editor: fix bug which made it impossible to add more than 10 columns
    * Service details: for Check_MK checks show description from check manual in
      service details
    * Notes: new column 'Custom notes' which allows customizable notes
      on a per host / per service base (see online docu for details)
    * Configuration: new variable show_livestatus_errors which can be set
      to False in order to hide error about unreachable sites
    * hiding views: new configuration variables hidden_views and visible_views
    * View "Service problems": hide problems of down or unreachable hosts. This
      makes the view consistant with "Tactical Overview"

    Checks & Agents:
    * Two new checks: akcp_sensor_humidity and akcp_sensor_temp (Thanks to Michael Nieporte)
    * PNP-template for kernel: show average of displayed range
    * ntp and ntp.time: Inventory now per default just creates checks for ntp.time (summary check).
      This is controlled by the new variable ntp_inventory_mode (see check manuals).
    * 3ware: Three new checks by Radoslav Bak: 3ware_disks, 3ware_units, 3ware_info
    * nvidia: agent now only queries GPUCoreTemp and GPUErrors. This avoids
      a vmalloc leakage of 32kB per call (bug in NVIDIA driver)
    * Make all SNMP based checks independent of standard MIB files
    * ad_replication: Fixed syntax errors and unhandled date output when
      not replicated yet
    * ifoperstatus: Allowing multiple target states as a list now
    * cisco_qos: Added new check to monitor traffic in QoS classes on Cisco routers
    * cisco_power: Added scan function
    * if64/if/cisco_qos: Traffic is displayed in variable byte scales B/s,KB/s,MB/s,GB/s
      depending on traffic amount.
    * if64: really using ifDescr with option if_inventory_uses_description = True
    * if64: Added option if_inventory_uses_alias to using ifAlias for the item names
    * if64/if: Fixed bug displaying the out traffic (Perfdata was ok)
    * if64/if: Added WARN/CRIT thresholds for the bandwidth usage to be given as rates
    * if64/if: Improved PNP-Templates
    * if64/if: The ifoperstatus check in if64/if can now check for multiple target states
    * if64/if: Removing all null bytes during hex string parsing (These signs Confuse nagios pipe)
    * Fixed hr_mem and hr_fs checks to work with new SNMP format
    * ups_*: Inventory works now on Riello UPS systems
    * ups_power: Working arround wrong implemented RFC in some Riello UPS systems (Fixing negative power
      consumption values)
    * FreeBSD Agent: Added sections: df mount mem netctr ipmitool (Thanks to Florian Heigl)
    * AIX: exclude NFS and CIFS from df (thanks to Jörg Linge)
    * cisco_locif: Using the interface index as item when no interface name or description are set

    Livestatus:
    * table columns: fix type of num_service_* etc.: was list, is now int (thanks to Gerhard Laußer)
    * table hosts: repair semantics of hard_state (thanks to Michael Kraus). Transition was one
      cycle to late in certain situations.

1.1.7i4:
    Core, Setup, etc.:
    * Fixed automatic creation of host contactgroups
    * templates: make PNP links work without rewrite

    Multisite:
    * Make page handler modular: this allows for custom pages embedded into
      the Multisite frame work and thus using Multisite for other tasks as
      well.
    * status_host: new state "waiting", if status host is still pending
    * make PNP links work without rewrite
    * Fix visibility problem: in multisite setups all users could see
      all objects.

1.1.7i3:
    Core, Setup, etc.:
    * Fix extra_nagios_conf: did not work in 1.1.7i2
    * Service Check_MK now displays overall processing time including
      agent communication and adds this as performance data
    * Fix bug: define_contactgroups was always assumed True. That led to duplicate
      definitions in case of manual definitions in Nagios

    Checks & Agents:
    * New Check: hp_proliant_da_phydrv for monitoring the state of physical disks
      in HP Proliant Servers
    * New Check: hp_proliant_mem for monitoring the state of memory modules in
      HP Proliant Servers
    * New Check: hp_proliant_psu for monitoring the state of power supplies in
      HP Proliant Servers
    * PNP-templates: fix several templates not working with MULTIPLE rrds
    * new check mem.vmalloc for monitoring vmalloc address space in Linux kernel.
    * Linux agent: add timeout of 2 secs to ntpq
    * wmic_process: make check OK if no matching process is found

    Livestatus:
    * Remove obsolete parameter 'accept_timeout'
    * Allow disabling idle_timeout and query_timeout by setting them to 0.

    Multisite:
    * logwatch page: wrap long log lines

1.1.7i2:
    Incompatible Changes:
    * Remove config option define_timeperiods and option --timeperiods.
      Check_MK does not longer define timeperiod definitions. Please
      define them manually in Nagios.
    * host_notification_period has been removed. Use host_extra_conf["notification_period"]
      instead. Same holds for service_notification_periods, summary_host_notification_periods
      and summary_service_notification_periods.
    * Removed modes -H and -S for creating config data. This now does
      the new option -N. Please set generate_hostconf = False if you
      want only services to be defined.

    Core, Setup, etc.:
    * New config option usewalk_hosts, triggers --usewalk during
      normal checking for selected hosts.
    * new option --scan-parents for automatically finding and
      configuring parent hosts (see online docu for details)
    * inventory check: put detailed list of unchecked items into long
      plugin output (to be seen in status details)
    * New configuration variable check_parameters, that allows to
      override default parameters set by inventory, without defining
      manual checks!

    Checks & Agents:
    * drbd: changed check parameters (please re-inventorize!)
    * New check ad_replication: Checks active directory replications
      of domain controllers by using repadm
    * New check postifx_mailq: Checks mailqueue lengths of postifx mailserves
    * New check hp_procurve_cpu: Checks the CPU load on HP Procurve switches
    * New check hp_procurve_mem: Checks the memory usage on HP Procurve switches
    * New check hp_procurve_sensors: Checks the health of PSUs, FANs and
      Temperature on HP Procurve switches
    * New check heartbeat_crm: Monitors the general state of heartbeat clusters
      using the CRM
    * New check heartbeat_crm_resources: Monitors the state of resources and nodes
      in heartbeat clusters using the CRM
    * *nix agents: output AgentOS: in header
    * New agent for FreeBSD: It is based on the linux agent. Most of the sections
      could not be ported easily so the FreeBSD agent provides information for less
      checks than the linux agent.
    * heartbeat_crm and heartbeat_crm.resources: Change handling of check parameters.
      Please reinvenurize and read the updated man page of those checks
    * New check hp_proliant_cpu: Check the physical state of CPUs in HP Proliant servers
    * New check hp_proliant_temp: Check the temperature sensors of HP Proliant servers
    * New check hp_proliant_fans: Check the FAN sensors of HP Proliant servers

    Multisite:
    * fix chown problem (when nagios user own files to be written
      by the web server)
    * Sidebar: Fixed snapin movement problem using older firefox
      than 3.5.
    * Sidebar: Fixed IE8 and Chrome snapin movement problems
    * Sidebar: Fixed IE problem where sidebar is too small
    * Multisite: improve performance in multi site environments by sending
      queries to sites in parallel
    * Multisite: improve performance in high latency situations by
      allowing persistent Livestatus connections (set "persist" : True
      in sites, use current Livestatus version)

    Livestatus:
    * Fix problems with in_*_period. Introduce global
      timeperiod cache. This also improves performance
    * Table timeperiods: new column 'in' which is 0/1 if/not the
      timeperiod is currently active
    * New module option idle_timeout. It sets the time in ms
      Livestatus waits for the next query. Default is 300000 ms (5 min).
    * New module option query_timeout. It limits the time between
      two lines of a query (in ms). Default is 10000 ms (10 sec).

1.1.7i1: Core, Setup, etc.:
    * New option -u for reordering autochecks in per-host-files
      (please refer to updated documentation about inventory for
       details)
    * Fix exception if check_mk is called without arguments. Show
      usage in that case.
    * install_nagios.sh: Updated to NagVis 1.5 and fixed download URL
    * New options --snmpwalk and --usewalk help implemeting checks
      for SNMP hardware which is not present
    * SNMP: Automatically detect missing entries. That fixes if64
      on some CISCO switches.
    * SNMP: Fix hex string detection (hopefully)
    * Do chown only if running as root (avoid error messages)
    * SNMP: SNMPv3 support: use 4-tuple of security level, auth protocol,
      security name and password instead of a string in snmp_communities
      for V3 hosts.
    * SNMP: Fixed hexstring detection on empty strings
    * New option -II: Is like -I, but removes all previous autochecks
      from inventorized hosts
    * install_nagios.sh: Fix detection of PNP4Nagios URL and URL of
      NagVis
    * Packager: make sanity check prohibiting creating of package files
      in Check MK's directories
    * install_nagios.sh: Support Ubuntu 10.04 (Thanks to Ben)

    Checks & Agents:
    * New check ntp.time: Similar to 'ntp' but only honors the system peer
      (that NTP peer where ntpq -p prints a *).
    * wmic_process: new check for ressource consumption of windows processes
    * Windows agent supports now plugins/ and local/ checks
    * [FIX] ps.perf now correctly detects extended performance data output
      even if number of matching processes is 0
    * renamed check cisco_3640_temp to cisco_temp, renamed cisco_temp
      to cisco_temp_perf, fixed snmp detection of those checks
    * New check hr_cpu - checking the CPU utilization via SNMP
    * New check hr_fs - checking filesystem usage via SNMP
    * New check hr_mem - checking memory usage via SNMP
    * ps: inventory now can configured on a per host / tag base
    * Linux: new check nvidia.temp for monitoring temperature of NVIDIA graphics card
    * Linux: avoid free-ipmi hanging forever on hardware that does not support IPMI
    * SNMP: Instead of an artificial index column, which some checks use, now
      the last component of the OID is used as index. That means that inventory
      will find new services and old services will become UNKNOWN. Please remove
      the outdated checks.
    * if: handle exception on missing OIDs
    * New checks hp_blade* - Checking health of HP BladeSystem Enclosures via SNMP
    * New check drbd - Checking health of drbd nodes
    * New SNMP based checks for printers (page counter, supply), contributed
      by Peter Lauk (many thanks!)
    * New check cups_queues: Checking the state of cups printer queues
    * New check heartbeat_nodes: Checking the node state and state of the links
      of heartbeat nodes
    * New check heartbeat_rscstatus: Checks the local resource status of
      a heartbeat node
    * New check win_dhcp_pools: Checks the usage of Windows DHCP Server lease pools
    * New check netapp_volumes: Checks on/offline-condition and states of netapp volumes

    Multisite:
    * New view showing all PNP graphs of services with the same description
    * Two new filters for host: notifications_enabled and acknowledged
    * Files created by the webserver (*.mk) are now created with the group
      configured as common group of Nagios and webserver. Group gets write
      permissions on files and directories.
    * New context view: all services of a host group
    * Fix problems with Umlauts (non-Ascii-characters) in performance data
    * New context view: all services of a host group
    * Sidebar snapins can now fetch URLs for the snapin content instead of
      building the snapin contents on their own.
    * Added new nagvis_maps snapin which displays all NagVis maps available
      to the user. Works with NagVis 1.5 and newer.

1.1.6:
    Core, Setup, etc.:
    * Service aggregation: new config option aggregation_output_format.
      Settings this to "multiline" will produce Nagios multiline output
      with one line for each individual check.

    Multisite:
    * New painter for long service plugin output (Currently not used
      by any builtin view)

    Checks & Agents:
    * Linux agent: remove broken check for /dev/ipmi0

1.1.6rc3:
    Core, Setup, etc.:
    * New option --donate for donating live host data to the community.
      Please refer to the online documentation for details.
    * Tactical Overview: Fixed refresh timeout typo
      (Was 16 mins instead of 10 secs)

    Livestatus:
    * Assume strings are UTF-8 encoded in Nagios. Convert from latin-1 only
      on invalid UTF-8 sequences (thanks to Alexander Yegorov)

    Multisite:
    * Correctly display non-ascii characters (fixes exception with 'ascii codec')
      (Please also update Livestatus to 1.1.6rc3)

1.1.6rc2:
    Multisite:
    * Fix bug in Master control: other sites vanished after klicking buttons.
      This was due to connection error detection in livestatus.py (Bug found
      by Benjamin Odenthal)
    * Add theme and baseurl to links to PNP (using features of new PNP4Nagios
      0.6.4)

    Core, Setup, etc.:
    * snmp: hopefully fix HEX/string detection now

    Checks & Agents:
    * md: fix inventory bug on resync=PENDING (Thanks to Darin Perusich)

1.1.6rc1:
    Multisite:
    * Repair Perf-O-Meters on webkit based browsers (e.g. Chrome, Safari)
    * Repair layout on IE7/IE8. Even on IE6 something is working (definitely
      not transparent PNGs though). Thanks to Lars.
    * Display host state correct if host is pending (painter "host with state")
    * Logfile: new filter for plugin output
    * Improve dialog flow when cloning views (button [EDIT] in views snapin)
    * Quicksearch: do not open search list if text did not change (e.g. Shift up),
      close at click into field or snapin.

    Core, Setup, etc.:
    * Included three patched from Jeff Dairiki dealing with compile flags
      and .gitignore removed from tarballs
    * Fix problem with clustered_services_of[]: services of one cluster
      appeared also on others
    * Packager: handle broken files in package dir
    * snmp handling: better error handling in cases where multiple tables
      are merged (e.g. fc_brocade_port_detailed)
    * snmp: new handling of unprintable strings: hex dumps are converted
      into binary strings now. That way all strings can be displayed and
      no information is lost - nevertheless.

    Checks & Agents:
    * Solaris agent: fixed rare df problems on Solaris 10, fix problem with test -f
      (thanks to Ulf Hoffmann)
    * Converted all PNP templates to format of 0.6.X. Dropped compatibility
      with 0.4.X.
    * Do not use ipmi-sensors if /dev/ipmi0 is missing. ipmi-sensors tries
      to fiddle around with /dev/mem in that case and miserably fails
      in some cases (infinite loop)
    * fjdary60_run: use new binary encoding of hex strings
    * if64: better error handling for cases where clients do not send all information
    * apc_symmetra: handle status 'smart boost' as OK, not CRITICAL

    Livestatus:
    * Delay starting of threads (and handling of socket) until Nagios has
      started its event loop. This prevents showing services as PENDING
      a short time during program start.

1.1.6b3:
    Multisite:
    * Quicksearch: hide complete host list if field is emptied via Backspace or Del.
      Also allow handle case where substring match is unique.

1.1.6b2:
    Core, Setup, etc.:
    * Packager: fix unpackaged files (sounds, etc)

    Multisite:
    * Complete new design (by Tobias Roeckl, Kopf & Herz)
    * New filters for last service check and last service state change
    * New views "Recently changed services" and "Unchecked services"
    * New page for adding sidebar snapins
    * Drag & Drop for sidebar snapins (thanks to Lars)
    * Grab & Move for sidebar scrolling (thanks to Lars)
    * Filter out summary hosts in most views.
    * Set browser refresh to 30 secs for most views
    * View host status: added a lot of missing information
    * View service status: also added information here
    * Make sure, enough columns can be selected in view editor
    * Allow user to change num columns and refresh directly in view
    * Get back to where you came after editing views
    * New sidebar snapin "Host Matrix"
    * New feature "status_host" for remote sites: Determine connection
      state to remote side by considering a certain host state. This
      avoids livestatus time outs to dead sites.
    * Sidebar snapin site status: fix reload problem
    * New Perf-O-Meters displaying service performance data
    * New snapin "Custom Links" where you easily configure your own
      links via multisite.mk (see example in new default config file)
    * Fixed problem when using only one site and that is not local

    Livestatus:
    * new statistics columns: log_messages and log_messages_rate
    * make statistics average algorithm more sluggish

1.1.5i3:
     Core, Setup, etc.:
     * New Check_MK packager (check_mk -P)

1.1.5i2:
     Core, Setup, etc.:
     * install_nagios.sh: add missing package php5-iconv for SLES11

     Checks & Agents:
     * if64: new SNMP check for network interfaces. Like if, but uses 64 bit
       counters of modern switches. You might need to configure bulkwalk_hosts.
     * Linux agent: option -d enabled debug output
     * Linux agent: fix ipmi-sensors cache corruption detection
     * New check for temperature on Cisco devices (cisco_3640_temp)
     * recompiled waitmax with dietlibc (fixed incompatibility issues
       on older systems)

     Multisite:
     * Filters for groups are negateable.

1.1.5i1:
     Checks & Agents:
     * uptime: new check for system uptime (Linux)
     * if: new SNMP check for network interfaces with very detailed traffic,
       packet and error statistics - PNP graphs included

     Multisite:
     * direct integration of PNP graphs into Multisite views
     * Host state filter: renamed HTML variables (collision with service state). You
       might need to update custom views using a filter on host states.
     * Tactical overview: exclude services of down hosts from problems, also exclude
       summary hosts
     * View host problems/service problems: exclude summary hosts, exclude services
       of down hosts
     * Simplified implementation of sidebar: sidebar is not any longer embeddeable.
     * Sidebar search: Added host site to be able to see the context links on
       the result page
     * Sidebar search: Hitting enter now closes the hint dropdown in all cases

1.1.5i0:
      Core, Setup, etc.:
      * Ship check-specific rra.cfg's for PNP4Nagios (save much IO and disk space)
      * Allow sections in agent output to apear multiple times
      * cleanup_autochecks.py: new option -f for directly activating new config
      * setup.sh: better detection for PNP4Nagios 0.6
      * snmpwalk: use option -Oa, inhibit strings to be output as hex if an umlaut
        is contained.

      Checks & Agents:
      * local: allow more than once performance value, separated by pipe (|)
      * ps.perf: also send memory and CPU usage (currently on Linux and Solaris)
      * Linux: new check for filesystems mount options
      * Linux: new very detailed check for NTP synchronization
      * ifoperstatus: inventory honors device type, per default only Ethernet ports
        will be monitored now
      * kernel: now inventory is supported and finds pgmajfault, processes (per/s)
        and context switches
      * ipmi_sensors: Suppress performance data for fans (save much IO/space)
      * dual_lan_check: fix problem which using MRPE
      * apc_symmetra: PNP template now uses MIN for capacity (instead of AVERAGE)
      * fc_brocade_port_detailed: PNP template now uses MAX instead of AVERAGE
      * kernel: fix text in PNP template
      * ipmi_sensors: fix timeout in agent (lead to missing items)
      * multipath: allow alias as item instead of uuid
      * caching agent: use /var/cache/check_mk as cache directory (instead of /etc/check_mk)
      * ifoperstatus: is now independent of MIB

      Multisite:
      * New column host painter with link to old Nagios services
      * Multisite: new configuration parameter default_user_role

      Livestatus:
      * Add missing LDFLAGS for compiling (useful for -g)

1.1.4:
      Summary:
      * A plentitude of problem fixes (including MRPE exit code bug)
      * Many improvements in new Multisite GUI
      * Stability and performance improvements in Livestatus

      Core, Setup, etc.:
      * Check_MK is looking for main.mk not longer in the current and home
        directory
      * install_nagios.sh: fix link to Check_MK in sidebar
      * install_nagios.sh: switch PNP to version 0.6.3
      * install_nagios.sh: better Apache-Config for Multisite setup
      * do not search main.mk in ~ and . anymore (brought only trouble)
      * clusters: new variable 'clustered_services_of', allowing for overlapping
         clusters (as proposed by Jörg Linge)
      * install_nagios.sh: install snmp package (needed for snmp based checks)
      * Fix ower/group of tarballs: set them to root/root
      * Remove dependency from debian agent package
      * Fixed problem with inventory when using clustered_services
      * tcp_connect_timeout: Applies now only for connect(), not for
        time of data transmission once a connection is established
      * setup.sh now also works for Icinga
      * New config parameter debug_log: set this to a filename in main.mk and you
        will get a debug log in case if 'invalid output from plugin...'
      * ping-only-hosts: When ping only hosts are summarized, remove Check_MK and
        add single PING to summary host.
      * Service aggregation: fix state relationship: CRIT now worse than UNKNOWN
      * Make extra_service_conf work also for autogenerated PING on ping-only-hosts
        (groups, contactgroups still missing)

      Checks & Agents:
      * mrpe in Linux agent: Fix bug introduced in 1.1.3: Exit status of plugins was
        not honored anymore (due to newline handling)
      * mrpe: allow for sending check_command to PNP4Nagios (see MRPE docu)
      * Logwatch GUI: fix problem on Python 2.4 (thanks to Lars)
      * multipath: Check is now less restrictive when parsing header lines with
        the following format: "<alias> (<id>)"
      * fsc_ipmi_mem_status: New check for monitoring memory status (e.g. ECC)
         on FSC TX-120 (and maybe other) systems.
      * ipmi_sensors in Linux agent: Fixed compatibility problem with new ipmi
        output. Using "--legacy-output" parameter with newer freeipmi versions now.
      * mrpe: fix output in Solaris agent (did never work)
      * IBM blade center: new checks for chassis blowers, mediatray and overall health
      * New caching agent (wrapper) for linux, supporting efficient fully redundant
        monitoring (please read notes in agents/check_mk_caching_agent)
      * Added new smbios_sel check for monitoring the System Event Log of SMBIOS.
      * fjdarye60_rluns: added missing case for OK state
      * Linux agent: The xinetd does not log each request anymore. Only
        failures are logged by xinetd now. This can be changed in the xinetd
	configuration files.
      * Check df: handle mountpoints containing spaces correctly
        (need new inventorization if you have mountpoints with spaces)
      * Check md on Linux: handle spare disks correctly
      * Check md on Linux: fix case where (auto-read-only) separated by space
      * Check md on Linux: exclude RAID 0 devices from inventory (were reported as critical)
      * Check ipmi: new config variable ipmi_ignore_nr
      * Linux agent: df now also excludes NFSv4
      * Wrote man-page for ipmi check
      * Check mrpe: correctly display multiline output in Nagios GUI
      * New check rsa_health for monitoring IBM Remote Supervisor Adapter (RSA)
      * snmp scan: suppress error messages of snmpget
      * New check: cpsecure_sessions for number of sessions on Content Security Gateway
      * Logwatch GUI: move acknowledge button to top, use Multisite layout,
         fix several layout problem, remove list of hosts
      * Check logwatch: limit maximum size of stored log messages (configurable
        be logwatch_max_filesize)
      * AIX agent: fix output of MRPE (state and description was swapped)
      * Linux agent: fixed computation of number of processors on S390
      * check netctr: add missing perfdata (was only sent on OK case)
      * Check sylo: New check for monitoring the sylo state

      Livestatus:
      * Table hosts: New column 'services' listing all services of that host
      * Column servicegroups:members: 'AuthUser' is now honored
      * New columns: hosts:services_with_state and servicegroups:members_with_state
      * New column: hostgroup:members_with_state
      * Columns hostgroup:members and hostgroup:members_with_state honor AuthUser
      * New rudimentary API for C++
      * Updates API for Python
      * Make stack size of threads configurable
      * Set stack size of threads per default o 64 KB instead of 8 MB
      * New header Localtime: for compensating time offsets of remote sites
      * New performance counter for fork rate
      * New columns for hosts: last_time_{up,down,unreachable}
      * New columns for services: last_time_{ok,warning,critical,unknown}
      * Columns with counts honor now AuthUser
      * New columns for hosts/services: modified_attributes{,_list}
      * new columns comments_with_info and downtimes_with_info
      * Table log: switch output to reverse chronological order!
      * Fix segfault on filter on comments:host_services
      * Fix missing -lsocket on Solaris
      * Add missing SUN_LEN (fixed compile problem on Solaris)
      * Separators: remote sanitiy check allowing separators to be equal
      * New output format "python": declares strings as UTF-8 correctly
      * Fix segault if module loaded without arguments

      Multisite:
      * Improved many builtin views
      * new builtin views for host- and service groups
      * Number of columns now configurable for each layout (1..50)
      * New layout "tiled"
      * New painters for lists of hosts and services in one column
      * Automatically compensate timezone offsets of remote sites
      * New datasources for downtimes and comments
      * New experimental datasource for log
      * Introduce limitation, this safes you from too large output
      * reimplement host- and service icons more intelligent
      * Output error messages from dead site in Multisite mode
      * Increase wait time for master control buttons from 4s to 10s
      * Views get (per-view) configurable browser automatic reload interval
      * Playing of alarm sounds (configurable per view)
      * Sidebar: fix bookmark deletion problem in bookmark snapin
      * Fixed problem with sticky debug
      * Improve pending services view
      * New column with icon with link to Nagios GUI
      * New icon showing items out of their notification period.
      * Multisite: fix bug in removing all downtimes
      * View "Hostgroups": fix color and table heading
      * New sidebar snapin "Problem hosts"
      * Tactical overview: honor downtimes
      * Removed filter 'limit'. Not longer needed and made problems
        with new auto-limitation.
      * Display umlauts from Nagios comments correctly (assuming Latin-1),
         inhibit entering of umlauts in new comments (fixes exception)
      * Switched sidebar from synchronous to asynchronous requests
      * Reduced complete reloads of the sidebar caused by user actions
      * Fix reload problem in frameset: Browser reload now only reloads
        content frames, not frameset.


1.1.3:

      Core, Setup, etc.:
      * Makefile: make sure all files are world readable
      * Clusters: make real host checks for clusters (using check_icmp with multiple IP addresses)
      * check_mk_templates: remove action_url from cluster and summary hosts (they have no performance data)
      * check_mk_template.cfg: fix typo in notes_url
      * Negation in binary conf lists via NEGATE (clustered_services, ingored_services,
	bulkwalk_hosts, etc).
      * Better handling of wrapping performance counters
      * datasource_programs: allow <HOST> (formerly only <IP>)
      * new config variable: extra_nagios_conf: string simply added to Nagios
        object configuration (for example for define command, etc.)
      * New option --flush: delete runtime data of some or all hosts
      * Abort installation if livestatus does not compile.
      * PNP4Nagios Templates: Fixed bug in template file detection for local checks
      * nagios_install.sh: Added support for Ubuntu 9.10
      * SNMP: handle multiline output of snmpwalk (e.g. Hexdumps)
      * SNMP: handle ugly error output of snmpwalk
      * SNMP: allow snmp_info to fetch multiple tables
      * check_mk -D: sort hostlist before output
      * check_mk -D: fix output: don't show aggregated services for non-aggregated hosts
      * check_mk_templates.cfg: fix syntax error, set notification_options to n

      Checks & Agents:
      * logwatch: fix authorization problem on web pages when acknowledging
      * multipath: Added unhandled multipath output format (UUID with 49 signs)
      * check_mk-df.php: Fix locale setting (error of locale DE on PNP 0.6.2)
      * Make check_mk_agent.linux executable
      * MRPE: Fix problems with quotes in commands
      * multipath: Fixed bug in output parser
      * cpu: fixed bug: apply level on 15min, not on 1min avg
      * New check fc_brocade_port_detailed
      * netctrl: improved handling of wrapped counters
      * winperf: Better handling of wrapping counters
      * aironet_client: New check for number of clients and signal
        quality of CISCO Aironet access points
      * aironet_errors: New check for monitoring CRC errors on
        CISCO Aironet access points
      * logwatch: When Agent does not send a log anymore and no local logwatch
                  file present the state will be UNKNOWN now (Was OK before).
      * fjdarye60_sum: New check for summary status of Fidary-E60 devices
      * fjdarye60_disks: New check for status of physical disks
      * fjdarye60_devencs: New check for status of device enclosures
      * fjdarye60_cadaps: New check for status of channel adapters
      * fjdarye60_cmods: New check for status of channel modules
      * fjdarye60_cmods_flash: New check for status of channel modules flash
      * fjdarye60_cmods_mem: New check for status of channel modules memory
      * fjdarye60_conencs: New check for status of controller enclosures
      * fjdarye60_expanders: New check for status of expanders
      * fjdarye60_inletthmls: New check for status of inlet thermal sensors
      * fjdarye60_thmls: New check for status of thermal sensors
      * fjdarye60_psus: New check for status of PSUs
      * fjdarye60_syscaps: New check for status of System Capacitor Units
      * fjdarye60_rluns: New check for RLUNs
      * lparstat_aix: New check by Joerg Linge
      * mrpe: Handles multiline output correctly (only works on Linux,
	      Agents for AIX, Solaris still need fix).
      * df: limit warning and critical levels to 50/60% when using a magic number
      * fc_brocade_port_detailed: allow setting levels on in/out traffic, detect
         baudrate of inter switch links (ISL). Display warn/crit/baudrate in
	 PNP-template

      MK Livestatus:
      * fix operators !~ and !~~, they didn't work (ever)
      * New headers for waiting (please refer to online documentation)
      * Abort on errors even if header is not fixed16
      * Changed response codes to better match HTTP
      * json output: handle tab and other control characters correctly
      * Fix columns host:worst_service_state and host:worst_service_hard_state
      * New tables servicesbygroup, servicesbyhostgroup and hostsbygroup
      * Allow to select columns with table prefix, e.g. host_name instead of name
        in table hosts. This does not affect the columns headers output by
	ColumnHeaders, though.
      * Fix invalid json output of group list column in tables hosts and services
      * Fix minor compile problem.
      * Fix hangup on AuthUser: at certain columns
      * Fix some compile problems on Solaris

      Multisite:
      * Replaced Multiadmin with Multisite.


1.1.2:
      Summary:
      * Lots of new checks
      * MK Livestatus gives transparent access to log files (nagios.log, archive/*.log)
      * Many bug fixes

      MK Livestatus:
      * Added new table "log", which gives you transparent access to the Nagios log files!
      * Added some new columns about Nagios status data to stable 'status'
      * Added new table "comments"
      * Added logic for count of pending service and hosts
      * Added several new columns in table 'status'
      * Added new columns flap_detection and obsess_over_services in table services
      * Fixed bug for double columns: filter truncated double to int
      * Added new column status:program_version, showing the Nagios version
      * Added new column num_services_pending in table hosts
      * Fixed several compile problems on AIX
      * Fixed bug: queries could be garbled after interrupted connection
      * Fixed segfault on downtimes:contacts
      * New feature: sum, min, max, avg and std of columns in new syntax of Stats:

      Checks & Agents:
      * Check ps: this check now supports inventory in a very flexible way. This simplifies monitoring a great number of slightly different processes such as with ORACLE or SAP.
      * Check 'md': Consider status active(auto-read-only) as OK
      * Linux Agent: fix bug in vmware_state
      * New Checks for APC Symmetra USV
      * Linux Agent: made <<<meminfo>>> work on RedHat 3.
      * New check ps.perf: Does the same as ps, but without inventory, but with performance data
      * Check kernel: fixed missing performance data
      * Check kernel: make CPU utilization work on Linux 2.4
      * Solaris agent: don't use egrep, removed some bashisms, output filesystem type zfs or ufs
      * Linux agent: fixed problem with nfsmount on SuSE 9.3/10.0
      * Check 'ps': fix incompability with old agent if process is in brackets
      * Linux agent: 'ps' now no longer supresses kernel processes
      * Linux agent: make CPU count work correctly on PPC-Linux
      * Five new checks for monitoring DECRU SANs
      * Some new PNP templates for existing checks that still used the default templates
      * AIX Agent: fix filesystem output
      * Check logwatch: Fix problem occuring at empty log lines
      * New script install_nagios.sh that does the same as install_nagios_on_lenny.sh, but also works on RedHat/CentOS 5.3.
      * New check using the output of ipmi-sensors from freeipmi (Linux)
      * New check for LSI MegaRAID disks and arrays using MegaCli (based on the driver megaraid_sas) (Linux)
      * Added section <<<cpu>>> to AIX and Solaris agents
      * New Check for W&T web thermograph (webthermometer)
      * New Check for output power of APC Symmetra USP
      * New Check for temperature sensors of APC Symmetra WEB/SNMP Management Card.
      * apc_symmetra: add remaining runtime to output
      * New check for UPS'es using the generic UPS-MIB (such as GE SitePro USP)
      * Fix bug in PNP-template for Linux NICs (bytes and megabytes had been mixed up).
      * Windows agent: fix bug in output of performance counters (where sometimes with , instead of .)
      * Windows agent: outputs version if called with 'version'

      Core, Setup, etc.:
      * New SNMP scan feature: -I snmp scans all SNMP checks (currently only very few checks support this, though)
      * make non-bulkwalk a default. Please edit bulkwalk_hosts or non_bulkwalk_hosts to change that
      * Improve setup autodetection on RedHat/CentOS.  Also fix problem with Apache config for Mutliadmin: On RedHat Check_MK's Apache conf file must be loaded after mod_python and was thus renamed to zzz_check_mk.conf.
      * Fix problem in Agent-RPM: mark xinetd-configfile with %config -> avoid data loss on update
      * Support PNP4Nagios 0.6.2
      * New setup script "install_nagios.sh" for installing Nagios and everything else on SLES11
      * New option define_contactgroups: will automatically create contactgroup definitions for Nagios

1.1.0:
      * Fixed problems in Windows agent (could lead
        to crash of agent in case of unusal Eventlog
	messages)
      * Fixed problem sind 1.0.39: recompile waitmax for
        32 Bit (also running on 64)
      * Fixed bug in cluster checks: No cache files
        had been used. This can lead to missing logfile
	messages.
      * Check kernel: allow to set levels (e.g. on
	pgmajfaults)
      * Check ps now allows to check for processes owned
        by a specific user (need update of Linux agent)
      * New configuration option aggregate_check_mk: If
        set to True, the summary hosts will show the
	status auf check_mk (default: False)
      * Check winperf.cpuusage now supports levels
        for warning and critical. Default levels are
	at 101 / 101
      * New check df_netapp32 which must be used
        for Netapps that do not support 64 bit
	counters. Does the same as df_netapp
      * Symlink PNP templates: df_netapp32 and
        df_netapp use same template as df
      * Fix bug: ifoperstatus does not produce performance
        data but said so.
      * Fix bug in Multiadmin: Sorting according to
        service states did not work
      * Fix two bugs in df_netapp: use 64 bit counters
        (32 counter wrap at 2TB filesystems) and exclude
       	snapshot filesystems with size 0 from inventory.
      * Rudimentary support for monitoring ESX: monitor
        virtual filesystems with 'vdf' (using normal df
	check of check_mk) and monitor state of machines
	with vcbVmName -s any (new check vmware_state).
      * Fixed bug in MRPE: check failed on empty performance
        data (e.g. from check_snmp: there is emptyness
        after the pipe symbol sometimes)
      * MK Livestatus is now multithreaded an can
        handle up to 10 parallel connections (might
        be configurable in a future version).
      * mk_logwatch -d now processes the complete logfile
        if logwatch.state is missing or not including the
	file (this is easier for testing)
      * Added missing float columns to Livestatus.
      * Livestatus: new header StatsGroupBy:
      * First version with "Check_MK Livestatus Module"!
        setup.sh will compile, install and activate
	Livestatus per default now. If you do not want
	this, please disable it by entering <tt>no</tt>,
	when asked by setup.
      * New Option --paths shows all installation, config
        and data paths of Check_mk and Nagios
      * New configuration variable define_hostgroups and
        define service_groups allow you to automatically
        create host- and service groups - even with aliases.
      * Multiadmin has new filter for 'active checks enabled'.
      * Multiadmin filter for check_command is now a drop down list.
      * Dummy commands output error message when passive services
        are actively checked (by accident)
      * New configuration option service_descriptions allows to
        define customized service descriptions for each check type
      * New configuration options extra_host_conf, extra_summary_host_conf
        and extra_service_conf allow to define arbitrary Nagios options
	in host and service defitions (notes, icon_image, custom variables,
        etc)
      * Fix bug: honor only_hosts also at option -C


1.0.39:
      * New configuration variable only_hosts allows
	you to limit check_mk to a subset of your
	hosts (for testing)
      * New configuration parameter mem_extended_perfdata
	sends more performance data on Linux (see
	check manual for details)
      * many improvements of Multiadmin web pages: optionally
	filter out services which are (not) currently in downtime
	(host or service itself), optionally (not) filter out summary
	hosts, show host status (down hosts), new action
	for removing all scheduled downtimes of a service.
	Search results will be refreshed every 90 seconds.
	Choose between two different sorting orders.
	Multadmin now also supports user authentication
      * New configuration option define_timeperiods, which
	allows to create Nagios timeperiod definitions.
	This also enables the Multiadmin tools to filter
	out services which are currently not in their
	notification interval.
      * NIC check for Linux (netctr.combined) now supports
	checking of error rates
      * fc_brocade_port: New possibility of monitoring
	CRC errors and C3 discards
      * Fixed bug: snmp_info_single was missing
        in precompiled host checks

1.0.38:
      * New: check_mk's multiadmin tool (Python based
	web page). It allows mass administration of
	services (enable/disable checks/notifications,
	acknowledgements, downtimes). It does not need
	Nagios service- or host groups but works with
	a freeform search.
      * Remove duplicate <?php from the four new
	PNP templates of 1.0.37.
      * Linux Agent: Kill hanging NFS with signal 9
	(signal 15 does not always help)
      * Some improvements in autodetection. Also make
	debug mode: ./autodetect.py: This helps to
	find problems in autodetection.
      * New configuration variables generate_hostconf and
	generate_dummy_commands, which allows to suppress
	generation of host definitions for Nagios, or
	dummy commands, resp.
      * Now also SNMP based checks use cache files.
      * New major options --backup and --restore for
	intelligent backup and restore of configuration
	and runtime data
      * New variable simulation_mode allows you to dry
	run your Nagios with data from another installation.
      * Fixed inventory of Linux cpu.loads and cpu.threads
      * Fixed several examples in checks manpages
      * Fixed problems in install_nagios_on_lenny.sh
      * ./setup.sh now understands option --yes: This
        will not output anything except error messages
	and assumes 'yes' to all questions
      * Fix missing 'default.php' in templates for
	local

1.0.37:
      * IMPORTANT: Semantics of check "cpu.loads" has changed.
	Levels are now regarded as *per CPU*. That means, that
	if your warning level is at 4.0 on a 2 CPU machine, then
	a level of 8.0 is applied.
      * On check_mk -v now also ouputs version of check_mk
      * logfile_patterns can now contain host specific entries.
	Please refer to updated online documentation for details.
      * Handling wrapping of performance counters. 32 and 64 bit
	counters should be autodetected and handled correctly.
	Counters wrapping over twice within one check cycle
	cannot be handled, though.
      * Fixed bug in diskstat: Throughput was computed twice
	too high, since /proc/diskstats counts in sectors (512 Bytes)
	not in KB
      * The new configuration variables bulkwalk_hosts and
	non_bulkwalk_hosts, that allow 	to specify, which hosts
	support snmpbulkwalk (which is
	faster than snmpwalk) and which not. In previos versions,
	always bulk walk was used, but some devices do not support
	that.
      * New configuration variable non_aggregated_hosts allows
	to exclude hosts generally from service aggregation.
      * New SNMP based check for Rittal CMC TC
	(ComputerMultiControl-TopConcept) Temperature sensors
      * Fixed several problems in autodetection of setup
      * Fixed inventory check: exit code was always 0
	for newer Python versions.
      * Fixed optical problem in check manual pages with
	newer version of less.
      * New template check_mk-local.php that tries to
	find and include service name specific templates.
	If none is found, default.php will be used.
      * New PNP templates check_mk-kernel.php for major page
	faults, context switches and process creation
      * New PNP template for cpu.threads (Number of threads)
      * Check nfsmounts now detects stale NFS handles and
	triggers a warning state in that case

1.0.36:
      * New feature of Linux/UNIX Agent: "MRPE" allows
	you to call Nagios plugins by the agent. Please
	refer to online documentation for details.
      * Fix bug in logwatch.php: Logfiles names containing spaces
	now work.
      * Setup.sh now automatically creates cfg_dir if
	none found in nagios.cfg (which is the case for the
	default configuration of a self compiled Nagios)
      * Fix computation of CPU usage for VMS.
      * snmp_hosts now allows config-list syntax. If you do
	not define snmp_hosts at all, all hosts with tag
	'snmp' are considered to be SNMP hosts. That is
	the new preferred way to do it. Please refer
	to the new online documentation.
      * snmp_communities now also allows config-list syntax
	and is compatible to datasource_programs. This allows
	to define different SNMP communities by making use
	of host tags.
      * Check ifoperstatus: Monitoring of unused ports is
	now controlled via ifoperstatus_monitor_unused.
      * Fix problem in Windows-Agent with cluster filesystems:
	temporarily non-present cluster-filesystems are ignored by
	the agent now.
      * Linux agent now supports /dev/cciss/d0d0... in section
	<<<diskstat>>>
      * host configuration for Nagios creates now a variable
	'name host_$HOSTNAME' for each host. This allows
	you to add custom Nagios settings to specific hosts
	in a quite general way.
      * hosts' parents can now be specified with the
	variable 'parents'. Please look at online documentation
	for details.
      * Summary hosts now automatically get their real host as a
	parent. This also holds for summary cluster hosts.
      * New option -X, --config-check that checks your configuration
	for invalid variables. You still can use your own temporary
	variables if you prefix them with an underscore.
	IMPORTANT: Please check your configuration files with
	this option. The check may become an implicit standard in
	future versions.
      * Fixed problem with inventory check on older Python
	versions.
      * Updated install_nagios_on_lenny.sh to Nagios version
	3.2.0 and fixed several bugs.

1.0.35:
      * New option -R/--restart that does -S, -H and -C and
	also restarts Nagios, but before that does a Nagios
	config check. If that fails, everything is rolled
	back and Nagios keeps running with the old configuration.
      * PNP template for PING which combines RTA and LOSS into
	one graph.
      * Host check interval set to 1 in default templates.
      * New check for hanging NFS mounts (currently only
	on Linux)
      * Changed check_mk_templates.cfg for PING-only hosts:
	No performance data is processed for the PING-Check
	since the PING data is already processed via the
	host check (avoid duplicate RRDs)
      * Fix broken notes_url for logwatch: Value from setup.sh
	was ignored and always default value taken.
      * Renamed config variable mknagios_port to agent_port
	(please updated main.mk if you use that variable)
      * Renamed config variable mknagios_min_version to
	agent_min_version (update main.mk if used)
      * Renamed config variable mknagios_autochecksdir to
	autochecksdir (update main.mk if used)
      * configuration directory for Linux/UNIX agents is
	now configurable (default is /etc/check_mk)
      * Add missing configuration variable to precompiled
	checks (fix problem when using clusters)
      * Improved multipath-check: Inventory now determines
	current number of paths. And check output is more
	verbose.
      * Mark config files as config files in RPM. RPM used
	to overwrite main.mk on update!

1.0.34:
      * Ship agents for AIX and SunOS/Solaris (beta versions).
      * setup script now autodetects paths and settings of your
	running Nagios
      * Debian package of check_mk itself is now natively build
	with paths matching the prepackaged Nagios on Debian 5.0
      * checks/df: Fix output of check: percentage shown in output
	did include reserved space for root where check logic did
	not. Also fix logic: account reserved space as used - not
	as avail.
      * checks/df: Exclude filesystems with size 0 from inventory.
      * Fix bug with host tags in clusters -> precompile did not
	work.
      * New feature "Inventory Check": Check for new services. Setting
	inventory_check_interval=120 in main.mk will check for new services
	every 2 hours on each host. Refer to online documentation
	for more details.
      * Fixed bug: When agent sends invalid information or check
	has bug, check_mk now handles this gracefully
      * Fixed bug in checks/diskstat and in Linux agent. Also
	IDE disks are found. The inventory does now work correctly
	if now disks are found.
      * Determine common group of Apache and Nagios at setup.
	Auto set new variable www_group which replaces logwatch_groupid.
	Fix bug: logwatch directories are now created with correct
	ownership when check_mk is called manually as root.
      * Default templates: notifications options for hosts and
	services now include also recovery, flapping and warning
	events.
      * Windows agent: changed computation of RAM and SWAP usage
	(now we assume that "totalPageFile" includes RAM *and*
	SWAP).
      * Fix problem with Nagios configuration files: remove
	characters Nagios considers as illegal from service
	descriptions.
      * Processing of performance data (check_icmp) for host
        checks and PING-only-services now set to 1 in default
	templates check_mk_templates.cfg.
      * New SNMP checks for querying FSC ServerView Agent: fsc_fans,
	fsc_temp and fsc_subsystems. Successfully tested with agents
	running	on Windows and Linux.
      * RPM packaged agent tested to be working on VMWare ESX 4.0
	(simply install RPM package with rpm -i ... and open port
	in firewall with "esxcfg-firewall -o 6556,tcp,in,check_mk")
      * Improve handling of cache files: inventory now uses cache
	files only if they are current and if the hosts are not
	explicitely specified.

1.0.33:
      * Made check_mk run on Python 2.3.4 (as used in CentOS 4.7
	und RedHat 4.7).
      * New option -M that prints out manual pages of checks.
	Only a few check types are documented yet, but more will
	be following.
      * Package the empty directory /usr/lib/check_mk_agent/plugins
	and ../local into the RPM and DEB package of the agent
      * New feature: service_dependencies. check_mk lets you comfortably
	create Nagios servicedependency definitions for you and also
	supports them by executing the checks in an optimal order.
      * logwatch.php: New button for hiding the context messages.
	This is a global setting for all logfiles and its state is
	stored in a cookie.

1.0.32:
      * IMPORTANT: Configuration variable datasource_programs is now
        analogous to that of host_groups. That means: the order of
        program and hostlist must be swapped!
      * New option --fake-dns, useful for tests with non-existing
	hosts.
      * Massive speed improvement for -S, -H and -C
      * Fixed bug in inventory of clusters: Clustered services where
	silently dropped (since introduction of host tags). Fixed now.
      * Fixed minor bug in inventory: Suppress DNS lookup when using
	--no-tcp
      * Fixed bug in cluster handling: Missing function strip_tags()
	in check_mk_base.py was eliminated.
      * Changed semantics of host_groups, summary_host_groups,
	host_contactgroups, and summary_host_groups for clusters.
	Now the cluster names will be relevant, not
	the names of the nodes. This allows the cluster hosts to
	have different host/contactgroups than the nodes. And it is more
	consistent with other parts of the configuration.
      * Fixed bug: datasource_programs on cluster nodes did not work
	when precompiling

1.0.31:
      * New option -D, --dump that dumps all configuration information
	about one, several or all hosts
	New config variables 'ignored_checktypes' and 'ignored_services',
        which allow to include certain checktypes in general or
        some services from some hosts from inventory
      * Config variable 'clustered_services' now has the same semantics
	as ignored_checktypes and allows to make it host dependent.
      * Allow magic tags PHYSICAL_HOSTS, CLUSTER_HOSTS and ALL_HOSTS at
	all places, where lists of hosts are expected (except checks).
	This fixes various problems that arise when using all_hosts at
	those places:
	  * all_hosts might by changed by another file in conf.d
	  * all_hosts does not contain the cluster hosts
      * Config file 'final.mk' is read after all other config files -
	if it exists. You can put debug code there that prints the
	contents of your variables.
      * Use colored output only, if stdout is a tty. If you have
	problems with colors, then you can pipe the output
	through cat or less
      * Fixed bug with host tags: didn't strip off tags when
	processing configuration lists (occurs when using
	custom host lists)
      * mk_logwatch is now aware of inodes of logfiles. This
	is important for fast rotating files: If the inode
	of a logfile changes between two checks mk_logwatch
	assumes that the complete content is new, even if
	the new file is longer than the old one.
      * check_mk makes sure that you do not have duplicate
	hosts in all_hosts or clusters.

1.0.30:
      * Windows agent now automatically monitors all existing
	event logs, not only "System" and "Application".

1.0.29:
      * Improved default Nagios configuration file:
	added some missing templates, enter correct URLs
	asked at setup time.
      * IMPORANT: If you do not use the new default
	Nagios configuration file you need to rename
	the template for aggregated services (summary
	services) to check_mk_summarizes (old name
	was 'check_mk_passive-summary'). Aggregated
	services are *always* passive and do *never*
	have performance data.
      * Hopefully fixed CPU usage output on multi-CPU
	machines
      * Fixed Problem in Windows Agent: Eventlog monitoring
	does now also work, if first record has not number 1
	(relevant for larger/older eventlogs)
      * Fixed bug in administration.html: Filename for Nagios
	must be named check_mk.cfg and *not* main.mk. Nagios
	does not read files without the suffix .cfg.
      * magic factor for df, that allows to automatgically
        adapt levels for very big or very small filesystems.
      * new concept of host tags simplyfies configuration.
      * IMPORTANT: at all places in the configuration where
	lists of hosts are used those are not any longer
	interpreted as regular expressions. Hostnames
	must match exactly. Therefore the list [ "" ] does
	not any longer represent the list of all hosts.
	It is a bug now. Please write all_hosts instead
	of [ "" ]. The semantics for service expressions
	has not changed.
      * Fixed problem with logwatch.php: Begin with
	<?php, not with <?. This makes some older webservers
	happy.
      * Fixed problem in check ipmi: Handle corrupt output
	from agent
      * Cleaned up code, improved inline documentation
      * Fixed problem with vms_df: default_filesystem_levels,
	filesystem_levels and df magic number now are used
	for df, vms_df and df_netapp together. Works now also
	when precompiled.

1.0.28:
      * IMPORTANT: the config file has been renamed from
	check_mk.cfg to main.mk. This has been suggested
	by several of my customers in order to avoid
	confusion with Nagios configuration files. In addition,
	all check_mk's configuration file have to end in
	'.mk'. This also holds for the autochecks. The
	setup.sh script will automatically rename all relevant
	files. Users of RPM or DEB installations have to remove
	the files themselves - sorry.
      * Windows agent supports eventlogs. Current all Warning
        and Error messages from 'System' and 'Application' are
        being sent to check_mk. Events can be filtered on the
	Nagios host.
      * Fixed bug: direct RRD update didn't work. Should now.
      * Fixed permission problems when run as root.
      * Agent is expected to send its version in <<<check_mk>>>
	now (not any longer in <<<mknagios>>>
      * Fixed bug in Windows agent. Performance counters now output
	correct values
      * Change checks/winperf: Changed 'ops/sec' into MB/s.
	That measures read and write disk throughput
	(now warn/crit levels possible yet)
      * new SNMP check 'ifoperstatus' for checking link
        of network interfaces via SNMP standard MIB
      * translated setup script into english
      * fixed bug with missing directories in setup script
      * made setup script's output nicer, show version information
      * NEW: mk_logwatch - a new plugin for the linux/UNIX agent
	for watching logfiles
      * Better error handling with Nagios pipe
      * Better handling of global error: make check_mk return
	CRIT, when no data can retrieved at all.
      * Added missing template 'check_mk_pingonly' in sample
	Nagios config file (is needed for hosts without checks)

1.0.27:
      * Ship source code of windows agent
      * fix several typos
      * fix bug: option --list-hosts did not work
      * fix bug: precompile "-C" did not work because
	of missing extension .py
      * new option -U,--update: It combines -S, -H and
	-U and writes the Nagios configuration into a
	file (not to stdout).
      * ship templates for PNP4Nagios matching most check_mk-checks.
	Standard installation path is /usr/share/check_mk/pnp-templates

1.0.26:
      -	Changed License to GNU GPL Version 2
      * modules check_mk_admin and check_mk_base are both shipped
	uncompiled.
      * source code of windows agent togehter with Makefile shipped
	with normal distribution
      * checks/md now handles rare case where output of /proc/mdstat
	shows three lines per array

1.0.25:
      * setup skript remembers paths

1.0.24:
      * fixed bug with precompile: Version of Agent was always 0

1.0.23:
      * fixed bug: check_config_variables was missing in precompiled
	files
      * new logwatch agent in Python plus new logwatch-check that
	handles both the output from the old and the new agent

1.0.22:
      * Default timeout for TCP transfer increased from 3.0 to 60.0
      * Windows agent supports '<<<mem>>>' that is compatible with Linux
      * Windows agents performance counters output fixed
      * Windows agent can now be cross-compiled with mingw on Linux
      * New checktype winperf.cpuusage that retrieves the percentage
	of CPU usage from windows (still has to be tested on Multi-CPU
	machine)
      * Fixed bug: logwatch_dir and logwatch_groupid got lost when
	precompiling.
      * arithmetic for CPU usage on VMS multi-CPU machines changed

1.0.21:
      * fixed bug in checks/df: filesystem levels did not work
	with precompiled checks

1.0.20:
      * new administration guide in doc/
      * fixed bug: option -v now works independent of order
      * fixed bug: in statgrab_net: variable was missing (affected -C)
      * fixed bug: added missing variables, imported re (affected -C)
      * check ipmi: new option ipmi_summarize: create only one check for all sensors
      * new pnp-template for ipmi summarized ambient temperature

1.0.19:
      * Monitoring of Windows Services
      * Fixed bug with check-specific default parameters
      * Monitoring of VMS (agent not included yet)
      * Retrieving of data via an external programm (e.g. SSH/RSH)
      * setup.sh does not overwrite check_mk.cfg but installs
	the new default file as check_mk.cfg-1.0.19
      * Put hosts into default hostgroup if none is configured<|MERGE_RESOLUTION|>--- conflicted
+++ resolved
@@ -36,12 +36,9 @@
     * 2403 FIX: ibm_imm_fan: fixed exception with invalid formatted fan speed information...
     * 2404 FIX: apache_status: now able to handle BusyServers and IdleServers...
     * 2406 FIX: fileinfo: fixed missing size performance data for very large (e.g 2TB) files and fileinfo groups...
-<<<<<<< HEAD
     * 2408 FIX: ibm_imm_fan: fixed exception while parsing fan percentage values
-=======
     * 2450 FIX: citrix_serverload: Changed representation of load to percent in rule and graphs, added perfometer
     * 2469 FIX: Fixed service discovery on SNMP host having no system description OID
->>>>>>> e36541f2
 
     Multisite:
     * 2385 SEC: Fixed possible reflected XSS on all GUI pages where users can produce unhandled exceptions...
