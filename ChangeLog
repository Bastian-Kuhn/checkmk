--- conflicted
+++ resolved
@@ -1,8 +1,3 @@
-<<<<<<< HEAD
-1.1.8p1
-    Checks & Agents:
-    * heartbeat_rscstatus: Catching empty output from agent correctly
-=======
 1.1.9i1
     Core, Setup, etc.:
     * Improve error handling: if hosts are monitored with SNMP *and* TCP,
@@ -30,6 +25,7 @@
     * blade_blades: Added new check for checking the health-, present- and
                     power-state of IBM Bladecenter blades
     * win_dhcp_pools: Several cleanups in check
+    * heartbeat_rscstatus: Catching empty output from agent correctly
 
     Multisite:
     * The custom open/close states of custom links are now stored for each
@@ -39,7 +35,6 @@
     * Fixed repositioning the sidebar scroll state after refreshing the page
     * Fixed mousewheel scrolling in opera/chrome
     * Fixed resize bug on refresh in chrome
->>>>>>> 4977edf7
 
 1.1.8:
     Core, Setup, etc.:
