--- conflicted
+++ resolved
@@ -10,11 +10,8 @@
     * 0993 raritan_pdu_inlet: now delivers performance data
     * 0616 FIX: brocade.fan, brocade.power, brocade.temp: will now only discover services which are not marked as absent
     * 0992 FIX: zfs_arc_cache: returns OK even if values of arc meta are missing...
-<<<<<<< HEAD
     * 0621 FIX: zfsget: better filesystem selection and calculation of sizes...
-=======
     * 0936 FIX: agent_ibmsvc: improved error messages on using wrong credentials
->>>>>>> d2aa4cfe
 
     Multisite:
     * 0934 FIX: Logwatch messages with class unknown ( 'u' ) now displayed as WARN...
