--- conflicted
+++ resolved
@@ -2,10 +2,7 @@
     Checks & Agents:
     * megaraid_pdisks: Using the real enclosure number as check item now
     * if/if64: Added expected interface speed to warning output
-<<<<<<< HEAD
-=======
     * wut_webtherm: handle more variants of WuT Webtherms (thanks to Lefty)
->>>>>>> be5dc261
 
     Multisite:
     * The custom open/close states of custom links are now stored for each
