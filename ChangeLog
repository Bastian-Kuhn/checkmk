--- conflicted
+++ resolved
@@ -21,12 +21,9 @@
     * lnx_if: treat interfaces without information from ethtool as
       softwareLoopback interface. The will not be found by inventory now.
     * vbox_guest: new check for checking guest additions of Linux virtual box hosts
-<<<<<<< HEAD
     * if/if64: Fixed bug in operstate detection when using old tuple based params
     * if/if64: Fixed bug in operstate detection when using tuple of valid operstates
-=======
     * windows_updates: Added missing manpage
->>>>>>> 18120b63
 
     Multisite:
     * FIX: make non-Ascii characters in services names work again
