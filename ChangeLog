1.2.4b1:
    Core & Setup:
    * 0087 FIX: Fixed possible locking issue when using datasource program with long output...
    * 0313 FIX: Avoid duplicate reading of configuration file on --create-rrd...

    Checks & Agents:
    * 0306 esx_vsphere_counters: added missing ramdisk levels sfcbtickets
    * 0073 moxa_iologik_register: new check to monitor moxa e2000 series registers
    * 0105 apc_humidity: New Check for humidity levels on APC Devices
    * 0106 3ware_units: The verifying state is now handled as ok...
    * 0086 timemachine: new check checking the age of latest backup by timemachine on MAC OS
    * 0074 raritan_pdu_plugs: new check for Raritan PX-2000 family PDUs...
    * 0107 stulz_alerts, stulz_powerstate, stulz_temp, stulz_humidity: New Checks for Stulz clima devices
    * 0075 raritan_pdu_inlet: new check to monitor inlet sensors of the Raritan PX-2000 PDUs
    * 0315 hitachi_hnas_quorumdevice, hitachi_hnas_pnode, hitachi_hnas_vnode: New checks for Hitachi HNAS devices
    * 0373 wut_webtherm: Supporting several other devices now
<<<<<<< HEAD
    * 0377 check_http: Certificate Age mode now supports SNI...
=======
>>>>>>> 95c3030b
    * 0103 FIX: services: Fixed bug with service inventory defined in main.mk...
    * 0299 FIX: borcade_mlx_fan: Prettified output, handling "other" state now
    * 0300 FIX: cisco_fru_power: Trying not to inventorize not plugged in FRUs...
    * 0305 FIX: apache_status: Fixed exception when agent reports HTML code as apache-status data...
    * 0104 FIX: mssql: Server instances with underline in name are now supported....
    * 0240 FIX: Virtualmachine names with space no longer have missing piggyback data...
    * 0310 FIX: apache_status: Improved handling of unexpeted data sent by agents...
    * 0088 FIX: esx_vsphere_datastores: fixed error with reported capacity of 0 bytes...
    * 0243 FIX: cisco_qos: no longer crashes when the qos policy name is not set...
    * 0326 FIX: hr_fs printer_supply: Improved translation of wrong encoded chars...
    * 0059 FIX: agent_vpshere: new option for supporting ESX 4.1...
    * 0334 FIX: cisco_fantray: Fixed error on Cisco devices which do not support this check...
    * 0355 FIX: heartbeat_crm: Now handling "Failed actions:" output in agent...
    * 0357 FIX: megaraid_bbu: Fixed expected state checking...
    * 0358 FIX: df: now ignores filesystems with a reported size of '-'...
    * 0360 FIX: multipath: Inventory handles non loaded kernel module now...
    * 0339 FIX: blade_bays blade_blades blade_blowers blade_health blade_mediatray blade_powerfan blade_powermod: fix scan function...
    * 0340 FIX: blade_health: fix check, it was totally broken...
    * 0363 FIX: mysql_capacity: Did use wrong calculated warn / crit thresholds...
    * 0364 FIX: brocade_mlx*: Several cleanups, fixed bug in brocade_mlx_fan where only the first worst state was shown in output
    * 0365 FIX: RPMs: Cleaning up xinetd checkmk.rpmnew file after updating package...
    * 0366 FIX: heartbeat_crm: Agent code is now compatible to pacemaker 1.1.9...
    * 0367 FIX: Now using /dev/null instead of closing stdin in linux agent...
    * 0342 FIX: postgres_stat_database: make agent compatible with PostgreSQL 8.4.x...
    * 0343 FIX: postgres_sessions: make agent plugin compatible with PostgreSQL 9.2...
    * 0369 FIX: cups_queues: Fixed bug checking the last queue reported by agent...
    * 0372 FIX: megaraid_ldisks: Ignoring adapters without configured logical disks...
    * 0345 FIX: Linux agent: fix detaching of background plugins...
<<<<<<< HEAD
    * 0378 FIX: agent_vsphere.pysphere: Trying to deal with permissions only on some guests/hosts
=======
    * 0245 FIX: Inline SNMP now longer throws an exception when using SNMPv3 credentials...
>>>>>>> 95c3030b

    Multisite:
    * 0371 Added log class filter to hostsvcevents view
    * 0302 FIX: Fixed highlight of choosen elements in foldertee/views snapin in Chrome/IE
    * 0239 FIX: Fixed incorrect html formatting when displaying host or service comments...
    * 0307 FIX: Increased performance of multisite GUI with a large userbase...
    * 0312 FIX: Hiding views related to not existing datasources, like the EC now...
    * 0325 FIX: Removed CSV export icon from availability views...
    * 0327 FIX: Most forms did now work with "Profile Requests" enabled...
    * 0333 FIX: Fixed too long page title during performing several actions...
    * 0356 FIX: Fixed exception caused by utf8 chars in tooltip text...
    * 0368 FIX: Generating selection id is hopefully now compatible to more systems...
    * 0374 FIX: Fixed syntax error in exception handler of LDAP search code...
    * 0375 FIX: LDAP: Now handling user-ids with umlauts...

    WATO:
    * 0308 Multisite can now set rotation view permissions for NagVis...
    * 0244 New features for WATO page Backup & Restore...
    * 0057 FIX: Fix exception in WATO host editor on custom tag without topic...
    * 0241 FIX: Improved sorting of WATO folders in dropdown menu...
    * 0019 FIX: Fixed wording in WATO rule for MSSQL check
    * 0242 FIX: Parameters for clustered services can now be configured on the cluster host...
    * 0309 FIX: Trying to prevent read/write conflicts with a large user base...
    * 0311 FIX: Fixed "Inventory failed" message when trying an inventory on clusters via WATO...
    * 0328 FIX: Modified languages (via local hierarchy) were listed twice...
    * 0330 FIX: Improved performance of WATO slave push with a large user base...
    * 0331 FIX: LDAP diagnostic LOG can now have the $OMD_SITE$ macro configured via WATO...
    * 0332 FIX: Own host tag groups without topics resulted in two groups "Host tags" in the rule editor
    * 0361 FIX: The page linked by "new rule" can now be bookmarked again
    * 0341 FIX: Avoid rare exception in WATO when deleting a host...
    * 0376 FIX: LDAP: Default configuration of attributes is reflected within WATO now

    Notifications:
    * 0362 sms: now searching PATH for sendsms and smssend commands...
    * 0108 FIX: Prevent service notification on host alerts...
    * 0058 FIX: Fix email notifications containing non-ASCII characters in some situtations...

    Reporting & Availability:
    * 0018 New option for displaying a legend for the colors used in the timeline...
    * 0338 FIX: Introduce time limit on availability queries...

    Event Console:
    * 0301 Handling messages of special syslog format correctly...
    * 0303 FIX: Old log entries were shown in event history first...
    * 0304 FIX: Escaping several unwanted chars from incoming log messages...
    * 0089 FIX: CSV export of event console was broken...
    * 0359 FIX: Fixed exception in event simulator when one match group did not match

    Livestatus:
    * 0337 New header for limiting the execution time of a query...
    * 0335 FIX: Parse state of downtime notification log entries correctly...
    * 0336 FIX: Limit the number of lines read from a single logfile...
    * 0344 FIX: Fix semantics of columns num_services_hard_*...


1.2.3i7:
    Core & Setup:
    * 0011 Introduce optional lower limit for predicted levels...
    * 0217 FIX: More verbose error output for SNMP errors on the command line...
    * 0288 FIX: Error messages of datasource programs (e.g. VSphere Agent) are now visible within WATO...
    * 0010 FIX: Fix computation of hour-of-the-day and day-of-month prediction...
    * 0292 FIX: Inline SNMP: Check_MK check helpers are closing UDP sockets now...

    Checks & Agents:
    * 0060 cisco_fantray: new check for monitoring fan trays of Cisco Nexus switches
    * 0061 cisco_cpu: check now recognizes new object cpmCPUTotal5minRev...
    * 0063 veeam_client: new check to monitor status of veeam clients with special agent plugin...
    * 0064 veeam_jobs: new check to monitor the backup jobs of the veeam backup tool...
    * 0047 fritz.conn fritz.config fritz.uptime fritz.wan_if fritz.link: New checks for monitoring Fritz!Box devices...
    * 0027 esx_vsphere_sensors: it is now possible override the state of sensors...
    * 0090 apc_ats_status: New Check for monitoring APC Automatic Transfer Switches
    * 0080 Added new checks for Brocade NetIron MLX switching / routing devices...
    * 0091 apc_ats_output: new check for output measurements on APC ATS devices
    * 0068 check_sql: support for mssql databases included
    * 0208 fileinfo.groups: Added minimum/maximum file size parameters...
    * 0093 check_http: Default service description prefix can be avoided...
    * 0004 df: dynamic filesystem levels now reorder levels automatically...
    * 0069 veeam_client: limits for time since last backup introduced
    * 0214 Logwatch: context lines can now be disabled using nocontext=1...
    * 0038 casa_cpu_mem casa_cpu_temp casa_cpu_util casa_fan casa_power: New checks for casa Cable Modem Termination Systems...
    * 0097 arc_raid_status: New check for Areca RAID controllers
    * 0070 cmciii_lcp_airin cmciii_lcp_airout cmciii_lcp_fans cmciii_lcp_waterflow cmciii_lcp_waterin cmciii_lcp_waterout: new checks for the Rittal CMC-III LCP device
    * 0098 apc_inrow_airflow, apc_inrow_fanspeed, apc_inrow_temp: New checks for APC inrow devices
    * 0099 apc_mod_pdu_modules: New check for APC Modular Power Distribution Unit
    * 0072 cmciii_pu_access cmciii_pu_canbus cmciii_pu_io cmciii_pu_temp: New checks for the Rittal CMC-III PU Unit
    * 0100 juniper_cpu: New check for CPU utilization on Juniper switches
    * 0236 windows_agent: each script can now be configured to run sync / async...
    * 0101 liebert_chiller_status: New check for Liebert Chiller devices
    * 0083 brocade_mlx: Temperature sensors of one module now in one common check...
    * 0008 df: Solaris agent now also supports samfs
    * 0084 brocade_mlx: single checks now instead of sub checks...
    * 0291 winperf_ts_sessions: New check to monitor Microsoft Terminal Server sessions...
    * 0102 modbus_value: New check and Agent to modbus devices...
    * 0013 Solaris Agent: implement cached async plugins and local checks...
    * 0238 vsphere monitoring: new option to skip placeholder vms in agent output...
    * 0016 Linux+Windows agent: allow spooling plugin outputs via files...
    * 0017 local: New state type P for state computation based on perfdata...
    * 0085 brocade_mlx: now handles more different module states...
    * 0024 FIX: cisco_wlc: removed check configuration parameter ap_model...
    * 0003 FIX: ps: Remove exceeding [ and ] in service description when using process inventory...
    * 0037 FIX: checkman browser (cmk -m) was not working properly in network subtree...
    * 0283 FIX: Interface Checks: ignore invalid error counts while interface is down...
    * 0081 FIX: Fixed corruption in SNMP walks created with cmk --snmpwalk...
    * 0286 FIX: esx_vsphrere_counters.ramdisk: Better handling for non existant ramdisks...
    * 0290 FIX: winperf_processor mem.win: Handling no/empty agent responses correctly now...
    * 0293 FIX: esx_vsphere_counters_ramdisk_sizes: Handles ram disk "ibmscratch" by default now
    * 0012 FIX: Solaris Agent: fixed broken fileinfo section...
    * 0297 FIX: mk-job is now also usable on CentOS 5+...
    * 0298 FIX: win_dhcp_pools: Fixed wrong percentage calculation
    * 0237 FIX: tsm_sessions: fixed invalid check output during backups...

    Multisite:
    * 0001 New filters for selecting several host/service-groups at once...
    * 0050 New concept of favorite hosts and services plus matching filters and views...
    * 0211 GUI Notify: Added notify method "popup" to really create popup windows...
    * 0215 Added option to make HTML escape in plugin outputs configurable...
    * 0071 livedump: new option to include contact_groups instead of contacts when dumping configuration
    * 0043 FIX: LDAP: Improved error reporting during synchronisation...
    * 0044 FIX: LDAP: Fixed error with empty groups during non nested group sync...
    * 0045 FIX: LDAP: Fixed error when synchronizing non nested groups to roles...
    * 0046 FIX: Fixed editing contactgroup assignments of hosts or folders with "-" in names...
    * 0049 FIX: Fixed useless I/O during page processing...
    * 0203 FIX: Changed sidebar reload interval to be more random...
    * 0204 FIX: Reduced I/O on logins with access time recording or failed login counts...
    * 0206 FIX: Fixed logwatch permission check when using liveproxy for normal users...
    * 0210 FIX: LDAP: Fixed problem syncing contactgroups of a user with umlauts in CN
    * 0035 FIX: Convert HTTP(S) links in plugin output into clickable icon...
    * 0006 FIX: Checkboxes for hosts/services were missing on modified views...
    * 0284 FIX: Context help toggled on/off randomly...
    * 0285 FIX: Fixed bookmarking of absolute URLs or PNP/NagVis URLs in sidebar snapin...
    * 0296 FIX: Fixed moving of snapins while in scrolled sidebar...

    WATO:
    * 0053 New rule for configuring the display_name of a service...
    * 0216 Supporting float values as SNMP timeout value now...
    * 0082 Improved online help for LDAP connections...
    * 0009 Automatically schedule inventory check after service config change...
    * 0294 Added "services" button to host diagnose page
    * 0048 FIX: Tests on host diagnose page are executed parallel now...
    * 0033 FIX: Fixed problem when saving settings in WATOs host diagnostic page...
    * 0205 FIX: NagVis related permissions of roles can be edited again...
    * 0207 FIX: Explicit communities were not saved in all cases...
    * 0094 FIX: Hide SNMPv3 credentials in WATO...
    * 0212 FIX: Fixed broken site edit page in case a TCP socket has been configured...
    * 0095 FIX: Fixed problem with portnumber in Wato Distributed Monitoring dialog
    * 0213 FIX: LDAP: Various small improvements for handling the LDAP user connector...
    * 0039 FIX: Fixed exception on displaying WATO helptexts in the global settings...
    * 0219 FIX: Fixed display problems in WATO folders with long contact group names
    * 0220 FIX: Added HTML escaping to several global settings attributes...
    * 0234 FIX: Improved handling of interface inventory states / types...
    * 0289 FIX: Renamed "Hosts & Folders" page to "Hosts"
    * 0295 FIX: Fixed problem with new created tag groups with "/" in title...

    Notifications:
    * 0005 Added notification script for sending SMS via mobilant.com...
    * 0032 FIX: Fixed problem when forwarding notification mails in windows...
    * 0218 FIX: Fixed rendering of HTML mails for Outlook (at least 2013)...

    BI:
    * 0287 FIX: Fixed assuming states of services with backslashes in descriptions...

    Reporting & Availability:
    * 0051 Option for showing timeline directly in availability table...
    * 0052 Visual colorization of availability according to levels...
    * 0054 New labelling options for availability table...
    * 0055 Allow grouping by host, host group or service group...
    * 0056 New concept of service periods in availability reporting...
    * 0002 You can now annotate events in the availability reporting...
    * 0014 FIX: Fix styling of tables: always use complete width...
    * 0015 FIX: Fixed summary computation in availability when grouping is used...

    Event Console:
    * 0026 FIX: snmptd_mkevent.py: fixed crash on startup
    * 0036 FIX: Fixed bug where multsite commands did not work properly...

    Livestatus:
    * 0067 livedump: new option to mark the mode at the beginning of the dump and documentation fixes...
    * 0023 FIX: Fixed incorrect starttime of table statehist entries...
    * 0034 FIX: Availability no longer showes incorrect entries when only one logfile exists...
    * 0233 FIX: Fixed missing entries in log file and availability view...


1.2.3i6:
    Core & Setup:
    * 0041 FIX: setup.py now handles non existing wwwuser gracefully...

    Checks & Agents:
    * 0040 Add agent plugin to test local hostname resolving...
    * 0020 FIX: Inventory problem with inventory_processes parameter...

    Multisite:
    * 0000 Improved performance of LDAP sync by refactoring the group sync code

    WATO:
    * 0042 FIX: Removed debug outputs from service inventory...


1.2.3i5:
    Core:
    * Automatically remove duplicate checks when monitoring with Agent+SNMP
       at the same time. TCP based ones have precedence.
    * inventory check of SNMP devices now does scan per default (configurable)
    * FIX: inventory check now honors settings for exit code
    * FIX: avoid exception nodes of cluster have different agent type
    * FIX: continue inventory, if one check does not support it
    * FIX: fix configuration of explicit SNMP community, allow unicode
    * FIX: avoid invalid cache of 2nd and up hosts in bulk inventory
    * FIX: fixed error handling in SNMP scan, inventory check fails now
           if SNMP agent is not responding
    * FIX: Ignore snmp_check_interval cache in interactive situations (e.g.  -nv)
    * FIX: check_mk config generation: on computing the checks parameters
           there is no longer a small chance that existing rules get modified

    Event Console:
    * check_mkevents now available as C binary: check_mkevents_c
    * FIX: use default values for unset variables in actions

    Multisite:
    * Speed-O-Meter: now measure only service checks. Host checks
      are omitted, since they do not really matter and make the
      results less useful when using CMC.
    * Added host aliases filter to some views (host/service search)
    * It is now possible to enforce checkboxes in views upon view loading
      (needs to be confgured per view via the view editor)
    * Wiki Sidebar Snapin: showing navigation and quicksearch. OMD only.
    * Sidebar can now be folded. Simply click somewhere at the left 10 pixels.
    * Foldable sections now have an animated triangle icon that shows the folding state
    * Added new snapin "Folders", which interacts with the views snapin when
      both are enabled. You can use it to open views in a specific folder context
    * LDAP: Added option to make group and role sync plugin handle nested
            groups (only in Active Directory at the moment). Enabling this
	    feature might increase the sync time a lot - use only when really needed.
    * FIX: Fixed encoding problem in webservice column output
    * FIX: Fix output format python for several numeric columns
    * FIX: Fixed searching hosts by aliases/adresses
    * FIX: Remove duplicate entries from Quicksearch
    * FIX: Avoid timed browser reload after execution of exections
    * FIX: Hosttag filter now works in service related views
    * FIX: Added code to prevent injection of bogus varnames
           (This might break code which uses some uncommon chars for varnames)
    * FIX: Fixed computation of perfometer values, which did not care about
           the snmp_check_interval. Simplyfied computation of perfometer values
    * FIX: LDAP: Custom user attributes can now be synced again

    BI:
    * FIX: Fix exception when showing BI tree in reporting time warp
    * FIX: Fixed blue triangle link: would show more aggregations,
       if one name was the prefix of another

    Notifications:
    * Blacklisting for services in the felixble notification system
    * FIX: mail with graph plugin: set explicit session.save_path for php
           Fixes instances where the php command couldn't fetch any graphs

    Checks & Agents:
    * diskstat: removed (ever incorrect) latency computation for Linux
    * statgrab_load: support predictive levels, add perf-o-meter
    * ucd_cpu_load: support predictive levels
    * hpux_cpu, blade_bx_load: support predictive levels, add perf-o-meter,
       make WATO-configable
    * check_sql: Database port can now be explicitly set
    * steelhead_perrs: New check for Rivergate Gateways
    * alcatel_power: Check for power supplies on Alcatel switches
    * qnap_disks: New check for Hardisks in Qnap devices
    * Dell Open Manage: SNNP Checks for Physical Disks, CPU and Memory
    * check_tcp: Now able to set custom service description
    * Apache ActiveMQ: New Special Agent and Check to query ActiveMQ Queues
    * check_ftp: can now be configured via Wato
    * windows_tasks: New check to  monitor the Windows Task Scheduler
    * sensatronics_temp: New check for Sensatronic E4 Temperatur Sensor
    * akcp_sensor_drycontact: New Check for AKCP drycontact Sensors
    * esx_vsphere_vm.heartbeat: Heartbeat status alert level now configurable
    * ps:  new configuration option: handle_count (windows only)
    * FIX: Windows agent: gracefully handle garbled logstate.txt
    * FIX: esx_vsphere_counters: added missing ramdisk type upgradescratch
    * FIX: esx_vsphere_hostsystem: fixed bug in handling of params
    * FIX: local: tolerate invalid output lines
    * FIX: hp_proliant: Correct handling of missing snmp data
    * FIX: logwatch.ec: No longer forwards "I" lines to event console
    * FIX: check_dns: default to querying the DNS server on the localhost itself
    * FIX: ps: do not output perfdata of CPU averaging (use ps.perf for that)
    * FIX: nfsexports: also support systems with rpcbind instead of portmap
    * FIX: ups_in_freq: corrected spelling of service description
    * FIX: ups_bat_temp: renamed service description to "Temperature Battery",
           in order to make it consistent with the other temperature checks
    * FIX: hp_blade_blades: Fixed crash on inventory when receiving
           unexpected snmp data
    * FIX: apache_status: If ReqPerSec and BytesPerSec are not reported by
           the agent, no PNP graphs for them are drawn.
           (This is the case if ExtendedStatus set to Off in Apache config)
    * FIX: oracle_jobs: fixed issues with incorrect column count in check output
    * FIX: if/if64/...: layout fix in PNP template for packets


    WATO:
    * You can now have site-specific global settings when using
      distributed WATO (available in the "Distributed Monitoring")
    * bulk inventory: display percentage in progress bar
    * New option for full SNMP scan in bulk inventory
    * bulk operations now also available when checkboxes are off
    * LDAP: Added test to validate the configured role sync groups
    * LDAP: The sync hooks during activate changes can now be enabled/disabled
      by configuration (Global Settings)
    * Disabled replication type "peer" in site editor.
    * Added "permanently ignore" button to inventory services dialog which 
      links directly to the disabled services view
    * Added diagnose page linked from host edit dialog. This can be used to test
      connection capabilities of hosts
    * The rule "Process inventory" now offers the same configuration options 
      as its manual check equivalent "State and count of processes"
    * New configuration option handle_count (windows only) in the rules
      "Process inventory" and "State and count of processes"
    * FIX: correct display of number of hosts in bulk inventory
    * FIX: nailed down ".siteid" exception when added new site
    * FIX: fixed setting for locking mode from 'ait' to 'wait'
    * FIX: avoid removal of tags from rules when not yet acknowledged
    * FIX: avoid need for apache restart when adding new service levels
    * FIX: fix encoding problem on GIT integration

    Livestatus:
    * Removed "livecheck". It never was really stable. Nagios4 has something
      similar built in. And also the Check_MK Micro Core.
    * table statehist: no longer computes an unmonitored state for hosts and
                       services on certain instances.
                       (showed up as no hosts/services in the multisite gui)
    * table statehist: fixed SIGSEGV chance on larger queries

1.2.3i4:
    Core:
    * Create inventory check also for hosts without services, if they
          have *no* ping tag.

    WATO:
    * Bulk inventory: speed up by use of cache files and doing stuff in
          groups of e.g. 10 hosts at once
    * Multisite connection: new button for cloning a connection

    Checks & Agents:
    * Linux agent RPM: remove dependency to package "time". That package
         is just needed for the binary mk-job, which is useful but not
         neccessary.

    Multisite:
    * FIX: fix broken single-site setups due to new caching

1.2.3i3:
    Core:
    * FIX: fixed typo in core startup message "logging initial states"
    * FIX: livestatus table statehist: fixed rubbish entries whenever
           logfile instances got unloaded

    Livestatus:
    * FIX: check_mk snmp checks with a custom check interval no longer
           have an incorrect staleness value

    Notifications:
    * mkeventd: new notification plugin for forwarding notifications
       to the Event Console. See inline docu in share/check_mk/notification/mkeventd
       for documentation.
    * FIX: cleanup environment from notifications (needed for CMC)

    Checks & Agents:
    * Windows agent: increased maximum plugin output buffer size to 2MB
    * check_icmp: New WATO rule for custom PING checks
    * agent_vsphere: now able to handle < > & ' " in login credentials
    * if/if64 and friends: add 95% percentiles to graphs
    * services: inventory now also matches against display names of services
    * esx_vsphere_hostsystem.multipath: now able to set warn/crit levels
    * cpu_netapp: added Perf-O-Meter and PNP template
    * cisco_cpu: added Perf-O-Meter and PNP template
    * apc_symmetra: add input voltage to informational output
    * agent_vsphere: new debug option --tracefile
    * FIX: windows_agent: fixed bug in cleanup of open thread handles
    * FIX: cups default printer is now monitored again in linux agent
    * FIX: host notification email in html format: fixed formating error
           (typo in tag)
    * FIX: netapp_volumes: better output when volume is missing
    * FIX: winperf_phydisk: handle case where not performance counters are available
    * FIX: check_mk_agent.linux: limit Livestatus check to 3 seconds
    * FIX: esx_vsphere_vm: fixed exception when memory info for vm is missing
    * FIX: esx_vsphere_hostsystem: Fixed typo in check output
    * FIX: psperf.bat/ps: Plugin output processing no longer crashes when
           the ps service is clustered

    Multisite:
    * Filtering in views by Hostalias is possible now too
       (however the filter is not displayed in any standard view - user needs
       to enable it by customizing the needed views himself)
    * FIX: add missing service icons to view "All Services with this descr..."
    * FIX: ldap attribute plugins: fixed crash when parameters are None
    * FIX: avoid duplicate output of log message in log tables
    * FIX: fixed problem with ldap userid encoding
    * FIX: removed state-based colors from all Perf-O-Meters
    * FIX: brocade_fcport pnp-template: fixed incorrect display of average values
    * FIX: all log views are now correctly sorted from new to old

    Livestatus-Proxy:
    * Implement caching of non-status requests (together with Multisite)
    * FIX: fix exception when printing error message
    * FIX: honor wait time (now called cooling period) after failed TCP connection
    * FIX: fix hanging if client cannot accept large chunks (seen on RH6.4)

    WATO:
    * Rule "State and count of processes": New configuration options:
           virtual and resident memory levels
    * Added title of tests to LDAP diagnose table
    * Bulk inventory: new checkbox to only include hosts that have a failed
        inventory check.
    * Bulk inventory: yet another checkbox for skipping hosts where the
        Check_MK service is currently critical
    * New rule: Multipath Count (used by esx_vsphere_hostsystem.multipath)
    * FIX: The rule "State and count of processes" is no longer available
           in "Parameters for inventorized check". This rule was solely
           intented for "Manual checks" configuration
    * FIX: Trying to prevent auth.php errors while file is being updated

1.2.3i2:
    Core:
    * New option -B for just generating the configuration
    * Introduced persistent host address lookup cache to prevent issues
      loading an unchanged configuration after a single address is not resolvable anymore
    * Assigning a service to a cluster host no longer requires a reinventory
    * Setting a check_type or service to ignore no longer requires a reinventory
      Note: If the ignore rule is removed the services will reappear
    * Config creation: The ignore services rule now also applies to custom, active
                       and legacy checks
    * Predictive monitoring: correctly handle spaces in variable names (thanks
       to Karl Golland)
    * New man page browser for console (cmk -m)
    * New option explicit_snmp_communities to override rule based SNMP settings
    * Preparations for significant SNMP monitoring performance improvement
      (It's named Inline SNMP, which is available as special feature via subscriptions)
    * Allow to specify custom host check via WATO (arbitrary command line)
    * Implement DNS caching. This can be disabled with use_dns_cache = False

    Livestatus:
    * new service column staleness: indicator for outdated service checks
    * new host    column staleness: indicator for outdated host checks

    Checks & Agents:
    * esx_hostystem multipath: criticize standby paths only if not equal to active paths
    * mk_logwatch: fixed bug when rewriting logwatch messages
    * check_mk: Re-inventory is no longer required when a service is ignored via rule
    * check_mk: Now possible to assign services to clusters without the need to
                reinventorize
    * lnx_if: Fixed crash on missing "Address" field
    * viprinet_router: Now able to set required target state via rule
    * windows_agent: Now available as 64 bit version
    * agent_vsphere: fix problem where sensors were missing when
      you queried multiple host systems via vCenter
    * cached checks: no longer output cached data if the age of the
                     cache file is twice the maximum cache age
    * windows agent: no longer tries to execute directories
    * fileinfo: no longer inventorize missing files(reported by windows agent)
    * New checks for Brocade fans, temperature and power supplies
    * cluster hosts: removed agent version output from Check_MK service (this
      was misleading for different agent versions on multiple nodes)
    * job check: better handling of unexpected agent output
    * lnx_thermal: Added check for linux thermal sensors (e.g. acpi)
    * hwg_temp: Make WATO-Rule "Room Temperature" match, add man page, graph
                and Perf-O-Meter
    * ps.perf: Support Windows with new plugin "psperf.bat". wmicchecks.bat
               is obsolete now.
    * Special Agent vSphere: support ESX 4.1 (thanks to Mirko Witt)
    * esx_vsphere_object: make check state configurable
    * mk_logwatch: support continuation lines with 'A'. Please refer to docu.
    * mk_oracle: Added plugin for solaris
    * win_netstat: New check for Windows for checking the existance of a UDP/TCP
        connection or listener
    * ps/ps.perf: allow to set levels on CPU util, optional averaging of CPU
    * diskstat: Agent is now also processing data of mmcblk devices
    * qmail: Added check for mailqueue 
    * cisco_locif: removed obsolete and already disabled check completely
    * fc_brocade_port: removed obsolete check
    * fc_brocade_port_detailed: removed obsolete check
    * tsm_stgpool: removed orphaned check
    * vmware_state: removed ancient, now orphaned check. Use vsphere_agent instead.
    * vms_{df,md,netif,sys}: remove orphaned checks that are not needed by the current agent
    * tsm: Added new TSM checks with a simple windows agent plugin
    * windows_agent: now starts local/plugin scripts in separate threads/processes
                     new script parameters cache_age, retry_count, timeout
                     new script caching options "off", "async", "sync"
    * windows_agent: increased maximum local/plugin script output length to 512kB
                     (output buffer now grows dynamically)
    * jolokia_metrics: fixed incorrect plugin output for high warn/crit levels
    * jolokia_metrics.uptime: Added pnp template
    * hyperv: Added a check for checking state changes.
    * df / esx_vsphere_datastore: now able to set absolute levels and levels depending
                                  on total disk space of used and free space
    * cisco_wlc: New check for monitoring cisco wireless lan access points 
    * cisco_wlc_clients: New check for the nummber of clients in a wlc wifi
    * df: Negative integer levels for MB left on a device
    * win_printers: Monitoring of printer queue on a windows printserver
    * cisco_qos: Updated to be able to mintor IOS XR 4.2.1 (on a ASR9K device)
    * New active check, check_form_submit, to submit HTML forms and check the resulting page
    * mk-job: /var/lib/check_mk_agent/job directory is now created with mode 1777 so 
              mk-job can be used by unprivileged users too
    * ADD: etherbox: new check for etherbox (messpc) sensors.
           currently supported: temperature, humidity, switch contact and smoke sensors
    * cisco_wlc_client: now supports low/high warn and crit levels
    * cisco_wlc: now supports configuration options for missing AP
    * agent_vsphere: completely rewritten, now considerably faster
                     vCenter is still queried by old version
    * windows_agent: windows eventlog informational/audit logs now reported with O prefix
    * mk_logwatch: ignored loglines now reported with an "." prefix (if required)
    * apache_status: Nopw also supports multithreaded mpm
    * windows_agent: now able to suppress context messages in windows eventlogs
    * agent_vsphere: completely rewritten, now considerably faster
                     vCenter is still queried by old version
    * windows_agent: windows eventlog informational/audit logs now reported with O prefix
    * mk_logwatch: ignored loglines now reported with an "." prefix (if required)
    * check_mk-if.pnp: fixed bug with pnp template on esx hosts without perfdata
    * jolokia checks (JVM): uptime, threads, sessions, requests, queue
      now configurable via WATO
    * vSphere checks: secret is not shown to the user via WATO anymore
    * WATO rule to check state of physical switch (currently used by etherbox check)
    * cisco_wlc: Allows to configure handling of missing AP
    * logwatch.ec: show logfiles from that we forwarded messages
    * FIX: blade_blades: Fixed output of "(UNKNOWN)" even if state is OK
    * FIX: apache_status: fix exception if parameter is None
    * FIX: hr_mem: handle virtual memory correct on some devices
    * FIX: apache_status agent plugin: now also works, if prog name contains slashes
    * FIX: check_dns: parameter -A does not get an additional string
    * FIX: cisco_qos: Catch policies without post/drop byte information
    * FIX: cisco_qos: Catch policies without individual bandwidth limits
    * FIX: windows_agent: fixed bug on merging plugin output buffers
    * FIX: esx_vsphere_datastores: Fix incomplete performance data and Perf-O-Meter
    * FIX: cleaned up fileinfo.groups pattern handling, manual configuration
      is now possible using WATO
    * FIX: check_mk-ipmi.php: PNP template now displays correct units as delivered
           by the check plugin
    * FIX: check_disk_smb: Remove $ from share when creating service description.
           Otherwise Nagios will not accept the service description.
    * FIX: mrpe: gracefully handle invalid exit code of plugin

    Notifications:
    * notify.py: Matching service level: Use the hosts service level if a
                 service has no service level set
    * notify.py: fixed bug with local notification spooling
    * HTML notifications: Now adding optional links to host- and service names
      when second argument notification script is configured to the base url of the
      monitoring installation (e.g. http://<host>/<site>/ in case of OMD setups)
    * HTML notifications: Added time of state change

    Multisite:
    * Finally good handling of F5 / browser reloads -> no page switching to
      start page anymore (at least in modern browsers)
    * User accounts can now be locked after a specified amount of auth
      failures (lock_on_logon_failures can be set to a number of tries)
    * Column Perf-O-Meter is now sortable: it sorts after the *first*
      performance value. This might not always be the one you like, but
      its far better than nothing.
    * logwatch: Logwatch icon no longer uses notes_url
    * Inventory screen: Host inventory also displays its clustered services
    * Rules: Renamed "Ignored services" to "Disabled services"
             Renamed "Ignored checks" to "Disabled checks"
    * Sorter Host IP address: fixed sorting, no longer uses str compare on ip
    * Views: New: Draw rule editor icon in multisite views (default off)
             Can be activated in global settings
    * New global multisite options: Adhoc downtime with duration and comment
                                    Display current date in dashboard
    * LDAP: Using asynchronous searches / added optional support for paginated
      searches (Can be enabled in connection settings)
    * LDAP: It is now possible to provide multiple failover servers, which are
      tried when the primary ldap server fails
    * LDAP: Supporting posixGroup with memberUid as member attribute
    * LDAP: Added filter_group option to user configuration to make the
    synchonized users filterable by group memberships in directories without
    memberof attributes
    * LDAP: Moved configuration to dedicated page which also provides some
      testing mechanisms for the configuration
    * Added option to enable browser scrollbar to the multisite sidebar (only
      via "sidebar_show_scrollbar = True" in multisite.mk
    * Added option to disable automatic userdb synchronizations in multisite
    * Implemented search forms for most data tables
    * New icons in view footers: export as CSV, export as JSON
    * Availability: new columns for shortest, longest, average and count
    * Editing localized strings (like the title) is now optional when cloning
      views or editing cloned views. If not edited, the views inherit the
      localized strings from their ancestors
    * Added simple problems Dashboard
    * New filter and column painter for current notification number (escalations)
    * Added new painters for displaying host tags (list of tags, single tag
    groups). All those painters are sortable. Also added new filters for tags.
    * Added painters, icon and filters for visualizing staleness information
    * Improved filtering of the foldertree snapin by user permissions (when a user is
      only permitted on one child folder, the upper folder is removed from the
      hierarchy)
    * "Unchecked Services" view now uses the staleness of services for filtering
    * Globe dashlets make use of the parameter "id" to make it possible to
      provide unique ids in the render HTML code to the dashlets
    * Multisite can now track wether or not a user is online, this need to be
      enabled e.g. via Global Settings in WATO (Save last access times of
      users)
    * Added popup message notification system to make it possible to notify
      multisite users about various things. It is linked on WATO Users page at
      the moment. An image will appear for a user in the sidebar footer with
      the number of pending messages when there are pending messages for a user.
      To make the sidebar check for new messages on a regular base, you need
      to configure the interval of sidebar popup notification updates e.g. via
      WATO Global Settings.
    * Event views: changed default horizon from 31 to 7 days
    * New option for painting timestamp: as Unix Epoch time
    * New filters: Host state type and Service state type
    * FIX: better error message in case of exception in SNMP handling
    * FIX: Inventory screen: Now shows custom checks
    * FIX: Fixed locking problem of multisite pages related to user loading/saving
    * FIX: Fixed wrong default settings of view filters in localized multisite
    * FIX: line wrapping of logwatch entries
    * FIX: Fixed button dragging bug when opening the view editor
           (at least in Firefox)

    WATO:
    * Allow to configure check-/retry_interval in second precision
    * Custom user attributes can now be managed using WATO
    * Allow GIT to be used for change tracking (enable via global option)
    * Hosts/Folders: SNMP communities can now be configured via the host
      and folders hierarchy. Those settings override the rule base config.
    * Require unique alias names in between the following elements:
      Host/Service/Contact Groups, Timeperiods and Roles
    * Removed "do not connect" option from site socket editor. Use the
      checkbox "Disable" to disable the site for multisite.
    * Converted table of Event Console Rules to new implementation, make it sortable
    * FIX: do validation of check items in rule editor
    * FIX: More consistent handling of folderpath select in rule editor
    * FIX: Now correctly handling depends_on_tags on page rendering for
           inherited values
    * FIX: Changed several forms from GET to POST to prevent "Request-URI too
           large" error messages during submitting forms
    * FIX: automation snmp scan now adhere rules for shoddy snmp devices
           which have no sys description
    * FIX: Cisco ruleset "Cisco WLC WiFi client connections" has been generalized to
           "WLC WiFi client connections"
    * FIX: Snapshot handling is a little more robust agains manually created
           files in snapshot directory now
    * FIX: Slightly more transparent handling of syntax errors when loading rules.mk

    Notifications:
    * Flexible Notification can now filter service levels
    * FIX: check_tcp corrected order of parameters in definition

    Event Console:
    * New global setting "force message archiving", converts the EC into
      a kind of syslog archive
    * New built-in snmptrap server to directly receive snmp traps
    * FIX: fix layout of filter for history action type
    * FIX: better detect non-IP-number hosts in hostname translation

1.2.3i1:
    Core:
    * Agents can send data for other hosts "piggyback". This is being
      used by the vSphere and SAP plugins
    * New variable host_check_commands, that allows the definition of
      an alternative host check command (without manually defining one)
    * New variable snmp_check_interval which can be used to customize
      the check intervals of SNMP based checks
    * setup: Added missing vars rrd_path and rrdcached_sock
    * new variable check_mk_exit_status: allows to make Check_MK service OK,
      even if host in not reachable.
    * set always_cleanup_autochecks to True per default now
    * check_mk: new option --snmptranslate

    Multisite:
    * New availability view for arbitrary host/service collections
    * New option auth_by_http_header to use the value of a HTTP header
      variable for authentication (Useful in reverse proxy environments)
    * New permission that is needed for seeing views that other users
      have defined (per default this is contained in all roles)
    * New path back to the view after command exection with all
      checkboxes cleared
    * Added plugins to config module to make registration of default values
      possible for addons like mkeventd - reset to default values works now
      correctly even for multisite related settings
    * perfometer: Bit values now using base of 1000
    * Added PNP tempate for check_disk_smb
    * Dashboards can now be configured to be reloaded on resizing
      (automatically adds width/height url parameters)
    * LDAP authentification: New config option "Do not use persistent
                             connections to ldap server"
    * Hosttags and auxiliary tags can now be grouped in topics
    * Fixed output of time in view if server time differs from user time

    Event Console:
    * New rule feature: automatically delete event after actions
    * New filter for maximum service level (minimum already existed)
    * New global setting: hostname translation (allows e.g. to drop domain name)
    * New rule match: only apply rule within specified time period

    Checks & Agents:
    * solaris_mem: New check for memory and swap for Solaris agent
    * agent_vsphere: New VMWare ESX monitoring that uses pySphere and the VMWare
      API in order to get data very efficiently. Read (upcoming) documentation
      for details.
    * new special agent agent_random for creating random monitoring data
    * New checks: windows_intel_bonding / windows_broadcom_bonding
    * Implemented SAP monitoring based on the agent plugin mk_sap. This
      must be run on a linux host. It connects via RFC calls to SAP R/3
      systems to retrieve monitoring information for this or other machines.
    * sap.dialog: Monitors SAP dialog statistics like the response time
    * sap.value: Simply processes information provided by SAP to Nagios
    * openvpn_clients: new check for OpenVPN connections
    * if64_tplink: special new check for TP Link switches with broken SNMP output
    * job: Monitoring states and performance indicators of any jobs on linux systems
    * oracle_asm_diskgroups: Added missing agent plugin + asmcmd wrapper script
    * oracle_jobs: New check to monitor oracle database job execution
    * oracle_rman_backups: New check to monitor state of ORACLE RMAN backups
    * jar_signature: New check to monitor wether or not a jar is signed and
      certificate is not expired
    * cisco_qos: adhere qos-bandwidth policies
    * check_disk_smb: WATO formalization for active check check_disk_smb
    * if.include: new configurable parameters for assumed input and output speed
    * cisco_qos: new param unit:    switches between bit/byte display
                 new param average: average the values over the given minute
                 new params post/drop can be configured via int and float
                 fixed incorrect worst state if different parameters exceed limit
    * logwatch.ec: Added optional spooling to the check to prevent dataloss
      when processing of current lines needs more time than max execution time
    * mounts: ignore multiple occurrances of the same device
    * Linux agent: allow cached local/plugins checks (see docu)
    * mem.include: Linux memory check now includes size of page tables. This
      can be important e.g. on ORACLE systems with a lot of memory
    * windows_agent: Now buffers output before writing it to the socket
                     Results in less tcp packages per call
    * smart.stats: rewrote check. Please reinventorize. Error counters are now
      snapshotted during inventory.
    * smart.temp: add WATO configuration
    * windows_agent: check_mk.ini: new option "port" - specifies agent port
    * winperf_processor: introduce averaging, support predictive levels
    * cpu_util.include: fixed bug when params are set to None
    * predictive levels: fixed bug when existing predictive levels get new options
    * windows_plugin mssql.vbs: No longer queries stopped mssql instances
    * cisco_hsrp: fixed problem when HSRP groups had same ip address
    * winperf_if: hell has frozen over: a new check for network adapters on Windows
    * windows agent: new config section plugins, now able to set timeouts for specific plugins
                     new global config option: timeout_plugins_total
    * lnx_if in Linux agent: force deterministical order of network devices
    * Linux agent: remove obsolete old <<<netif>>> and <<<netctr>>> sections
    * logwatch, logwatch.ec: detect error in agent configuration
    * Linux agent: cups_queues: do not monitor non-local queues (thanks to Olaf Morgenstern)
    * AIX agent: call lparstat with argument 1 1, this give more accurate data
    * Check_MK check: enable extended performance data per default now
    * viprinet checks: New checks for firmware version/update, memory usage, power supply status, 
                       router mode, serialnumber and temperature sensors
    * uptime, snmp_uptime, esx_vsphere_counters.uptime: allow to set lower and upper levels
    * winperf_processor: Now displays (and scales) to number of cpus in pnpgraph
    * mk_postgres plugin: replace select * with list of explicit columns (fix for PG 9.1)
    * lnx_if: show MAC address for interfaces (needs also agent update)
    * winperf_tcp_conn: New check. Displays number of established tcpv4 connections in windows
                        Uses WATO Rule "TCP connection stats (Windows)"
    * windows_agent: fixed timeouts for powershell scripts in local/plugins
    * logwatch: Agent can now use logwatch.d/ to split config to multipe files
    * logwatch: Agent can now rewrite Messages
    * apache_status: New rule: set levels for number of remaining open slots
    * mrpe: handle long plugin output correctly, including performance data
    * cisco_qos: parameters now configurable via WATO

    Notifications:
    * notify.py: unique spoolfiles name no longer created with uuid
    * Warn user if only_services does never match

    Livestatus:
    * Table statehist: Improved detection of vanished hosts and services.
                       Now able to detect and remove nonsense check plugin output
    * FIX: able to handle equal comment_id between host and service
    * livestatus.log: show utf-8 decoding problems only with debug logging >=2
    * livestatus: fixed incorrect output formatting of comments_with_info column

    BI:
    * Integrated availability computing, including nifty time warp feature

    WATO:
    * Configuration of datasource programs via dedicated rules
    * New editor for Business Intelligence rules
    * Rule Editor: Now able to show infeffective rules
    * Valuespec: CascadingDropdown now able to process choice values from functions
    * Removed global option logwatch_forward_to_ec, moved this to the
      logwatch_ec ruleset. With this option the forwarding can now be enabled
      for each logfile on a host
    * Configuration of an alternative host check command
    * Inventory: Display link symbol for ps ruleset
    * New rule for notification_options of hosts and services
    * FIX: Rulesets: correct display of rules within subfolders
    * Remove Notification Command user settings, please use flexible notifications instead


1.2.2p3:
    Core:
    * FIX: get_average(): Gracefully handle time anomlies of target systems
    * FIX: notifications: /var/lib/check_mk/notify directory is now created 
           correctly during setup from tgz file. (Without it notifications
           did not get sent out.)
    * FIX: add missing $DESTDIR to auth.serials in setup.sh

    Checks & Agents:
    * FIX: winperf_processor: fix case where CPU percent is exactly 100%
    * FIX: blade_powerfan: fix mixup of default levels 50/40 -> 40/50
    * FIX: Cleaned up graph rendering of Check_MK services 
    * FIX: zypper: deal with output from SLES 10
    * FIX: zpool_status: Ignoring "No known data errors" text
    * FIX: dmi_sysinfo: Handling ":" in value correctly
    * FIX: check_http: Fixed syntax error when monitoring certificates
    * FIX: check_dns: parameter -A does not get an additional string
    * FIX: diskstat: Fixed wrong values for IO/s computation on linux hosts
    * FIX: blade_healts: Fixed wrong index checking resulting in exceptions
    * FIX: notifications: /var/lib/check_mk/notify directory is now created 
           correctly during setup from tgz file. (Without it notifications
           did not get sent out.)

    Multisite:
    * FIX: LDAP: Disabling use of referrals in active directory configuration
    * FIX: Fixed missing roles in auth.php (in some cases) which resulted in
           non visible pnp graphs and missing nagvis permissions
    * FIX: Fixed label color of black toner perfometers when fuel is low
    * FIX: Fixed wrong default settings of view filters in localized multisite
    * FIX: Fixed exception when enabling sounds for views relying on 
           e.g. alert statistics source
    * FIX: Folder Tree Snapin: make folder filter also work for remote
           folders that do not exist locally
    * FIX: correctly display sub-minute check/retry intervals
    * FIX: fix logic of some numeric sorters
    * FIX: Improved user provided variable validation in view code
    * FIX: Escaping html code in plugin output painters

    WATO:
    * FIX: fix layout of Auxiliary tags table
    * FIX: avoid exception when called first time and first page ist host tags
    * FIX: fix validation of time-of-day input field (24:00)
    * FIX: automation users can now be deleted again (bug was introduced in 1.2.2p1)
    * FIX: fix logwatch pattern analyzer message "The host xyz is not
           managed by WATO." after direct access via snapin
    * FIX: Fixed first toggle of flags in global settings when default is set to True
    * FIX: fix exception and loss of hosts in a folder when deleting all site connections
           of a distributed WATO setup
    * FIX: avoid Python exception for invalid parameters even in debug mode
    * FIX: check_ldap: Removed duplicate "-H" definition
    * FIX: Fixed some output encoding problem in snapshot restore / deletion code
    * FIX: Improved user provided variable validation in snapshot handling code
    * FIX: Improved user provided variable validation in inventory dialog

    Event Console:
    * FIX: apply rewriting of application/hostname also when cancelling events
    * FIX: check_mkevents now uses case insensitive host name matching

    Livestatus:
    * FIX: fixed incorrect output formatting of comments_with_info column
    * FIX: statehist table: fixed memory leak

1.2.2p2:
    Core:
    * FIX: livecheck: fixed handling of one-line plugin outputs and missing \n
           (Thanks to Florent Peterschmitt)

    Checks & Agents:
    * FIX: jolokia_info: ignore ERROR instances
    * FIX: apache_status: use (also) apache_status.cfg instead of apache_status.conf
    * FIX: f5_bigip_vserver: fix wrong OID (13 instead of 1), thanks to Miro Ramza
    * FIX: f5_bigip_psu: handle more than first power supply, thanks to Miro Ramza
    * FIX: ipmi_sensors: ignore sensors in state [NA] (not available)
    * FIX: aix_lvm: handle agents that output an extra header line
    * FIX: zfsget: do not assume that devices begin with /, but mountpoints
    * FIX: ipmi_sensors: handle two cases for DELL correctly (thanks to Sebastian Talmon)
    * FIX: check_dns: enable performance data
    * FIX: free_ipmi: fix name of sensor cache file if hostname contains domain part
    * FIX: ad_replication plugin: Fixed typo (Thanks to Dennis Honke)

    Multisite:
    * List of views: Output the alias of a datasource instead of internal name
    * FIX: fix column editor for join columns if "SERVICE:" is l10n'ed
    * FIX: fix invalid request in livestatus query after reconnect

    WATO:
    * FIX: convert editing of global setting to POST. This avoid URL-too-long
      when defining lots of Event Console actions
    * FIX: LDAP configuration: allow DNs without DC=

    Event Console:
    * FIX: fix icon in events check if host specification is by IP address
    * Renamed "Delete Event" to "Archive Event" to clearify the meaning

    Notifications:
    * FIX: contacts with notifications disabled no longer receive 
           custom notifications, unless forced

1.2.2p1:
    Core:
    * FIX: correctly quote ! and \ in active checks for Nagios
    * FIX: Performing regular inventory checks at configured interval even
           when the service is in problem state
    * Check_MK core now supports umlauts in host-/service- and contactgroup names

    Checks & Agents:
    * FIX: vsphere_agent: fix problems whith ! and \ in username or password
    * FIX: check_mk_agent.aix: fix shebang: was python, must be ksh
    * FIX: cisco_qos: Be compatible to newer IOS-XE versions (Thanks to Ken Smith)
    * FIX: mk_jolokia: Handling spaces in application server instances correctly

    Multisite:
    * FIX: do not remove directories of non-exisant users anymore. This lead to
           a deletion of users' settings in case of an external authentication
           (like mod_ldap).
    * FIX: Fixed handling of dashboards without title in sidebar view snapin
    * FIX: titles and services got lost when moving join-columns in views
    * FIX: Fixed exception during initial page rendering in python 2.6 in special cases
           (Internal error: putenv() argument 2 must be string, not list)

    Livestatus:
    * livestatus.log: show utf-8 decoding problems only with debug logging >=2

    Notifications:
    * FIX: HTML mails: Handle the case where plugin argument is not set
    * FIX: HTML mails: remove undefinded placeholders like $GRAPH_CODE$

    WATO:
    * Improved handling of valuespec validations in WATO rule editor. Displaying a
      warning message when going to throw away the current settings.
    * FIX: fix bug where certain settings where not saved on IE. This was mainly
           on IE7, but also IE8,9,10 in IE7 mode (which is often active). Affected
           was e.g. the nodes of a cluster or the list of services for service
           inventory

1.2.2:
    Core:
    * Added $HOSTURL$ and $SERVICEURL$ to notification macros which contain an
      URL to the host/service details views with /check_mk/... as base.

    Checks & Agents:
    * FIX: blade_bx_load: remove invalid WATO group
    * FIX: lnx_bonding: handle also 802.3ad type bonds

    Notifications:
    * FIX: Removing GRAPH_CODE in html mails when not available
    * Using plugin argument 1 for path to pnp4nagios index php to render graphs
    * Little speedup of check_mk --notify

    Multisite:
    * FIX: Fixed umlaut handling in reloaded snapins

    WATO:
    * FIX: Fix several cases where WATO rule analyser did not hilite all matching rules
    * Added tcp port parameter to SSL certificate check (Thanks to Marcel Schulte)

    Event Console:
    * FIX: Syslog server is now able to parse RFC 5424 syslog messages

1.2.2b7:
    Checks & Agents:
    * FIX: postfix_mailq: fix labels in WATO rule, set correct default levels
    

1.2.2b6:
    Core:
    * FIX: setup: detect check_icmp also on 64-Bit CentOS
           (thanks to あきら) 
    * FIX: setup.sh: create auth.serials, fix permissions of htpasswd
    * FIX: livecheck: now able to handle check output up to 16kB

    Checks & Agents:
    * FIX: apc_symmetra_power: resurrect garble PNP template for 
    * FIX: check_mk_agent.freebsd: remove garble from output
           (Thanks to Mathias Decker)
    * FIX: check_mk-mssql_counters.locks: fix computation, was altogether wrong
    * FIX: check_mk-mssql_counters.transactions: fix computation also
    * check_http: now support the option -L (urlizing the result)
    * Added mem section to Mac OSX agent (Thanks to Brad Davis)
    * FIX: mssql.vbs (agent plugin) now sets auth options for each instance
    * FIX: jolokia_metrics.mem: error when missing max values
    * Make levels for SMART temperature editable via WATO

    Multisite:
    * FIX: fix localization in non-OMD environment
           (thanks to あきら)
    * FIX: hopefully fix computation of Speed-O-Meter
    * Add $SERVICEOUTPUT$ and $HOSTOUTPUT$ to allowed macros for
      custom notes
    * FIX: Writing one clean message to webserver error_log when write fails
    * FIX: Escaping html entities when displaying comment fields
    * FIX: Monitored on site attribute always has valid default value

    Notifications:
    * FIX: fix event type for recoveries
    * FIX: fix custom notifications on older nagios versions
    * FIX: handle case where type HOST/SERVICE not correctly detected
    
    Livestatus:
    * FIX: memory leak when removing downtime / comment 

    WATO:
    * FIX: Removed "No roles assigned" text in case of unlocked role attribute
           in user management dialog
    * FIX: Fix output of rule search: chapters appeared twice sometimes

    Event Console:
    * FIX: check_mkevents: fix usage help if called with illegal options
    * check_mkevents now allows specification of a UNIX socket
      This is needed in non-OMD environments
    * setup.py now tries to setup Event Console even in non-OMD world

1.2.2b5:
    Core:
    * Checks can now omit the typical "OK - " or "WARN -". This text
      will be added automatically if missing.
    * FIX: livecheck: fixed compilation bug
    * FIX: check_mk: convert service description unicode into utf-8
    * FIX: avoid simultanous activation of changes by means of a lock
    
    Checks & Agents:
    * FIX: jolokia_metrics.mem - now able to handle negative/missing max values
    * ADD: tcp_conn_stats: now additionally uses /proc/net/tcp6
    * ADD: wmic_processs: cpucores now being considered when calculating 
           user/kernel percentages. (thanks to William Baum)
    * FIX: UPS checks support Eaton Evolution
    * FIX: windows agent plugin: mssql now exits after 10 seconds

    Notifications:
    * FIX: fixed crash on host notification when contact had explicit services set

    Livestatus:
    * FIX: possible crash with VERY long downtime comments

    WATO:
    * FIX: Fix hiliting of errors in Nagios output
    * FIX: localisation error

    Multisite:
    * FIX: Avoid duplicate "Services" button in host detail views
    * FIX: fix rescheduling icon for services with non-ASCII characters
    * New filter for IP address of a host
    * Quicksearch: allow searching for complete IP addresses and IP
      address prefixes
    * Add logentry class filter to view 'Host- and Service events'

    BI:
    * FIX: fix exception with expansion level being 'None'
    * FIX: speedup for single host tables joined by hostname (BI-Boxes)
    * FIX: avoid closing BI subtree while tree is being loaded

    Event Console:
    * FIX: make hostname matching field optional. Otherwise a .* was
           neccessary for the rule in order to match
    * FIX: event_simulator now also uses case insensitive matches

1.2.2b4:
    Core:
    * FIX: Fix output of cmk -D: datasource programs were missing
    * FIX: allow unicode encoded extra_service_conf
    * FIX: no default PING service if custom checks are defined
    * FIX: check_mk_base: fixed rounding error in get_bytes_human_readable
    * FIX: check_mk: improved support of utf-8 characters in extra_service_conf
    * FIX: livestatus: table statehist now able to check AuthUser permissions
    * New configuration variable contactgroup_members

    Checks & Agents:
    * FIX: smart - not trying to parse unhandled lines to prevent errors
    * FIX: winperf_processor - fixed wrong calculations of usage
    * FIX: WATO configuration of filesystem trends: it's hours, not days!
    * FIX: mysql: fixed crash on computing IO information
    * FIX: diskstat: fix local variable 'ios_per_sec' referenced before assignment
    * FIX: multipath: ignore warning messages in agent due to invalid multipath.conf
    * FIX: megaraid_bbu: deal with broken output ("Adpater"), found in Open-E
    * FIX: megaraid_pdisk: deal with special output of Open-E
    * FIX: jolokia_metrics.mem: renamed parameter totalheap to total
    * FIX: megaraid_bbu: deal with broken output ("Adpater")
    * FIX: check_ldap: added missing host address (check didn't work at all)
    * FIX: check_ldap: added missing version option -2, -3, -3 -T (TLS)
    * FIX: mssql: Agent plugin now supports MSSQL Server 2012
    * FIX: hr_mem: fix max value in performance data (thanks to Michaël COQUARD)
    * FIX: f5_bigip_psu: fix inventory function (returned list instead of tuple)
    * FIX: mysql.connections: avoid crash on legacy agent output
    * FIX: tcp_conn_stats: use /proc/net/tcp instead of netstat -tn. This
           should avoid massive performance problems on system with many
           connections
    * Linux agent: limit netstat to 10 seconds
    * ps: Allow %1, %2, .. instead of %s in process_inventory. That allows
      reordering of matched groups
    * FIX: f5_bigip_psu - fixed inventory function
    * FIX: printer_supply - fixed inventory function for some kind of OKI printers

    Multisite:
    * FIX: Fixed problem with error during localization scanning
    * FIX: Fixed wrong localization right after a user changed its language
    * FIX: Improved handling of error messages in bulk inventory
    * FIX: fixed focus bug in transform valuespec class
    * FIX: stop doing snapin refreshes after they have been removed
    * FIX: sidebar snapins which refresh do not register for restart detection anymore
    * FIX: fix user database corruption in case of a race condition
    * FIX: added checks wether or not a contactgroup can be deleted
    * FIX: Avoid deadlock due to lock on contacts.mk in some situations
    * Changed sidebar snapin reload to a global interval (option:
      sidebar_update_interval), defaults to 30 seconds
    * Sidebar snapins are now bulk updated with one HTTP request each interval

    BI:
    * FIX: fixed invalid links to hosts and services in BI tree view
    * FIX: fix exception in top/down and bottom/up views
    * FIX: fix styling of top/down and bottom/up views (borders, padding)
    * FIX: fix style of mouse pointer over BI boxes
    * FIX: list of BI aggregates was incomplete in some cases
    * FIX: single host aggregations didn't work for aggregations += [...]
    * FIX: top-down and bottom-up was broken in case of "only problems"
    * FIX: BI see_all permission is now working again
    * Do not handle PENDING as "problem" anymore
    * Make titles of non-leaf tree nodes klickable

    WATO:
    * FIX: flexible notification valuespec is now localizable
    * FIX: Alias values of host/service/contact groups need to be set and unique
           within the group
    * FIX: Fixed exception when editing contactgroups without alias
    * FIX: Fix localization of rule options
    * FIX: ValueSpec OptionalDropDown: fix visibility if default is "other"
    * Suggest use default value for filesystem levels that make sense
    * Valuespec: CascadingDropdown now able to process choice values from functions
    * Freshness checking for classical passive Nagios checks (custom_checks)

1.2.2b3:
    Checks & Agents:
    * FIX: Fixed date parsing code ignoring the seconds value in several checks
           (ad_replication, cups_queues, heartbeat_crm, mssql_backup, smbios_sel)
    * FIX: Fixed pnp template for apc_symmetra check when using multiple rrds

    Multisite:
    * FIX: Removed uuid module dependency to be compatible to python < 2.5
    * FIX: remove Javascript debug popup from multi-string input fields
    * FIX: list of strings (e.g. host list in rule editor) didn't work anymore

1.2.2b2:
    Checks & Agents:
    * Added dynamic thresholds to the oracle_tablespace check depending on the
      size of the tablespaces.

    BI:
    * FIX: fix exception in BI-Boxes views of host groups
    * FIX: fix problem where BI-Boxes were invisible if not previously unfolded

    Event Console:
    * FIX: support non-Ascii characters in matching expressions. Note:
           you need to edit and save each affected rule once in order
           to make the fix work.
    * FIX: Fixed exception when logging actions exectuted by mkeventd
    * FIX: etc/init.d/mkeventd flush did not work when mkeventd was stopped

    Multisite:
    * FIX: Fixed several minor IE7 related layout bugs
    * FIX: title of pages was truncated and now isn't anymore
    * Cleanup form for executing commands on hosts/services

    WATO:
    * FIX: Fixed layout of rulelist table in IE*
    * FIX: Fixed adding explicit host names to rules in IE7
    * Add: Improved navigation convenience when plugin output contains [running on ... ]

1.2.2b1:
    Core:
    * cmk --notify: added notification script to generate HTML mails including
      the performance graphs of hosts and services
    * cmk --notify: added the macros NOTIFY_LASTHOSTSTATECHANGE, NOTIFY_HOSTSTATEID,
      NOTIFY_LASTSERVICESTATECHANGE, NOTIFY_SERVICESTATEID, NOTIFY_NOTIFICATIONCOMMENT,
      NOTIFY_NOTIFICATIONAUTHOR, NOTIFY_NOTIFICATIONAUTHORNAME, NOTIFY_NOTIFICATIONAUTHORALIAS
    * FIX: more robust deletion of precompiled files to ensure the correct 
      creation of the files (Thanks to Guido Günther)
    * FIX: Inventory for cluster nodes who are part of multiple clusters 
    * cmk --notify: added plugin for sms notification
    * FIX: precompiled checks: correct handling of sys.exit() call when using python2.4 
    * cmk --notify: improved logging on wrong notification type
    * RPM: Added check_mk-agent-scriptless package (Same as normal agent rpm,
      but without RPM post scripts)

    Checks & Agents:
    * winperf_processor now outputs float usage instead of integer
    * FIX: mssql_counters.file_sizes - Fixed wrong value for "Log Files" in output
    * FIX: drbd: Parameters for expected roles and disk states can now be set to 
           None to disable alerting on changed values
    * printer_supply_ricoh: New check for Ricoh printer supply levels
    * jolokia_metrics.mem: now supports warn/crit levels for heap, nonheap, totalheap
    * jolokia_metrics.mem: add dedicated PNP graph
    * FIX: logwatch.ec: use UNIX socket instead of Pipe for forwarding into EC 
    * FIX: logwatch.ec: fixed exception when forwarding "OK" lines
    * FIX: logwatch.ec: fixed forwarding of single log lines to event console
    * Improved performance of logwatch.ec check in case of many messages
    * livestatus_status: new check for monitoring performance of monitoring
    * FIX: diskstat.include: fix computation of queue length on windows
      (thanks to K.H. Fiebig)
    * lnx_bonding: new check for bonding interfaces on Linux
    * ovs_bonding: new check for bonding interfaces on Linux / Open vSwitch
    * if: Inventory settings can now be set host based
    * FIX: lnx_bonding/ovs_bonding: correct definition of bonding.include
    * Add: if check now able to handle interface groups  (if_groups)
    * Add: New check for DB2 instance memory levels
    * Add: winperf_phydisk can now output IOPS
    * Add: oracle_tablespace now with flexible warn/crit levels(magic number)
    
    Livestatus:
    * Add: new column in hosts/services table: comments_with_extra_info
    Adds the entry type and entry time

    Multisite:
    * Added comment painter to notification related views
    * Added compatibility code to use hashlib.md5() instead of md5.md5(), which
      is deprecated in python > 2.5 to prevent warning messages in apache error log
    * Added host filter for "last host state change" and "last host check"
    * FIX: Preventing autocomplete in password fields of "edit profile" dialog
    * The ldap member attribute of groups is now configruable via WATO
    * Added option to enforce lower User-IDs during LDAP sync
    * Improved debug logging of ldap syncs (Now writing duration of queries to log)
    * Displaying date/time of comments in comment icon hover menu (Please
      note: You need to update your livestatus to current version to make this work)
    * FIX: Making "action" context link unclickable during handling actions / confirms

    BI:
    * Use Ajax to delay rendering of invisible parts of the tree (this
      saves lots of HTML code)

    WATO:
    * Added hr_mem check to the memory checkgroup to make it configurable in WATO
    * Make page_header configurable in global settings
    * FIX: Fixed some typos in ldap error messages
    * FIX: Fixed problem on user profile page when no alias set for a user
    * FIX: list valuespecs could not be extended after once saving
    * FIX: fix title of foldable areas contained in list valuespecs
    * FIX: Fixed bug where pending log was not removed in multisite setup
    * FIX: Fixed generation of auth.php (Needed for NagVis Multisite Authorisation)
    * FIX: Fixed missing general.* permissions in auth.php on slave sites in 
      case of distributed WATO setups
    * Added oracle_tablespaces configuration to the application checkgroup
    * FIX: Fixed synchronisation of mkeventd configs in distributed WATO setups
    * FIX: "Sync & Restart" did not perform restart in distributed WATO setups
    * FIX: Fixed exception in editing code of ldap group to rule plugin
    * FIX: Don't execute ldap sync while performing actions on users page

    Event Console:
    * Added UNIX socket for sending events to the EC
    * Speed up rule matches in some special cases by factor of 100 and more
    * Init-Script: Improved handling of stale pidfiles
    * Init-Script: Detecting and reporting already running processes
    * WATO: Added hook to make the mkeventd reload in distributed WATO setups
      during "activate changes" process
    * Added hook mkeventd-activate-changes to add custom actions to the mkeventd
      "activate changes" GUI function
    * FIX: When a single rule matching raises an exception, the line is now
      matched agains the following rules instead of being skipped. The
      exception is logged to mkeventd.log

1.2.1i5:
    Core:
    * Improved handling of CTRL+C (SIGINT) to terminate long runnining tasks 
      (e.g.  inventory of SNMP hosts)
    * FIX: PING services on clusters are treated like the host check of clusters
    * cmk --notify: new environment variable NOTIFY_WHAT which has HOST or SERVICE as value
    * cmk --notify: removing service related envvars in case of host notifications
    * cmk --notify: added test code to help developing nitofication plugins.
      Can be called with "cmk --notify fake-service debug" for example

    Checks & Agents:
    * Linux Agent, diskstat: Now supporting /dev/emcpower* devices (Thanks to Claas Rockmann-Buchterkirche)
    * FIX: winperf_processor: Showing 0% on "cmk -nv" now instead of 100%
    * FIX: win_dhcp_pools: removed faulty output on non-german windows 2003 servers 
           with no dhcp server installed (Thanks to Mathias Decker)
    * Add: fileinfo is now supported by the solaris agent. Thanks to Daniel Roettgermann
    * Logwatch: unknown eventlog level ('u') from windows agent treated as warning
    * FIX: logwatch_ec: Added state undefined as priority
    * Add: New Check for Raritan EMX Devices
    * Add: mailman_lists - New check to gather statistics of mailman mailinglists
    * FIX: megaraid_bbu - Handle missing charge information (ignoring them)
    * FIX: myssql_tablespaces - fix PNP graph (thanks to Christian Zock)
    * kernel.util: add "Average" information to PNP graph
    * Windows Agent: Fix startup crash on adding a logfiles pattern, but no logfile specified
    * Windows Agent: check_mk.example.ini: commented logfiles section

    Multisite:
    * FIX: Fixed rendering of dashboard globes in opera
    * When having row selections enabled and no selected and performing
      actions an error message is displayed instead of performing the action on
      all rows
    * Storing row selections in user files, cleaned up row selection 
      handling to single files. Cleaned up GET/POST mixups in confirm dialogs
    * Add: New user_options to limit seen nagios objects even the role is set to see all
    * Fix: On site configaration changes, only relevant sites are marked as dirty
    * Fix: Distributed setup: Correct cleanup of pending changes logfile after "Activate changes"
    * FIX: LDAP: Fixed problem with special chars in LDAP queries when having
    contactgroup sync plugin enabled
    * FIX: LDAP: OpenLDAP - Changed default filter for users
    * FIX: LDAP: OpenLDAP - Using uniqueMember instead of member when searching for groups of a user
    * FIX: LDAP: Fixed encoding problem of ldap retrieved usernames
    * LDAP: Role sync plugin validates the given group DNs with the group base dn now
    * LDAP: Using roles defined in default user profile in role sync plugin processing
    * LDAP: Improved error handling in case of misconfigurations
    * LDAP: Reduced number of ldap querys during a single page request / sync process
    * LDAP: Implemnted some kind of debug logging for LDAP communication
    * FIX: Re-added an empty file as auth.py (wato plugin) to prevent problems during update 

    WATO:
    * CPU load ruleset does now accept float values
    * Added valuespec for cisco_mem check to configure thresholds via WATO
    * FIX: Fixed displaying of tag selections when creating a rule in the ruleeditor
    * FIX: Rulesets are always cloned in the same folder
    * Flexibile notifications: removed "debug notification" script from GUI (you can make it
      executable to be choosable again)
    * Flexibile notifications: added plain mail notification which uses the
      mail templates from global settings dialog

    BI:
    * Added FOREACH_SERVICE capability to leaf nodes
    * Add: Bi views now support debug of livestatus queries

1.2.1i4:
    Core:
    * Better exception handling when executing "Check_MK"-Check. Printing python
      exception to status output and traceback to long output now.
    * Added HOSTTAGS to notification macros which contains all Check_MK-Tags
      separated by spaces
    * Output better error message in case of old inventory function
    * Do object cache precompile for monitoring core on cmk -R/-O
    * Avoid duplicate verification of monitoring config on cmk -R/-O
    * FIX: Parameter --cleanup-autochecks (long for -u) works now like suggested in help
    * FIX: Added error handling when trying to --restore with a non existant file

    Notifications:
    * Fix flexible notifications on non-OMD systems
    
    Checks & Agents:
    * Linux Agent, mk_postgres: Supporting pgsql and postgres as user
    * Linux Agent, mk_postgres: Fixed database stats query to be compatible
      with more versions of postgres
    * apache_status: Modified to be usable on python < 2.6 (eg RHEL 5.x)
    * apache_status: Fixed handling of PIDs with more than 4 numbers
    * Add: New Check for Rittal CMC PSM-M devices
    * Smart plugin: Only use relevant numbers of serial
    * Add: ibm_xraid_pdisks - new check for agentless monitoring of disks on IBM SystemX servers.
    * Add: hp_proliant_da_cntlr check for disk controllers in HP Proliant servers
    * Add: Check to monitor Storage System Drive Box Groups attached to HP servers
    * Add: check to monitor the summary status of HP EML tape libraries
    * Add: apc_rackpdu_status - monitor the power consumption on APC rack PDUs
    * Add: sym_brightmail_queues - monitor the queue levels on Symantec Brightmail mail scanners.
    * Add: plesk_domains - List domains configured in plesk installations
    * Add: plesk_backups - Monitor backup spaces configured for domains in plesk
    * Add: mysql_connections - Monitor number of parallel connections to mysql daemon
    * Add: flexible notifcations: filter by hostname
    * New script multisite_to_mrpe for exporting services from a remote system
    * FIX: postgres_sessions: handle case of no active/no idle sessions
    * FIX: correct backslash representation of windows logwatch files
    * FIX: postgres_sessions: handle case of no active/no idle sessions
    * FIX: zfsget: fix exception on snapshot volumes (where available is '-')
    * FIX: zfsget: handle passed-through filesystems (need agent update)
    * FIX: loading notification scripts in local directory for real
    * FIX: oracle_version: return valid check result in case of missing agent info
    * FIX: apache_status: fixed bug with missing 'url', wrote man page
    * FIX: fixed missing localisation in check_parameteres.py 
    * FIX: userdb/ldap.py: fixed invalid call site.getsitepackages() for python 2.6
    * FIX: zpool_status: fixed crash when spare devices were available
    * FIX: hr_fs: handle negative values in order to larger disks (thanks to Christof Musik)
    * FIX: mssql_backup: Fixed wrong calculation of backup age in seconds


    Multisite:
    * Implemented LDAP integration of Multisite. You can now authenticate your
      users using the form based authentication with LDAP. It is also possible
      to synchronize some attributes like mail addresses, names and roles from
      LDAP into multisite.
    * Restructured cookie auth cookies (all auth cookies will be invalid
      after update -> all users have to login again)
    * Modularized login and cookie validation
    * Logwatch: Added buttons to acknowledge all logs of all hosts or really
      all logs which currently have a problem
    * Check reschedule icon now works on services containing an \
    * Now showing correct representation of SI unit kilo ( k )
    * if perfometer now differs between byte and bit output
    * Use pprint when writing global settings (makes files more readable)
    * New script for settings/removing downtimes: doc/treasures/downtime
    * New option when setting host downtimes for also including child hosts
    * Option dials (refresh, number of columns) now turnable by mouse wheel
    * Views: Commands/Checkboxes buttons are now activated dynamically (depending on data displayed)
    * FIX: warn / crit levels in if-check when using "bit" as unit
    * FIX: Fixed changing own password when notifications are disabled
    * FIX: On page reload, now updating the row field in the headline
    * FIX: ListOfStrings Fields now correctly autoappend on focus
    * FIX: Reloading of sidebar after activate changes
    * FIX: Main Frame without sidebar: reload after activate changes
    * FIX: output_format json: handle newlines correctly
    * FIX: handle ldap logins with ',' in distinguished name
    * FIX: quote HTML variable names, fixes potential JS injection
    * FIX: Sidebar not raising exceptions on configured but not available snapins
    * FIX: Quicksearch: Fixed Up/Down arrow handling in chrome
    * FIX: Speedometer: Terminating data updates when snapin is removed from sidebar
    * FIX: Views: toggling forms does not disable the checkbox button anymore
    * FIX: Dashboard: Fixed wrong display options in links after data reloads
    * FIX: Fixed "remove all downtimes" button in views when no downtimes to be deleted 
    * FIX: Services in hosttables now use the service name as header (if no custom title set)
    * New filter for host_contact and service_contact
    
    WATO:
    * Add: Creating a new rule immediately opens its edit formular
    * The rules formular now uses POST as transaction method
    * Modularized the authentication and user management code
    * Default config: add contact group 'all' and put all hosts into it
    * Reverse order of Condition, Value and General options in rule editor
    * Allowing "%" and "+" in mail prefixes of contacts now
    * FIX: Fixed generated manual check definitions for checks without items
      like ntp_time and tcp_conn_stats
    * FIX: Persisting changing of folder titles when only the title has changed
    * FIX: Fixed rendering bug after folder editing

    Event Console:
    * Replication slave can now copy rules from master into local configuration
      via a new button in WATO.
    * Speedup access to event history by earlier filtering and prefiltering with grep
    * New builtin syslog server! Please refer to online docu for details.
    * Icon to events of host links to view that has context button to host
    * FIX: remove event pipe on program shutdown, prevents syslog freeze
    * FIX: hostnames in livestatus query now being utf8 encoded
    * FIX: fixed a nastiness when reading from local pipe
    * FIX: fix exception in rules that use facility local7
    * FIX: fix event icon in case of using TCP access to EC
    * FIX: Allowing ":" in application field (e.g. needed for windows logfiles)
    * FIX: fix bug in Filter "Hostname/IP-Address of original event"

    Livestatus:
    * FIX: Changed logging output "Time to process request" to be debug output

1.2.1i3:
    Core:
    * added HOST/SERVICEPROBLEMID to notification macros
    * New configuration check_periods for limiting execution of
      Check_MK checks to a certain time period.

    Checks & Agents:
    * Windows agent: persist offsets for logfile monitoring

    Notifications:
    * fix two errors in code that broke some service notifications

    Event Console:
    * New performance counter for client request processing time
    * FIX: fixed bug in rule optimizer with ranges of syslog priorities

    WATO:
    * Cloning of contact/host/service groups (without members)

    Checks & Agents:
    * logwatch: Fixed confusion with ignore/ok states of log messages
    * AIX Agent: now possible to specify -d flag. Please test :)

1.2.1i2:
    Core:
    * Improved validation of inventory data reported by checks
    * Added -d option to precompiled checks to enable debug mode
    * doc/treasures: added script for printing RRD statistics

    Notifications:
    * New system of custom notification, with WATO support

    Event Console:
    * Moved source of Event Console into Check_MK project 
    * New button for resetting all rule hits counters
    * When saving a rule then its hits counter is always reset
    * New feature of hiding certain actions from the commands in the status GUI
    * FIX: rule simulator ("Try out") now handles cancelling rules correctly
    * New global option for enabling log entries for rule hits (debugging)
    * New icon linking to event views for the event services
    * check_mkevents outputs last worst line in service output
    * Max. number of queued connections on status sockets is configurable now
    * check_mkevents: new option -a for ignoring acknowledged events
    * New sub-permissions for changing comment and contact while updating an event
    * New button for generating test events directly via WATO
    * Allow Event Console to replicate from another (master) console for
      fast failover.
    * Allow event expiration also on acknowledged events (configurable)

    Multisite:
    * Enable automation login with _username= and _secret=, while
      _secret is the content of var/check_mk/web/$USER/automation.secret
    * FIX: Fixed releasing of locks and livestatus connections when logging out
    * FIX: Fixed login/login confusions with index page caching
    * FIX: Speed-o-meter: Fixed calculation of Check_MK passive check invervals
    * Removed focus of "Full name" attribute on editing a contact
    * Quicksearch: Convert search text to regex when accessing livestatus
    * FIX: WATO Folder filter not available when WATO disabled
    * WATO Folder Filter no longer available in single host views
    * Added new painters "Service check command expanded" and
      "Host check command expanded"
    * FIX: Corrected garbled description for sorter "Service Performance data" 
    * Dashboard globes can now be filtered by host_contact_group/service_contact_group
    * Dashboard "iframe" attribute can now be rendered dynamically using the
      "iframefunc" attribute in the dashlet declaration
    * Dashboard header can now be hidden by setting "title" to None
    * Better error handling in PNP-Graph hover menus in case of invalid responses

    Livestatus:
    * Added new table statehist, used for SLA queries
    * Added new column check_command_expanded in table hosts
    * Added new column check_command_expanded in table services
    * New columns livestatus_threads, livestatus_{active,queued}_connections

    BI:
    * Added missing localizations
    * Added option bi_precompile_on_demand to split compilations of
      the aggregations in several fragments. If possible only the needed
      aggregations are compiled to reduce the time a user has to wait for
      BI based view. This optimizes BI related views which display
      information for a specific list of hosts or aggregation groups.
    * Added new config option bi_compile_log to collect statistics about
      aggregation compilations
    * Aggregations can now be part of more than one aggregation group
      (just configure a list of group names instead of a group name string)
    * Correct representation of (!), (!!) and (?) markers in check output
    * Corrected representation of assumed state in box layout
    * Feature: Using parameters for hosttags

    WATO:
    * Added progress indicator in single site WATO "Activate Changes"
    * Users & Contacts: Case-insensitive sorting of 'Full name' column
    * ntp/ntp.time parameters are now configurable via WATO
    * FIX: Implemented basic non HTTP 200 status code response handling in interactive
           progress dialogs (e.g. bulk inventory mode)
    * FIX: Fixed editing of icon_image rules
    * Added support of locked hosts and folders ( created by CMDB )
    * Logwatch: logwatch agents/plugins now with ok pattern support 
    * Valuespec: Alternative Value Spec now shows helptext of its elements
    * Valuespec: DropdownChoice, fixed exception on validate_datatype

    Checks & Agents:
    * New check mssql_counters.locks: Monitors locking related information of
      MSSQL tablespaces
    * Check_MK service is now able to output additional performance data
      user_time, system_time, children_user_time, children_system time
    * windows_updates agent plugin: Fetching data in background mode, caching
      update information for 30 minutes
    * Windows agent: output ullTotalVirtual and ullAvailVirtual (not yet
      being used by check)
    * Solaris agent: add <<<uptime>>> section (thanks to Daniel Roettgermann)
    * Added new WATO configurable option inventory_services_rules for the
      windows services inventory check
    * Added new WATO configurable option inventory_processes_rules for the
      ps and ps.perf inventory
    * FIX: mssql_counters checks now really only inventorize percentage based
      counters if a base value is set
    * win_dhcp_pools: do not inventorize empty pools any more. You can switch
      back to old behaviour with win_dhcp_pools_inventorize_empty = True
    * Added new Check for Eaton UPS Devices
    * zfsget: new check for monitoring ZFS disk usage for Linux, Solaris, FreeBSD
      (you need to update your agent as well)
    * Added new Checks for Gude PDU Units
    * logwatch: Working around confusion with OK/Ignore handling in logwatch_rules
    * logwatch_ec: Added new subcheck to forward all incoming logwatch messages
      to the event console. With this check you can use the Event Console 
      mechanisms and GUIs instead of the classic logwatch GUI. It can be 
      enabled on "Global Settings" page in WATO for your whole installation.
      After enabling it you need to reinventorize your hosts.
    * Windows Update Check: Now with caching, Thanks to Phil Randal and Patrick Schlüter
    * Windows Check_MK Agent: Now able to parse textfiles for logwatch output
    * Added new Checks sni_octopuse_cpu, sni_octopuse_status, sni_octopuse_trunks: These
      allow monitoring Siemens HiPath 3000/5000 series PBX.
    * if-checks now support "bit" as measurement unit
    * winperf_phydisk: monitor average queue length for read/write

1.2.0p5:
    Checks & Agents:
    * FIX: windows agent: fixed possible crash in eventlog section

    BI:
    * FIX: fixed bug in aggregation count (thanks Neil) 

1.2.0p4:
    WATO:
    * FIX: fixed detection of existing groups when creating new groups
    * FIX: allow email addresses like test@test.test-test.com
    * FIX: Fixed Password saving problem in user settings

    Checks & Agents:
    * FIX: postgres_sessions: handle case of no active/no idle sessions
    * FIX: winperf_processor: handle parameters "None" (as WATO creates)
    * FIX: mssql_counters: remove debug output, fix bytes output
    * FIX: mssql_tablespaces: gracefully handle garbled agent output

    Multisite:
    * FIX: performeter_temparature now returns unicode string, because of °C
    * FIX: output_format json in webservices now using " as quotes

    Livestatus:
    * FIX: fix two problems when reloading module in Icinga (thanks to Ronny Biering)

1.2.0p3:
    Mulitisite
    * Added "view" parameter to dashlet_pnpgraph webservice
    * FIX: BI: Assuming "OK" for hosts is now possible
    * FIX: Fixed error in makeuri() calls when no parameters in URL
    * FIX: Try out mode in view editor does not show context buttons anymore
    * FIX: WATO Folder filter not available when WATO disabled
    * FIX: WATO Folder Filter no longer available in single host views
    * FIX: Quicksearch converts search text to regex when accessing livestatus
    * FIX: Fixed "access denied" problem with multisite authorization in PNP/NagVis
           in new OMD sites which use the multisite authorization
    * FIX: Localize option for not OMD Environments

    WATO:
    * FIX: Users & Contacts uses case-insensitive sorting of 'Full name' column  
    * FIX: Removed focus of "Full name" attribute on editing a contact
    * FIX: fix layout bug in ValueSpec ListOfStrings (e.g. used in
           list of explicit host/services in rules)
    * FIX: fix inheritation of contactgroups from folder to hosts
    * FIX: fix sorting of users, fix lost user alias in some situations
    * FIX: Sites not using distritubed WATO now being skipped when determining
           the prefered peer
    * FIX: Updating internal variables after moving hosts correctly
      (fixes problems with hosts tree processed in hooks)

    BI:
    * FIX: Correct representation of (!), (!!) and (?) markers in check output

    Livestatus:
    * FIX: check_icmp: fixed calculation of remaining length of output buffer
    * FIX: check_icmp: removed possible buffer overflow on do_output_char()
    
    Livecheck:
    * FIX: fixed problem with long plugin output
    * FIX: added /0 termination to strings
    * FIX: changed check_type to be always active (0)
    * FIX: fix bug in assignment of livecheck helpers 
    * FIX: close inherited unused filedescriptors after fork()
    * FIX: kill process group of called plugin if timeout is reached
           -> preventing possible freeze of livecheck
    * FIX: correct escaping of character / in nagios checkresult file
    * FIX: fixed SIGSEGV on hosts without defined check_command
    * FIX: now providing correct output buffer size when calling check_icmp 

    Checks & Agents:
    * FIX: Linux mk_logwatch: iregex Parameter was never used
    * FIX: Windows agent: quote '%' in plugin output correctly
    * FIX: multipath check now handles '-' in "user friendly names"
    * New check mssql_counters.locks: Monitors locking related information of
      MSSQL tablespaces
    * FIX: mssql_counters checks now really only inventorize percentage based
      counters if a base value is set
    * windows_updates agent plugin: Fetching data in background mode, caching
      update information for 30 minutes
    * FIX: netapp_vfiler: fix inventory function (thanks to Falk Krentzlin)
    * FIX: netapp_cluster: fix inventory function
    * FIX: ps: avoid exception, when CPU% is missing (Zombies on Solaris)
    * FIX: win_dhcp_pools: fixed calculation of perc_free
    * FIX: mssql_counters: fixed wrong log size output

1.2.0p3:
    Multisite:
    * Added "view" parameter to dashlet_pnpgraph webservice

    WATO:
    * FIX: It is now possible to create clusters in empty folders
    * FIX: Fixed problem with complaining empty ListOf() valuespecs

    Livestatus:
    * FIX: comments_with_info in service table was always empty

1.2.1i1:
    Core:
    * Allow to add options to rules. Currently the options "disabled" and
      "comment" are allowed. Options are kept in an optional dict at the
      end of each rule.
    * parent scan: skip gateways that are reachable via PING
    * Allow subcheck to be in a separate file (e.g. foo.bar)
    * Contacts can now define *_notification_commands attributes which can now
      override the default notification command check-mk-notify
    * SNMP scan: fixed case where = was contained in SNMP info
    * check_imap_folder: new active check for searching for certain subjects
      in an IMAP folder
    * cmk -D shows multiple agent types e.g. when using SNMP and TCP on one host

    Checks & Agents:
    * New Checks for Siemens Blades (BX600)
    * New Checks for Fortigate Firewalls
    * Netapp Checks for CPU Util an FC Port throughput
    * FIX: megaraid_pdisks: handle case where no enclosure device exists
    * FIX: megaraid_bbu: handle the controller's learn cycle. No errors in that period.
    * mysql_capacity: cleaned up check, levels are in MB now
    * jolokia_info, jolokia_metrics: new rewritten checks for jolokia (formerly
      jmx4perl). You need the new plugin mk_jokokia for using them
    * added preliminary agent for OpenVMS (refer to agents/README.OpenVMS) 
    * vms_diskstat.df: new check file usage of OpenVMS disks
    * vms_users: new check for number of interactive sessions on OpenVMS
    * vms_cpu: new check for CPU utilization on OpenVMS
    * vms_if: new check for network interfaces on OpenVMS
    * vms_system.ios: new check for total direct/buffered IOs on OpenVMS
    * vms_system.procs: new check for number of processes on OpenVMS
    * vms_queuejobs: new check for monitoring current VMS queue jobs
    * FIX: mssql_backup: Fixed problems with datetime/timezone calculations
    * FIX: mssql agent: Added compatibility code for MSSQL 9
    * FIX: mssql agent: Fixed connection to default instances ("MSSQLSERVER")
    * FIX: mssql agent: Fixed check of databases with names starting with numbers
    * FIX: mssql agent: Fixed handling of databases with spaces in names
    * f5_bigip_temp: add performance data
    * added perf-o-meters for a lot of temperature checks
    * cmctc_lcp.*: added new checks for Rittal CMC-TC LCP
    * FIX: diskstat (linux): Don't inventorize check when data empty
    * Cisco: Added Check for mem an cpu util
    * New check for f5 bigip network interfaces
    * cmctc.temp: added parameters for warn/crit, use now WATO rule
      "Room temperature (external thermal sensors)"
    * cisco_asa_failover: New Check for clustered Cisco ASA Firewalls 
    * cbl_airlaser.status: New Check for CBL Airlaser IP1000 laser bridge.
    * cbl_airlaser.hardware: New Check for CBL Airlaser IP1000 laser bridge.
      Check monitors the status info and allows alerting based on temperature.
    * df, hr_fs, etc.: Filesystem checks now support grouping (pools)
      Please refer to the check manpage of df for details
    * FIX: windows agent: try to fix crash in event log handling
    * FreeBSD Agent: Added swapinfo call to mem section to make mem check work again
    * windows_multipath: Added the missing check for multipath.vbs (Please test)
    * carel_uniflair_cooling: new check for monitoring datacenter air conditioning by "CAREL"
    * Added Agent for OpenBSD
    * Added Checks for UPS devices
    * cisco_hsrp: New Check for monitoring HSRP groups on Cisco Routers. (SMIv2 version)
    * zypper: new check and plugin mk_zypper for checking zypper updates.
    * aironet_clients: Added support for further Cisco WLAN APs (Thanks to Stefan Eriksson for OIDs)
    * aironet_errors: Added support for further Cisco WLAN APs
    * apache_status: New check to monitor apache servers which have the status-module enabled.
      This check needs the linux agent plugin "apache_status" installed on the target host.

    WATO:
    * Added permission to control the "clone host" feature in WATO
    * Added new role/permission matrix page in WATO to compare
      permissions of roles
    * FIX: remove line about number of rules in rule set overview
      (that garbled the logical layout)
    * Rules now have an optional comment and an URL for linking to 
      documntation
    * Rule now can be disabled without deleting them.
    * Added new hook "sites-saved"
    * Allow @ in user names (needed for some Kerberos setups)
    * Implemented new option in WATO attributes: editable
      When set to False the attribute can only be changed during creation
      of a new object. When editing an object this attribute is only displayed.
    * new: search for rules in "Host & Service Configuration"
    * parent scan: new option "ping probes", that allows skipping 
      unreachable gateways.
    * User managament: Added fields for editing host/service notification commands
    * Added new active check configuration for check_smtp
    * Improved visualization of ruleset lists/dictionaries
    * Encoding special chars in RegExp valuespec (e.g. logwatch patterns)
    * Added check_interval and retry_interval rules for host checks
    * Removed wmic_process rule from "inventory services" as the check does not support inventory
    * Made more rulegroup titles localizable
    * FIX: Fixed localization of default permissions
    * FIX: Removed double collect_hosts() call in activate changes hook
    * FIX: Fixed double hook execution when using localized multisite
    * FIX: User list shows names of contactgroups when no alias given
    * FIX: Reflecting alternative mode of check_http (check ssl certificate
    age) in WATO rule editor
    * FIX: Fixed monitoring of slave hosts in master site in case of special
      distributed wato configurations
    * FIX: Remove also user settings and event console rule on factory reset
    * FIX: complex list widgets (ListOf) failed back to old value when
           complaining
    * FIX: complex list widgets (ListOf) lost remaining entries after deleting one
    * FIX: Fixed error in printer_supply valuespec which lead to an exception
           when defining host/service specific rules
    * FIX: Fixed button url icon in docu-url link

    BI:
    * Great speed up of rule compilation in large environments

    Multisite:
    * Added css class="dashboard_<name>" to the dashboard div for easier
    customization of the dashboard style of a special dashboard
    * Dashboard: Param wato_folder="" means WATO root folder, use it and also
      display the title of this folder
    * Sidebar: Sorting aggregation groups in BI snapin now
    * Sidebar: Sorting sites in master control snapin case insensitive
    * Added some missing localizations (error messages, view editor)
    * Introducted multisite config option hide_languages to remove available
      languages from the multisite selection dialogs. To hide the builtin
      english language simply add None to the list of hidden languages.
    * FIX: fixed localization of general permissions
    * FIX: show multisite warning messages even after page reload
    * FIX: fix bug in Age ValueSpec: days had been ignored
    * FIX: fixed bug showing only sidebar after re-login in multisite
    * FIX: fixed logwatch loosing the master_url parameter in distributed setups
    * FIX: Fixed doubled var "site" in view editor (site and siteopt filter)
    * FIX: Don't crash on requests without User-Agent HTTP header
    * Downtimes: new conveniance function for downtime from now for ___ minutes.
      This is especially conveniant for scripting.
    * FIX: fixed layout of login dialog when showing up error messages
    * FIX: Fixed styling of wato quickaccess snapin preview
    * FIX: Made printer_supply perfometer a bit more robust against bad perfdata
    * FIX: Removed duplicate url parameters e.g. in dashboard (display_options)
    * FIX: Dashboard: If original request showed no "max rows"-message, the
           page rendered during reload does not show the message anymore
    * FIX: Fixed bug in alert statistics view (only last 1000 lines were
           processed for calculating the statistics)
    * FIX: Added missing downtime icon for comment view
    * FIX: Fixed handling of filter configuration in view editor where filters
           are using same variable names. Overlaping filters are now disabled
	   in the editor.
    * FIX: Totally hiding hidden filters from view editor now

    Livecheck:
    * FIX: Compile livecheck also if diet libc is missing

1.2.0p2:
    Core:
    * simulation_mode: legacy_checks, custom_checks and active_checks
      are replaced with dummy checks always being OK
    * FIX: Precisely define order of reading of configuration files. This
      fixes a WATO rule precedence problem

    Checks & Agents:
    * FIX: Fixed syntax errors in a bunch of man pages
    * if_lancom: silently ignore Point-To-Point interfaces
    * if_lancom: add SSID to logical WLAN interface names
    * Added a collection of MSSQL checks for monitoring MSSQL servers
      (backups, tablespaces, counters)
    * New check wut_webio_io: Monitor the IO input channels on W&T Web-IO 
      devices
    * nfsmounts: reclassify "Stale NFS handle" from WARN to CRIT
    * ORACLE agent/checks: better error handling. Let SQL errors get
      through into check output, output sections even if no database
      is running.
    * oracle_version: new check outputting the version of an ORACLE
      database - and using uncached direct SQL output.
    * ORACLE agent: fix handling of EXCLUDE, new variable ONLY_SIDS
      for explicitely listing SIDs to monitor
    * mk_logwatch on Linux: new options regex and iregex for file selection
    * remove obsolete ORACLE checks where no agent plugins where available
    * FIX: printer_supply: Fix problem on DELL printers with "S/N" in output
      (thanks to Sebastian Talmon)
    * FIX: winperf_phydisk: Fix typo (lead to WATO rule not being applied)
    * Windows agent: new [global] option crash_debug (see online docu)
    * AIX agent: new check for LVM volume status in rootvg.
    * PostgreSQL plugin: agent is now modified to work with PostgreSQL 
      versions newer than 8.1. (multiple reports, thanks!)

    Multisite:
    * Show number of rows and number of selected rows in header line
      (also for WATO hosts table)
    * FIX: fix problem in showing exceptions (due to help function)
    * FIX: fixed several localization problems in view/command processing
    * FIX: fixed duplicated settings in WATO when using localisation
    * FIX: fixed exception when refering to a language which does not exist
    * FIX: Removing all downtimes of a host/service is now possible again
    * FIX: The refresh time in footer is updated now when changing the value
    * FIX: view editor shows "(Mobile)" hint in view titles when linking to views

    WATO: 
    * Main menu of ruleeditor (Host & Service Parameters) now has
      a topic for "Used rules" - a short overview of all non-empty
      rulesets.
    * FIX: add missing context help to host details dialog
    * FIX: set new site dirty is host move due to change of
      folder attributes
    * FIX: fix exception on unknown value in DropdownChoice
    * FIX: add service specification to ruleset Delay service notifications
    * FIX: fixed problem with disabled sites in WATO
    * FIX: massive speedup when changing roles/users and activing changes
      (especially when you have a larger number of users and folders)
    * Add variable CONTACTPAGER to allowed macros in notifications
    * FIX: fixed default setting if "Hide names of configuration variables"
      in WATO
    * FIX: ListOfString Textboxes (e.g. parents of folders) do now extend in IE
    * FIX: fixed duplicated sections of permissions in rule editor

    BI:
    * New iterators FOREACH_CHILD and FOREACH_PARENT
    * FIX: fix handling of FOREACH_ in leaf nodes (remove hard coded
      $HOST$, replace with $1$, $2$, ..., apply argument substitution)
    * New logical datatable for aggregations that have the same name
      as a host. Converted view "BI Boxes" to this new table. This allows
      for Host-Aggregations containing data of other hosts as well.
    * count_ok: allow percentages, e.g. "count_ok!70%!50%"

1.2.0p1:
    Core:
    * Added macros $DATE$, $SHORTDATETIME$ and $LONGDATETIME$' to
      notification macros

    Checks & Agents:
    * FIX: diskstat: handle output 'No Devices Found' - avoiding exception
    * 3ware_units: Following states now lead to WARNING state instead of
      CRITICAL: "VERIFY-PAUSED", "VERIFYING", "REBUILDING"
    * New checks tsm_stagingpools, tsm_drive and tsm_storagepools
      Linux/UNIX
    * hpux_fchba: new check for monitoring FibreChannel HBAs und HP-UX

    Multisite:
    * FIX: fix severe exception in all views on older Python versions
      (like RedHat 5.5).

    WATO:
    * FIX: fix order of rule execution: subfolders now take precedence
      as they should.

1.2.0:
    Setup:
    * FIX: fix building of RPM packages (due to mk_mysql, mk_postgres)

    Core:
    * FIX: fix error message in case of duplicate custom check

    WATO:
    * FIX: add missing icon on cluster hosts to WATO in Multisite views
    * FIX: fix search field in host table if more than 10 hosts are shown
    * FIX: fix bulk edit and form properties (visibility of attributes was broken)
    * FIX: fix negating hosts in rule editor

    Checks & Agents: 
    * fileinfo: added this check to Linux agent. Simply put your
      file patterns into /etc/check_mk/fileinfo.cfg for configuration.
    * mysql.sessions: New check for MySQL sessions (need new plugin mk_mysql)
    * mysql.innodb_io: New check for Disk-IO of InnoDB
    * mysql_capacity: New check for used/free capacity of MySQL databases
    * postgres_sessions: New check for PostgreSQL number of sessions
    * postgres_stat_database: New check for PostgreSQL database statistics
    * postgres_stat_database.size: New check for PostgreSQL database size
    * FIX: hpux_if: convert_to_hex was missing on non-SNMP-hosts -replace
      with inline implementation
    * tcp_conn_stats: handle state BOUND (found on Solaris)
    * diskstat: support for checking latency, LVM and VxVM on Linux (needs 
      updated agent)
    * avoid duplicate checks cisco_temp_perf and cisco_sensor_temp

1.2.0b6:
    Multisite:
    * FIX: Fixed layout of some dropdown fields in view filters
    * Make heading in each page clickable -> reload page
    * FIX: Edit view: couldn't edit filter settings
    * FIX: Fixed styling of links in multisite context help
    * FIX: Fixed "select all" button for IE
    * FIX: Context links added by hooks are now hidden by the display
           option "B" again
    * FIX: preselected "refresh" option did not reflect view settings
           but was simply the first available option - usually 30.
    * FIX: fixed exception with custom views created by normal users

    WATO:
    * FIX: Fixed "select all" button in hosts & folders for IE
    * Optically mark modified variables in global settings
    * Swapped icons for rule match and previous rule match (makes for sense)

    Core:
    * FIX: Fixed "make_utf is not defined" error when having custom
           timeperiods defined in WATO

    Checks & Agents: 
    * MacOS X: Agent for MacOS (Thanks to Christian Zigotzky)
    * AIX: New check aix_multipath: Supports checking native AIX multipathing from AIX 5.2 onward
    * Solaris: New check solaris_multipath: Supports checking native Solaris multipath from Solaris10 and up.
    * Solaris: The ZFS Zpool status check now looks more closely at the reported messages. (It's also tested to work on Linux now)

1.2.0b5:
    Core:
    * FIX: handle UTF-8 encoded binary strings correctly (e.g. in host alias)
    * FIX: fix configuration of passive checks via custom_checks
    * Added NOTIFICATIONTYPE to host/service mail bodies

    WATO:
    * Site management: "disabled" only applies to Livestatus now
    * FIX: fix folding problems with dependent host tags
    * FIX: Detecting duplicate tag ids between regular tags and auxtags
    * FIX: Fixed layout problem of "new special rule" button in rule editor
    * FIX: Fixed layout problem on "activate changes" page
    * FIX: Added check if contacts belong to contactgroup before contactgroup deletion
    * FIX: fix site configuration for local site in Multisite environments
    * FIX: "(no not monitor)" setting in distributed WATO now works
    * FIX: Site management: replication setting was lost after re-editing
    * FIX: fixed problems after changing D/WATO-configuration
    * FIX: D/WATO: mark site dirty after host deletion
    * FIX: D/WATO: replicate auth.secret, so that login on one site also
           is valid on the replication slaves
    * FIX: implement locking in order to prevent data corruption on
           concurrent changes
    * FIX: Fixed handling of validation errors in cascading dropdown fields
    * FIX: fix cloning of users
    * Keep track of changes made by other users before activating changes,
      let user confirm this, new permission can be used to prevent a user
      from activating foreign changes.
    * FIX: Allowing german umlauts in users mail addresses
    * Allow list of aux tags to be missing in host tag definitions. This
      makes migration from older version easier.
    * FIX: user management modules can now deal with empty lines in htpasswd
    * FIX: Fixed js error on hostlist page with search form

    Multisite:
    * New display type 'boxes-omit-root' for BI views
    * Hostgroup view BI Boxes omits the root level
    * Finalized layout if view options and commands/filters/painteroptions.
    * Broken plugins prevent plugin caching now
    * FIX: remove refresh button from dashboard.
    * FIX: remove use of old option defaults.checkmk_web_uri
    * FIX: fixed outgoing bandwidth in fc port perfometer
    * FIX: remove nasty JS error in sidebar
    * FIX: fix folding in custom links (directories would not open)
    * FIX: animation of rotation treeangle in trees works again
    * FIX: Logwatch: Changed font color back to black
    * FIX: show toggle button for checkboxes in deactivated state
    * FIX: fix repeated stacked refresh when toggling columns
    * FIX: disable checkbox button in non-checkboxable layouts
    * FIX: fix table layout for views (gaps where missing sometimes)
    * FIX: Fixed sorting views by perfdata values which contain floats
    * FIX: fix sometimes-broken sizing of sidebar and dashboard on Chrome
    * FIX: fix dashboard layout on iPad
    * FIX: Fixed styling issues of sidebar in IE7
    * FIX: fix problem where filter settings (of checkboxes) are not effective
           when it comes to executing commands
    * FIX: Fixed styling issues of view filters with dropdown fields
    * FIX: multisite login can now deal with empty lines in htpasswd
    * FIX: Fixed a bunch of js/css errors

    Mobile:
    * FIX: Fixed logtime filter settings in all mobile views
    * FIX: fix some layout problems

    BI:
    * New aggregation function count_ok, that counts the number
      of nodes in state OK.
    * FIX: Removed debug output int count_ok aggregation

    Checks & Agents:
    * Linux: Modified cluster section to allow pacemaker/corosync clusters without heartbeat
    * AIX: convert NIC check to lnx_if (now being compatible with if/if64)
    * AIX: new check for CPU utilization (using section lparstat_aix)
    * ntp checks: Changed default value of time offsets to be 200ms (WARN) / 500ms (CRIT)
    * aironet_{errors,clients}: detect new kinds of devices (Thanks to Tiago Sousa)
    * check_http, check_tcp: allow to omit -I and use dynamic DNS name instead

1.2.0b4:
    Core:
    * New configuration variable snmp_timing, allowing to 
      configure timeout and retries for SNMP requests (also via WATO)
    * New configuration variable custom_checks. This is mainly for
      WATO but also usable in main.mk It's a variant of legacy_checks that
      automatically creates the required "define command" sections.

    WATO:
    * ps and ps.perf configurable via WATO now (without inventory)
    * New layout of main menu and a couple of other similar menus
    * New layout of ruleset overviews
    * Hide check_mk variable names per default now (change via global settings)
    * New layout of global settings
    * Folder layout: show contact groups of folder
    * Folder movement: always show complete path to target folder
    * Sidebar snapin: show pending changes
    * New rule for configuring custom_checks - allowing to run arbitrary
      active checks even if not yet formalized (like HTTP and TCP)
    * Added automation_commands to make automations pluginable
    * New layout and new internal implementation of input forms
    * New layout for view overview and view editor
    * Split up host search in two distinct pages
    * Use dynamic items in rule editor for hosts and items (making use
      of ListOfStrings())
    * FIX: audit log was not shown if no entry for today existed
    * FIX: fix parent scan on single site installations
    * FIX: fix folder visibility permission handling
    * FIX: honor folder-permissions when creating, deleting 
           and modifiying rules
    * FIX: detect non-local site even if unix: is being used
    * FIX: better error message if not logged into site during 
           action that needs remote access
    * FIX: send automation data via POST not GET. This fixes inventory
           on hosts with more than 500 services.
    * FIX: make config options directly active after resetting them
           to their defaults (didn't work for start_url, etc.
    * FIX: Fixed editing of ListOf in valuespec editors (e.g. used in logwatch
    pattern editor)
    * FIX: Reimplemented correct behaviour of the logwatch pattern "ignore"
    state which is used to drop the matching log lines

    Multisite:
    * FIX: fixed filter of recent event views (4 hours didn't catch)
    * FIX: convert more buttons to new graphical style
    * FIX: Logwatch handles logs with only OK lines in it correctly in logfile list views
    * FIX: Fixed syntax error in "Single-Host Problems" view definition
    * New help button at top right of each page now toggles help texts
    * Snapin Custom Links allows to specify HTTP link target
    * Redesign of bar with Display/Filter/Commands/X/1,2,3,4,6,8/30,60,90/Edit

    Mobile GUI:
    * FIX: commands can be executed again
    * FIX: fixed styling of buttons

    Checks & Agents:
    * FIX: Logwatch: fixed missing linebreak during reclassifing lines of logfiles
    * FIX: Logwatch: Logwatch services in rules configured using WATO must be
      given as item, not as whole service name
    * New active check via WATO: check_ldap
    * printer_alerts: new configuration variable printer_alerts_text_map. Make
      'Energiesparen' on Brother printers an OK state.
    * services: This check can now be parameterized in a way that it warn if
      a certain service is running. WATO formalization is available.

    BI:
    * FIX: make rotating folding arrows black (white was not visible)
    * Display format 'boxes' now in all BI views available
    * Display format 'boxes' now persists folding state

1.2.0b3:
    Core:
    * FIX: fixed SNMP info declaration in checks: could be garbled
      up in rare cases
    * avoid duplicate parents definition, when using 'parents' and
      extra_host_conf["parents"] at the same time. The later one has
      precedence.

    Multisite:
    * Logwatch: Colorizing OK state blocks correctly
    * FIX: allow web plugins to be byte compiled (*.pyc). Those
      are preferred over *.py if existing
    * View Editor: Fixed jump to top of the page after moving painters during
      editing views
    * FIX: Fixed login redirection problem after relogging
    * Filter for times now accept ranges (from ... until)
    * New view setting for page header: repeat. This repeats the
      column headers every 20'th row.
    * FIX: Fixed problem with new eval/pickle
    * FIX: Fixed commands in host/service search views

    Checks & Agents:
    * FIX: Made logwatch parsing mechanism a little more robust
      (Had problems with emtpy sections from windows agent)
    * FIX: brocade_fcport: Configuration of portsates now possible  
    * if_lancom: special version for if64 for LANCOM devices (uses
      ifName instead of ifDescr)


    WATO:
    * Reimplemented folder listing in host/folders module
    * Redesigned the breadcrumb navigation
    * Global settings: make boolean switches directly togglable
    * New button "Recursive Inventory" on folder: Allows to do
      a recursive inventory over all hosts. Also allows to selectively
      retry only hosts that have failed in a previous inventory.
    * You can configure parents now (via a host attribute, no rules are
      neccessary).
    * You can now do an automated scan for parents and layer 3 (IP)
    * You can configure active checks (check_tcp, ...) via WATO now
    * FIX: fix page header after confirmation dialogs
    * FIX: Fixed umlaut problem in host aliases and ip addresses created by WATO
    * FIX: Fixed exception caused by validation problems during editing tags in WATO
    * FIX: create sample config only if both rules.mk and hosttags.mk are missing
    * FIX: do not loose host tags when both using WATO-configured and 
      manual ones (via multisite.mk)
    * Timeperiods: Make list of exceptions dynamic, not fixed to 10 entries
    * Timeperiods: Configure exclusion of other timeperiods
    * Configuration of notification_delay and notification_interval

1.2.0b2:
    Core:
    * FIX: Cluster host checks were UNKNOWN all the time
    * FIX: reset counter in case of (broken) future time
    * FIX: Automation try-inventory: Fixed problem on where checks which
      produce equal service descriptions could lead to invalid inventory
      results on cluster hosts.
    * FIX: do not create contacts if they won't be assigned to any host
      or service. Do *not* assign to dummy catch-all group "check_mk".

    WATO:
    * Added new permission "move hosts" to allow/deny moving of hosts in WATO
    * Also write out contact definitions for users without contactgroups to
      have the mail addresses and other notification options persisted
    * FIX: deletion of automation accounts now works
    * FIX: Disabling notifications for users does work now
    * New main overview for rule editor
    * New multisite.mk option wato_hide_varnames for hiding Check_MK 
      configuration variable names from the user
    * New module "Logwatch Pattern Analyzer" to verify logwatch rules
    * Added new variable logwatch_rules which can also be managed through the
      WATO ruleset editor (Host/Service Parameters > Parameters and rules for
      inventorized checks > Various applications > Logwatch Patterns)
    * Users & Contacts: Added new option wato_hidden_users which holds a list
      of userids to hide the listed users from the WATO user management GUI.
    * WATO API: Added new method rewrite_configuration to trigger a rewrite of
      all host related wato configuration files to distribute changed tags
    * Added new internal hook pre-activate-changes to execute custom
      code BEFORE Check_MK is called to restart Nagios
    * FIX: Only showing sudo hint message on sudo error message in automation
      command
    * FIX: Fixed js eror in IE7 on WATO host edit page
    * FIX: Using pickle instead of repr/eval when reading data structures from
      urls to prevent too big security issues
    * Rule editor: improve sorting of groups and rulesets
    * FIX: Escaping single quotes in strings when writing auth.php
    * FIX: Fix resorting of host tags (was bug in ListOf)

    Multisite
    * Added config option default_ts_format to configure default timestamp
      output format in multisite
    * Layout and design update
    * Quicksearch: display site name if more than one different site
      is present in the current search result list
    * FIX: Fixed encoding problem in "custom notification" message
    * New configuration parameter page_heading for the HTML page heads
      of the main frameset (%s will be replaced with OMD site name)
    * FIX: Fix problem where snapins where invisible
    * FIX: Fixed multisite timeout errors when nagios not running
    * Sidebar: some new layout improvements
    * Login page is not shown in framesets anymore (redirects framed page to
      full screen login page)
    * FIX: fix exception when disallowing changing display options
    * FIX: Automatically redirect from login page to target page when already
      logged in
    * FIX: Updating the dashboard header time when the dashlets refresh

    BI:
    * Added new painter "affected hosts (link to host page)" to show all
      host names with links to the "hosts" view
    * FIX: Fixed filtering of Single-Host Aggregations
    * New sorter for aggregation group
    * FIX: fix sorting of Single-Host Aggregations after group
    * Avoid duplicate rule incarnations when using FOREACH_*
    * BI Boxes: allow closing boxes (not yet persisted)
    * New filter for services (not) contained in any aggregate
    * Configure sorting for all BI views

    Checks & Agents:
    * FIX: snmp_uptime handles empty snmp information without exception
    * FIX: Oracle checks try to handle ORA-* errors reported by the agent
      All oracle checks will return UNKNOWN when finding an ORA-* message
    * FIX: filesystem levels set via WATO didn't work, but do now
    * FIX: Group filters can handle groups without aliases now
    * nfsmounts: Added nfs4 support thanks to Thorsten Hintemann
    * megaraid_pdisks megaraid_ldisks: Support for Windows.  Thanks to Josef Hack

1.2.0b1:
    Core, Setup, etc.:
    * new tool 'livedump' for dumping configuration and status
      information from one monitoring core and importing this
      into another.
    * Enable new check registration API (not yet used in checks)
    * FIX: fix handling of prefix-tag rules (+), needed for WATO
    * FIX: handle buggy SNMP devices with non-consecutive OIDS
      (such as BINTEC routers)
    * Check API allows a check to get node information
    * FIX: fix problem with check includes in subchecks
    * Option --checks now also applies to ad-hoc check (e.g.
      cmk --checks=mrpe,df -v somehost)
    * check_mk_templates.cfg: added s to notification options
      of host and service (= downtime alerts)

    WATO:
    * Hosttag-editor: allow reordering of tags
    * Create very basic sample configuration when using
      WATO the first time (three tag groups, two rules)
    * Much more checks are configurable via WATO now
    * Distributed WATO: Made all URL calls using curl now
    * FIX: fix bug in inventory in validate_datatype()
    * Better output in case of inventory error
    * FIX: fix bug in host_icon rule on non OMD
    * FIX: do not use isdisjoint() (was in rule editor on Lenny)
    * FIX: allow UTF-8 encoded permission translations
    * FIX: Fixed several problems in OMD apache shared mode
    * FIX: Do not use None$ as item when creating new rules
    * FIX: Do load *all* users from htpasswd, so passwords from
      users not created via WATO will not be lost.
    * FIX: honor site disabling in replication module
    * FIX: honor write permissions on folder in "bulk delete"
    * FIX: honor permissions for "bulk cleanup" and "bulk edit"
    * FIX: honor write permissions and source folder when moving hosts
    * FIX: honor permissions on hosts also on bulk inventory
    * Only create contacts in Nagios if they are member of at
      least one contact group.
    * It is now possible to configure auxiliary tags via WATO
      (formerly also called secondary tags)
    * FIX: Fixed wrong label "Main Overview" shown for moved WATO folders
      in foldertree snapin
    * FIX: Fixed localization of empty host tags
    * FIX: User alias and notification enabling was not saved

    Checks & Agents:
    * hpux_if: fix missing default parameter errors
    * hpux_if: make configurable via WATO
    * if.include: fix handling of NIC with index 0
    * hpux_lunstats: new check for disk IO on HP-UX
    * windows - mk_oracle tablespace: Added missing sid column
    * diskstat: make inventory mode configurable via WATO
    * added new checks for Fujitsu ETERNUS DX80 S2 
      (thanks to Philipp Höfflin)
    * New checks: lgp_info, lgp_pdu_info and lgp_pdu_aux to monitor Liebert
      MPH/MPX devices
    * Fix Perf-O-Meter of fileage
    * hpux_snmp_cs.cpu: new SNMP check for CPU utilization
      on HP-UX.
    * if/if64: inventory also picks up type 62 (fastEther). This
      is needed on Cisco WLC 21xx series (thanks to Ralf Ertzinger)
    * FIX: fix inventory of f5_bigip_temp
    * mk_oracle (lnx+win): Fixed TEMP tablespace size calculations
    * ps: output node process is running on (only for clusters)
    * FIX: Linux Agent: Fixed ipmi-sensors handling of Power_Unit data
    * hr_mem: handle rare case where more than one entry is present
      (this prevents an exception of pfSense)
    * statgrab_load: level is now checked against 15min average - 
      in order to be consistent with the Linux load check
    * dell_powerconnect_cpu: hopefully correctly handle incomplete
      output from agent now.
    * ntp: do not check 'when' anymore since it can produce false
      alarms.
    * postfix_mailq: handle output with 'Total requests:' in last line
    * FIX: check_mk-hp_blade_psu.php: allow more than 4 power supplies
    * FIX: smart plugin: handle cases with missing vendor (thanks
      to Stefan Kärst)
    * FIX: megaraid_bbu: fix problem with alternative agent output
      (thanks to Daniel Tuecks)
    * mk_oracle: fix quoting problem, replace sessions with version,
      use /bin/bash instead of /bin/sh

    Multisite:
    * Added several missing localization strings
    * IE: Fixed problem with clicking SELECT fields in the new wato foldertree snapin
    * Fixed problem when trying to visit dashboards from new wato foldertree snapin
    * Chrome: Fixed styling problem of foldertree snapin
    * Views: Only show the commands and row selection options for views where
      commands are possible
    * The login mask honors the default_language definition now
    * check_bi_local.py: works now with cookie based authentication
    * FIX: Fixed wrong redirection after login in some cases
    * FIX: Fixed missing stats grouping in alert statistics view
    * FIX: Fixed preview table styling in view editor
    * FIX: Multisite authed users without permission to multisite are
      automatically logged out after showing the error message
    * Retry livestatus connect until timeout is used up. This avoids
      error messages when the core is being restarted
    * Events view now shows icon and text for "flapping" events
    * Use buffer for HTML creation (this speeds up esp. HTTPS a lot)
    * FIX: Fixed state filter in log views

    Livestatus:
    * Add missing column check_freshness to services table

    BI:
    * New column (painter) for simplistic box display of tree.
      This is used in a view for a single hostgroup.

1.1.13i3:
    Core, Setup, etc.:
    * *_contactgroups lists: Single group rules are all appended. When a list
      is found as a value this first list is used exclusively. All other
      matching rules are ignored
    * cmk -d does now honor --cache and --no-tcp
    * cmk -O/-R now uses omd re{start,load} core if using OMD
    * FIX: setup.sh now setups up permissions for conf.d/wato
      correctly
    * cmk --localize update supports an optional ALIAS which is used as
      display string in the multisite GUI
    * FIX: Fixed encoding problems with umlauts in group aliases
    * FIX: honor extra_summary_host_conf (was ignored)
    * new config variable snmpv2c_hosts that allows to enable SNMP v2c
      but *not* bulkwalk (for some broken devices). bulkwalk_hosts still
      implies v2c.

    Checks & Agents:
    * Windows agent: output eventlog texts in UTF-8 encoding. This
      should fix problems with german umlauts in message texts.
    * Windows agent: Added installer for the windows agent (install_agent.exe)
    * Windows agent: Added dmi_sysinfo.bat plugin (Thanks to Arne-Nils Kromer for sharing)
    * Disabled obsolete checks fc_brocade_port and fc_brocade_port_detailed.
      Please use brocade_fcport instead.
    * aironet_errors, statgrab_disk, statgrab_net: Performance data has
      been converted from counters to rates. You might need to delete your
      existing RRDs of these checks. Sorry, but these have been that last
      checks still using counters...
    * ibm_imm_health: added last missing scan function
    * Filesystem checks: trend performance data is now normalized to MB/24h.
      If you have changed the trend range, then your historic values will
      be displayed in a wrong scale. On the other hand - from now on changes
      in the range-setting will not affect the graph anymore.
    * if/if64/lnx_if: pad port numbers with zeros in order to sort correctly.
      This can be turned off with if_inventory_pad_portnumbers = False.
    * Linux agent: wrap freeipmi with lock in order to avoid cache corruption
    * New check: megaraid_bbu - check existance & status of LSI MegaRaid BBU module
    * HP-UX Agent: fix mrpe (remove echo -e and test -e, thanks to Philipp Lemke)
    * FIX: ntp checks: output numeric data also if stratum too high
    * Linux agent: new check for dmraid-based "bios raid" (agent part as plugin)
    * FIX: if64 now uses ifHighSpeed instead of ifSpeed for determining the
      link speed (fixes speed of 10GBit/s and 20GBit/s ports, thanks Marco Poet)
    * cmctc.temp: serivce has been renamed from "CMC Temperature %s" to just
      "Temperature %s", in order to be consistent with the other checks.
    * mounts: exclude changes of the commit option (might change on laptops),
      make only switch to ro critical, other changes warning.
    * cisco_temp_sensor: new check for temperature sensors of Cisco NEXUS
      and other new Cisco devices
    * oracle_tablespace: Fixed tablespace size/free space calculations
    * FIX: if/if64: omit check result on counter wrap if bandwidth traffic levels
      are used.

    Multisite:
    * Improve transaction handling and reload detection: user can have 
      multiple action threads in parallel now
    * Sounds in views are now enabled per default. The new configuration
      variable enable_sounds can be set to False in multisite.mk in order
      to disable sounds.
    * Added filter for log state (UP,DOWN,OK,CRIT...) to all log views
    * New painter for normal and retry check interval (added to detail views)
    * Site filter shows "(local)" in case of non multi-site setup
    * Made "wato folder" columns sortable
    * Hiding site filter in multisite views in single site setups
    * Replaced "wato" sidebar snapin which mixed up WATO and status GUIs with
      the new "wato_foldertree" snapin which only links to the status views
      filtered by the WATO folder.
    * Added "Dashboard" section to views snapin which shows a list of all dashboards
    * FIX: Fixed auth problem when following logwatch icon links while using
      the form based auth
    * FIX: Fix problem with Umlaut in contact alias
    * FIX: Creating auth.php file on first login dialog based login to ensure
      it exists after login when it is first needed
    * Dashboard: link problem views to *unhandled* views (this was
      inconsistent)
    * Localization: Fixed detection of gettext template file when using the
      local/ hierarchy in OMD

    Mobile:
    * Improved sorting of views in main page 
    * Fix: Use all the availiable space in header
    * Fix: Navigation with Android Hardwarekeys now working
    * Fix: Links to pnp4nagios now work better
    * Fix: Host and Service Icons now finger friendly
    * Fix: Corrected some buildin views

    WATO:
    * Removed IP-Address attribute from folders
    * Supporting localized tag titles
    * Using Username as default value for full names when editing users
    * Snapshot/Factory Reset is possible even with a broken config
    * Added error messages to user edit dialog to prevent notification problems
      caused by incomplete configuration
    * Activate Changes: Wato can also reload instead of restarting nagios
    * Replication: Can now handle replication sites which use the form based auth
    * Replication: Added option to ignore problems with the ssl certificates
                   used in ssl secured replications
    * WATO now supports configuring Check_MK clusters
    * FIX: Fixed missing folders in "move to" dropdown fields
    * FIX: Fixed "move to target folders" after CSV import
    * FIX: Fixed problem with duplicate extra_buttons when using the i18n of multiisite
    * FIX: Fixed problem with duplicate permissions when using the i18n of multiisite
    * FIX: Writing single host_contactgroups rules for each selected
      contactgroup in host edit dialog
    * FIX: Fixed wrong folder contacgroup related permissions in auth.php api
    * FIX: Fixed not up-to-date role permission data in roles_saved hook
    * FIX: Fixed duplicate custom columns in WATO after switching languages

    BI:
    * improve doc/treasures/check_bi_local.py: local check that creates
      Nagios services out of BI aggregates

    Livestatus:
    * ColumnHeaders: on is now able to switch column header on even if Stats:
      headers are used. Artifical header names stats_1, stats_2, etc. are
      begin used. Important: Use "ColumnHeaders: on" after Columns: and 
      after Stats:.

1.1.13i2:
    Core, Setup, etc.:
    * cmk -I: accept host tags and cluster names

    Checks & Agents:
    * linux agent - ipmi: Creating directory of cache file if not exists
    * dell_powerconnect_cpu: renamed service from CPU to "CPU utilization", in
      order to be consistent with other checks
    
    Multisite:
    * Several cleanups to prevent css/js warning messages in e.g. Firefox
    * Made texts in selectable rows selectable again
    * Adding reschedule icon to all Check_MK based services. Clicks on these
      icons will simply trigger a reschedule of the Check_MK service
    * FIX: ship missing CSS files for mobile GUI
    * FIX: rename check_mk.js into checkmk.js in order to avoid browser
      caching problems during version update

    WATO:
    * Optimized wraps in host lists tag column
    * Bulk inventory: Remove leading pipe signs in progress bar on main
      folder inventory
    * NagVis auhtorization file generation is also executed on activate_changes
    * Implemented a new inclusion based API for using multisite permissions
      in other addons
    * Inventory of SNMP devices: force implicit full scan if no services
      are configured yet
    * FIX: Calling activate_changes hook also in distributed WATO setups
    * FIX: Fixed display bug in host tags drop down menu after POST of form
    * FIX: Fixed javascript errors when doing replication in distributed
      wato environments when not having the sidebar open
    * FIX: Fixed search form dependant attribute handling
    * FIX: Fixed search form styling issues
    * You can now move folders to other folders
    * FIX: Distributed WATO: Supressing site sync progress output written in
      the apache error log

1.1.13i1:
    Multisite:
    * New nifty sidebar snapin "Speed-O-Meter"
    * Implemented new cookie based login mechanism including a fancy login GUI
    * Implemented logout functionality for basic auth and the new cookie based auth
    * Implemented user profile management page for changing the user password and
      the default language (if available)
    * New filter for the (new) state in host/service alerts
    * New command for sending custom notifications
    * FIX: Fixed encoding problem when opening dashboard
    * New icon on a service whos host is in downtime
    * Only show most frequently used context buttons (configurable
      in multisite.mk via context_buttons_to_show)
    * Show icon if user has modified a view's filter settings
    * New config option debug_livestatus_queries, normal debug
      mode does not include this anymore
    * Icons with link to page URL at bottom of each page
    * Logwatch: Switched strings in logwatch to i18n strings
    * Logwatch: Fixed styling of context button when acknowleding log messages
    * Logwatch: Implemented overview page to show all problematic logfiles
    * Add Snapin page: show previews of all snapins
    * Add Snapin page: Trying to prevent dragging confusions by using other click event
    * New (hidden) button for reloading a snapin (left to the close button)
    * Automatically falling back to hardcoded default language if configured
    language is not available
    * Repair layout of Perf-O-Meter in single dataset layout
    * FIX: Fixed duplicate view plugin loading when using localized multisite
    * FIX: Host-/Servicegroup snapin: Showing group names when no alias is available
    * FIX: Removed double "/" from pnp graph image urls in views

    BI:
    * Host/Service elements are now iterable via FOREACH_HOST, e.g.
      (FOREACH_HOST, ['server'], ALL_HOSTS, "$HOST$", "Kernel" ),
    * FIX: Assuming host states is possible again (exception: list index "3")

    WATO:
    * Evolved to full featured monitoring configuration tool!
    * Major internal code cleanup
    * Hosts can now be created directly in folders. The concept of host lists
      has been dropped (see migration notes!)
    * Configuration of global configuration variables of Check_MK via WATO
    * Configuration of main.mk rules
    * Configuration of Nagios objects and attributes
    * Configuration of users and roles
    * Configuration of host tags
    * Distributed WATO: replication of the configuration to slaves and peers
    * Added missing API function update_host_attributes() to change the
      attributes of a host
    * Added API function num_hosts_in_folder() to count the number of hosts
      below the given folder
    * Added option to download "latest" snapshot
    * extra_buttons can now register a function to gather the URL to link to
    * Implemented NagVis Authorisation management using WATO users/permissions

    Livestatus:
    * Experimental feature: livecheck -> super fast active check execution
      by making use of external helper processes. Set livecheck=PATH_TO_bin/livecheck
      in nagios.cfg where you load Livestatus. Optional set num_livecheck_helpers=NUM
      to set number of processes. Nagios will not fork() anymore for check exection.
    * New columns num_hosts and num_services in status table
    * New aggregation functions suminv and avginv (see Documentation)

    Core, Setup, etc.:
    * New configuration variable static_checks[] (used by WATO)
    * New configuration variable checkgroup_parameters (mainly for WATO)
    * check_submission defaults now to "file" (was "pipe")
    * Added pre-configured notification via cmk --notify
    * Drop RRA-configuration files for PNP4Nagios completely
    * New configuration variable ping_levels for configuring parameters
      for the host checks.
    * cmk --notify: new macros $MONITORING_HOST$, $OMD_ROOT$ and $OMD_SITE$
    * make ping_levels also apply to PING services for ping-only hosts
      (thanks to Bernhard Schmidt)

    Checks & Agents:
    * if/if64: new ruleset if_disable_if64_hosts, that force if on
      hosts the seem to support if64
    * Windows agent: new config variable "sections" in [global], that
      allows to configure which sections are being output.
    * Windows agent: in [logwatch] you can now configure which logfiles
      to process and which levels of messages to send.
    * Windows agent: new config variable "host" in all sections that
      restricts the folling entries to certain hosts.
    * Windows agent: finally implemented <<<mrpe>>. See check_mk.ini
      for examples.
    * Windows agent: do not execute *.txt and *.dir in <<<plugins>>> and
      <<<local>>>
    * Windows agent: make extensions to execute configurable (see
      example check_mk.ini)
    * Windows agent: agent now reuses TCP port even when taskkill'ed, so
      a system reboot is (hopefully) not neccessary anymore
    * Windows agent: section <<<df>>> now also outputs junctions (windows
      mount points). No external plugin is needed.
    * Windows agent: new section <<<fileinfo>>> for monitoring file sizes
      (and later possible ages)
    * logwatch: allow to classify messages based on their count (see
      man page of logwatch for details)
    * fileinfo: new check for monitoring age and size of files
    * heartbeat_crm: apply patches from Václav Ovsík, so that the check
      should work on Debian now.
    * ad_replication: added warninglevel 
    * fsc_*: added missing scan functions
    * printer_alerts: added further state codes (thanks to Matthew Stew)
    * Solaris agent: changed shell to /usr/bin/bash (fixes problems with LC_ALL=C)

1.1.12p7:
    Multisite:
    * FIX: detail view of host was missing column headers
    * FIX: fix problem on IE with background color 'white'
    * FIX: fix hitting enter in host search form on IE
    * FIX: fix problem in ipmi_sensors perfometer

    Checks & Agents:
    * FIX: fixed man pages of h3c_lanswitch_sensors and statgrab_cpu
    * FIX: netapp_volumes: added raid4 as allowed state (thanks to Michaël Coquard)

    Livestatus
    * FIX: fix type column in 'GET columns' for dict-type columns (bug found
      by Gerhard Lausser)

1.1.12p6:
    Checks & Agents:
    * FIX: lnx_if: remove debug output (left over from 1.1.12p5)
    
1.1.12p5:
    Multisite:
    * FIX: fix hitting enter in Quicksearch on IE 8
    * FIX: event/log views: reverse sorting, so that newest entries
      are shown first
    * FIX: fix dashboard dashlet background on IE
    * FIX: fix row highlight in status GUI on IE 7/8
    * FIX: fix row highlight after status page reload
    * FIX: single dataset layout honors column header settings
    * FIX: quote '#' in PNP links (when # is contained in services)
    * FIX: quote '#' in PNP image links also
    * FIX: add notifications to host/service event view

    Checks & Agents:
    * FIX: lnx_if: assume interfaces as up if ethtool is missing or
      not working but interface has been used since last reboot. This
      fixes the problem where interface are not found by inventory.
    * FIX: snmp_uptime: handels alternative timeformat
    * FIX: netapp_*: scan functions now detect IBM versions of firmware
    * FIX: bluecoat_diskcpu: repair scan function
    * FIX: mem.vmalloc: fix default levels (32 and 64 was swapped)
    * FIX: smart: make levels work (thanks to Bernhard Schmidt)
    * FIX: PNP template if if/if64: reset LC_ALL, avoids syntax error
    * FIX: dell_powerconnect_cpu: handle sporadic incomplete output
      from SNMP agent

1.1.12p4:
    Multisite:
    * FIX: sidebar snapin Hostgroups and Servicegroups sometimes
           failed with non-existing "available_views".
    * FIX: Fix host related WATO context button links to point to the hosts site
    * FIX: Fixed view editor redirection to new view after changing the view_name
    * FIX: Made icon painter usable when displaying hostgroup rows
    * Logwatch: Switched strings in logwatch to i18n strings
    * Logwatch: Fixed styling of context button when acknowleding log messages
    * Logwatch: Implemented overview page to show all problematic logfiles

    WATO:
    * FIX: add missing icon_csv.png
    * FIX: WATO did not write values of custom macros to extra_host_conf definitions

1.1.12p3:
    Core, Setup, etc.:
    * FIX: really suppress precompiling on PING-only hosts now

1.1.12p2:
    Core, Setup, etc.:
    * FIX: fix handling of empty suboids
    * FIX: do not create precomiled checks for host without Check_MK services

    Checks & Agents:
    * FIX: mem.win: Default levels now works, check not always OK
    * FIX: blade_health: fix OID specification
    * FIX: blade_bays: fix naming of item and man page

    Multisite:
    * FIX: Fixed styling of view header in older IE browsers
    * FIX: Do not show WATO button in views if WATO is disabled
    * FIX: Remove WATO Folder filter if WATO is disabled 
    * FIX: Snapin 'Performance': fix text align for numbers
    * FIX: Disallow setting downtimes that end in the past
    * FIX: Fix links to downtime services in dashboard
    * FIX: Fix popup help of reschedule icon

1.1.12p1:
    Core, Setup, etc.:
    * FIX: fix aggregate_check_mk (Summary host agent status)

    Checks & Agents:
    * FIX: mk_oracle now also detects XE databases
    * FIX: printer_alerts: handle 0-entries of Brother printers
    * FIX: printer_supply: fix Perf-O-Meter if no max known
    * FIX: Added id parameter to render_statistics() method to allow more than
      one pie dashlet for host/service stats
    * FIX: drbd: fixed inventory functions
    * FIX: printer_supply: handle output of Brother printers
    * FIX: ps.perf PNP template: show memory usage per process and not
      summed up. This is needed in situations where one process forks itself
      in irregular intervals and rates but you are interested just in the
      memory usage of the main process.

    Multisite:
    * FIX: finally fixed long-wanted "NagStaMon create hundreds
      of Apache processes" problem!
    * FIX: query crashed when sorting after a join columns without
      an explicit title.
    * FIX: filter for WATO file/folder was not always working.
    * Added filter for hard services states to search and service
      problems view
    * FIX: dashboard problem views now ignore notification period,
      just as tactical overview and normal problem views do
    * FIX: Loading dashboard plugins in dashboard module
 

1.1.12:
    Checks & Agents:
    * dell_powerconnect_*: final fixed, added PNP-templates
    * ps.perf: better error handling in PNP template

    Multisite:
    * Dashboard: fix font size of service statistics table
    * Dashboard: insert links to views into statistics
    * Dashboard: add links to PNP when using PNP graphs
    
1.1.12b2:
    Core, Setup, etc.:
    * FIX: fix crash with umlauts in host aliases
    * FIX: remove duplicate alias from Nagios config

    Checks & Agents:
    * services: better handling of invalid patterns
    * FIX: multipath: fix for another UUID format
    * AIX agent: fix implementation of thread count
    * blade_bays: detect more than 16 bays
    * statgrab_*: added missing inventory functions
    * FIX: fix smart.temp WARN/CRIT levels were off by one degree

    Multisite:
    * Remove Check_MK logo from default dashboard
    * Let dashboard use 10 more pixels right and bottom
    * FIX: do not show WATO icon if no WATO permission
    * Sidebar sitestatus: Sorting sites by sitealias
    * FIX: removed redundant calls of view_linktitle()

    WATO:
    * FIX: fix update of file/folder title after title property change

    Livestatus:
    * FIX: fix crash on imcomplete log lines (i.e. as
      as result of a full disk)
    * FIX: Livestatus-API: fix COMMAND via persistent connections
	

1.1.12b1:
    Core, Setup, etc.:
    * FIX: fix cmk -D on cluster hosts
    * Made profile output file configurable (Variable: g_profile_path)

    Checks & Agents:
    * FIX: j4p_performance: fix inventory functions 
    * FIX: mk_oracle: fix race condition in cache file handling (agent data
      was missing sections in certain situations)
    * mrpe: make check cluster-aware and work as clustered_service
    * cups_queues: Run agent part only on directly on CUPS servers,
      not on clients
    * FIX: mbg_lantime_state: Fixed output UOM to really be miliseconds
    * FIX: ntp: Handling large times in "poll" column correctly
    * New check dmi_sysinfo to gather basic hardware information
    * New check bintec_info to gather the software version and serial number
    of bintec routers

    Multisite:
    * FIX: fix rescheduling of host check
    * FIX: fix exception when using status_host while local site is offline
    * FIX: Fixed not updating pnp graphs on dashboard in some browsers (like chrome)
    * FIX: fix URL-too-long in permissions page
    * FIX: fix permission computation
    * FIX: fixed sorting of service perfdata columns
    * FIX: fixed sorting of multiple joined columns in some cases
    * FIX: fixed some localisation strings
    * Cleanup permissions page optically, add comments for views and snapins
    * Added some missing i18n strings in general HTML functions
    * Added display_option "w" to disable limit messages and livestatus errors in views
    * Service Perfdata Sorters are sorting correctly now
    * Added "Administration" snapin to default sidebar
    * Tactical Overview: make link clickable even if count is zero
    * Minor cleanup in default dashboard
    * Dashboard: new dashlet attribute title_url lets you make a title into a link
    * Dashboard: make numbers match "Tactical Overview" snapin

    Livestatus:
    * Write messages after initialization into an own livestatus.log

    WATO:
    * FIX: "bulk move to" at the top of wato hostlists works again
    * FIX: IE<9: Fixed problem with checkbox events when editing a host
    * FIX: "move to" dropdown in IE9 works again

1.1.11i4:
    Core, Setup, etc.:
    * FIX: use hostgroups instead of host_groups in Nagios configuration.
      This fixes a problem with Shinken
    * --scan-parents: detected parent hosts are now tagged with 'ping', so
      that no agent will be contacted on those hosts

    Checks & Agents:
    * Added 4 new checks dell_powerconnect_* by Chris Bowlby
    * ipmi_sensors: correctly handle further positive status texts
      (thanks to Sebastian Talmon)
    * FIX: nfsmounts handles zero-sized volumes correctly
    * AIX agent now outputs the user and performance data in <<<ps>>>

    Multisite:
    * FIX: WATO filtered status GUIs did not update the title after changing
      the title of the file/folder in WATO
    * FIX: Removed new python syntax which is incompatible with old python versions
    * FIX: Made bulk inventory work in IE
    * FIX: Fixed js errors in IE when having not enough space on dashboard 
    * FIX: fix error when using non-Ascii characters in view title
    * FIX: fix error on comment page caused by missing sorter
    * FIX: endless javascript when fetching pnp graphs on host/service detail pages
    * FIX: Not showing the action form in "try" mode of the view editor
    * FIX: Preventing up-then-over effect while loading the dashboard in firefox
    * Added missing i18n strings in command form and list of views
    * Views are not reloaded completely anymore. The data tables are reloaded
      on their own.
    * Open tabs in views do not prevent reloading the displayed data anymore
    * Added display_option "L" to enable/disable column title sortings
    * Sorting by joined columns is now possible
    * Added missing sorters for "service nth service perfdata" painters
    * Implemented row selection in views to select only a subset of shown data
      for actions
    * Sort titles in views can be enabled by clicking on the whole cells now
    * Submitting the view editor via ENTER key saves the view now instead of try mode
    * Host comments have red backgrounded rows when host is down
    * Implemented hook api to draw custom link buttons in views

    WATO:
    * Changed row selection in WATO to new row selection mechanism
    * Bulk action buttons are shown at the top of hostlists too when the lists
      have more than 10 list items
    * New function for backup and restore of the configuration

    Livestatus:
    * FIX: fix compile error in TableLog.cc by including stddef.h
    * FIX: tables comments and downtimes now honor AuthUser
    * Table log honors AuthUser for entries that belong to hosts
      (not for external commands, though. Sorry...)
    * FIX: fix Stats: sum/min/max/avg for columns of type time

1.1.11i3:
    Core, Setup, etc.:
    * FIX: allow host names to have spaces
    * --snmpwalk: fix missing space in case of HEX strings
    * cmk --restore: be aware of counters and cache being symbolic links
    * do_rrd_update: direct RRD updates have completely been removed.
      Please use rrdcached in case of performance problems.
    * install_nagios.sh has finally been removed (was not maintained anyway).
      Please use OMD instead.
    * Inventory functions now only take the single argument 'info'. The old
      style FUNC(checkname, info) is still supported but deprecated.
    * Show datasource program on cmk -D
    * Remove .f12 compile helper files from agents directory
    * Output missing sections in case of "WARNING - Only __ output of __..."
    * Remove obsolete code of snmp_info_single
    * Remove 'Agent version (unknown)' for SNMP-only hosts
    * Options --version, --help, --man, --list-checks and --packager now
      work even with errors in the configuration files
    * Minor layout fix in check man-pages

    Checks & Agents:
    * FIX: hr_mem: take into account cache and buffers
    * FIX: printer_pages: workaround for trailing-zero bug in HP Jetdirect
    * mk_logwatch: allow to set limits in processing time and number of
      new log messages per log file
    * Windows Agent: Now supports direct execution of powershell scripts
    * local: PNP template now supports multiple performance values
    * lnx_if: make lnx_if the default interface check for Linux
    * printer_supply: support non-Ascii characters in items like
      "Resttonerbehälter". You need to define snmp_character_encodings in main.mk
    * mem.win: new dedicated memory check for Windows (see Migration notes)
    * hr_mem: added Perf-O-Meter
    * Renamed all temperature checks to "Temperature %s". Please
      read the migration notes!
    * df and friends: enabled trend performance data per default. Please
      carefully read the migration notes!
    * diskstat: make summary mode the default behavious (one check per host)

    MK Livestatus:
    * WaitObject: allow to separate host name and service with a semicolon.
      That makes host names containing spaces possible.
    * Better error messages in case of unimplemented operators

    Multisite:
    * FIX: reschedule now works for host names containing spaces
    * FIX: correctly sort log views in case of multi site setups
    * FIX: avoid seven broken images in case of missing PNP graphs
    * FIX: Fixed javascript errors when opening dashboard in IE below 9
    * FIX: Views: Handling deprecated value "perpage" for option
      column_headers correctly
    * FIX: Fixed javascript error when saving edited views without sidebar
    * FIX: Showing up PNP hover menus above perfometers
    * Host/Service Icon column is now modularized and can be extended using
      the multisite_icons list.
    * New sorters for time and line number of logfile entries
    * Bookmarks snapin: save relative URLs whenever possible
    * Man-Pages of Check_MK checks shown in Multisite honor OMD's local hierarchy
    * nicer output of substates, translate (!) and (!!) into HTML code
    * new command for clearing modified attributes (red cross, green checkmark)
    * Perf-O-Meters: strip away arguments from check_command (e.g.
      "check-foo!17!31" -> "check-foo").
    * Added several missing i18n strings in view editor
    * Views can now be sorted by the users by clicking on the table headers.
      The user sort options are not persisted.
    * Perf-O-Meters are now aware if there really is a PNP graph

    WATO:
    * Show error message in case of empty inventory due to agent error
    * Commited audit log entries are now pages based on days
    * Added download link to download the WATO audit log in CSV format

1.1.11i2:
    Core, Setup, etc.:
    * FIX: sort output of cmk --list-hosts alphabetically
    * FIX: automatically remove leading and trailing space from service names
      (this fixes a problem with printer_pages and an empty item)
    * Great speed up of cmk -N/-C/-U/-R, especially when number of hosts is
      large.
    * new main.mk option delay_precompile: if True, check_mk will skip Python 
      precompilation during cmk -C or cmk -R, but will do this the first 
      time the host is checked.  This speeds up restarts. Default is False.
      Nagios user needs write access in precompiled directory!
    * new config variable agent_ports, allowing to specify the agent's
      TCP port (default is 6556) on a per-host basis.
    * new config variable snmp_ports, allowing to specify the UDP port
      to used with SNMP, on a per-host basis.
    * new config variable dyndns_hosts. Hosts listed in this configuration
      list (compatible to bulkwalk_hosts) use their hostname as IP address.
    
    Checks & Agents:
    * FIX: AIX agent: output name of template in case of MRPE
    * FIX: cisco_temp: skip non-present sensors at inventory
    * FIX: apc_symmetra: fix remaining runtime calculation (by factor 100)
    * FIX: Added PNP-template for winperf_phydisk
    * FIX: if64: fix UNKNOWN in case of non-unique ifAlias
    * FIX: lnx_if/if/if64: ignore percentual traffic levels on NICs without
           speed information.
    * FIX: cisco_temp_perf: add critical level to performance data
    * FIX: windows agent: hopefully fix case with quotes in directory name
    * FIX: printer_supply: fixed logic of Perf-O-Meter (mixed up crit with ok)
    * FIX: Solaris agent: reset localization to C, fixes problems with statgrab
    * FIX: blade_*: fix SNMP scan function for newer firmwares (thanks to Carlos Peón)
    * snmp_uptime, snmp_info: added scan functions. These checks will now
      always be added. Please use ingored_checktypes to disable, if non needed.
    * brocade_port: check for Brocade FC ports has been rewritten with
      lots of new features.
    * AIX agent now simulates <<<netctr>>> output (by Jörg Linge)
    * mbg_lantime_state: Handling refclock offsets correctly now; Changed
      default thresholds to 5/10 refclock offset
    * brocade_port: parameter for phystate, opstate and admstate can now
      also be lists of allowed states.
    * lnx_if: treat interfaces without information from ethtool as
      softwareLoopback interface. The will not be found by inventory now.
    * vbox_guest: new check for checking guest additions of Linux virtual box hosts
    * if/if64: Fixed bug in operstate detection when using old tuple based params
    * if/if64: Fixed bug in operstate detection when using tuple of valid operstates
    * mk_oracle: Added caching of results to prevent problems with long
    running SQL queries. Cache is controlled by CACHE_MAXAGE var which is preset to
    120 seconds 
    * mk_oracle: EXCLUDE_<sid>=ALL or EXCLUDE_<sid>=oracle_sessions can be
    used to exclude specific checks now
    * mk_oracle: Added optional configuration file to configure the new options
    * j4p_performance agent plugin: Supports basic/digest auth now
    * New checks j4p_performance.threads and j4p_performance.uptime which
      track the number of threads and the uptime of a JMX process
    * j4p_performance can fetch app and servlet specific status data. Fetching
      the running state, number of sessions and number of requests now. Can be
      extended via agent configuration (j4p.cfg).
    * Added some preflight checks to --scan-parents code
    * New checks netapp_cluster, netapp_vfiler for checking NetAPP filer 
      running as cluster or running vfilers.
    * megaraid_pdisks: Better handling of MegaCli output (Thanks to Bastian Kuhn)
    * Windows: agent now also sends start type (auto/demand/disabled/boot/system)
    * Windows: inventory_services now allowes regexes, depends and state/start type
      and also allows host tags.

    Multisite:
    * FIX: make non-Ascii characters in services names work again
    * FIX: Avoid exceptions in sidebar on Nagios restart
    * FIX: printer_supply perfometer: Using white font for black toners
    * FIX: ipmi: Skipping items with invalid data (0.000 val, "unspecified" unit) in summary mode
    * FIX: ipmi: Improved output formating in summary mode
    * FIX: BI - fixed wrong variable in running_on aggregation function
    * FIX: "view_name" variable missing error message when opening view.py
      while using the "BI Aggregation Groups" and "Hosts" snapins in sidebar
    * FIX: Fixed styling of form input elements in IE + styling improvements
    * FIX: Fixed initial folding state on page loading on pages with multiple foldings opened
    * Introduced basic infrastructure for multilanguage support in Multisite
    * Make 'Views' snapin foldable
    * Replace old main view by dashboard
    * Sidebar: Snapins can register for a triggered reload after a nagios
      restart has been detected. Check interval is 30 seconds for now.
    * Quicksearch snapin: Reloads host lists after a detected nagios restart.
    * New config directory multisite.d/ - similar to conf.d/
    * great speed up of HTML rendering
    * support for Python profiling (set profile = True in multisite.mk, profile
      will be in var/check_mk/web)
    * WATO: Added new hook "active-changes" which calls the registered hosts
      with a dict of "dirty" hosts
    * Added column painter for host contacts
    * Added column painters for contact groups, added those to detail views
    * Added filters for host and service contact groups
    * Detail views of host/service now show contacts
    * Fix playing of sounds: All problem views now have play_sounds activated,
      all other deactivated.
    * Rescheduling of Check_MK: introduce a short sleep of 0.7 sec. This increases
      the chance of the passive services being updated before the repaint.
    * Added missing i18n strings in filter section of view editor
    * Added filter and painter for the contact_name in log table
    * Added several views to display the notification logs of Nagios

    WATO:
    * Configration files can now be administered via the WEB UI
      (config_files in multisite.mk is obsolete)
    * Snapin is tree-based and foldable
    * Bulk operation on host lists (inventory, tags changed, etc)
    * Easy search operation in host lists
    * Dialog for global host search
    * Services dialog now tries to use cached data. On SNMP hosts
      no scan will be done until new button "Full Scan" is pressed.

    BI:
    * FIX: Fixed displaying of host states (after i18n introduction)h
    * FiX: Fixed filter for aggregation group
    * FIX: Fixed assumption button for services with non-Ascii-characters

    MK Livestatus:
    * FIX: fix compile problem on Debian unstable (Thanks to Sven Velt)
    * Column aggregation (Stats) now also works for perf_data
    * New configuration variable data_encoding and full UTF-8 support.
    * New column contact_groups in table hosts and services (thanks to
      Matthew Kent)
    * New headers Negate:, StatsNegate: and WaitConditionNegate:

1.1.11i1:
    Core, Setup, etc.:
    * FIX: Avoid duplicate SNMP scan of checktypes containing a period
    * FIX: honor ignored_checktypes also on SNMP scan
    * FIX: cmk -II also refreshes cluster checks, if all nodes are specified
    * FIX: avoid floating points with 'e' in performance data
    * FIX: cmk -D: drop obsolete (and always empty) Notification:
    * FIX: better handling of broken checks returning empty services
    * FIX: fix computation of weight when averaging
    * FIX: fix detection of missing OIDs (led to empty lines) 
    * SNMP scan functions can now call oid(".1.3.6.1.4.1.9.9.13.1.3.1.3.*")
      That will return the *first* OID beginning with .1.3.6.1.4.1.9.9.13.1.3.1.3
    * New config option: Set check_submission = "file" in order to write
      check result files instead of using Nagios command pipe (safes
      CPU ressources)
    * Agent simulation mode (for internal use and check development)
    * Call snmpgetnext with the option -Cf (fixes some client errors)
    * Call snmp(bulk)walk always with the option -Cc (fixes problems in some
      cases where OIDs are missing)
    * Allow merging of dictionary based check parameters
    * --debug now implies -v
    * new option --profile: creates execution profile of check_mk itself
    * sped up use of stored snmp walks
    * find configuration file in subdirectories of conf.d also
    * check_mk_templates.cfg: make check-mk-ping take arguments

    Multisite:
    * FIX: Display limit-exceeded message also in multi site setups
    * FIX: Tactical Overview: fix unhandled host problems view
    * FIX: customlinks snapin: Suppressing exception when no links configured
    * FIX: webservice: suppress livestatus errors in multi-site setups
    * FIX: install missing example icons in web/htdocs/images/icons
    * FIX: Nagios-Snapin: avoid duplicate slash in URL
    * FIX: custom_style_sheet now also honored by sidebar
    * FIX: ignore case when sorting groups in ...groups snapin
    * FIX: Fixed handling of embedded graphs to support the changes made to
    * FIX: avoid duplicate import of plugins in OMD local installation
    the PNP webservice
    * FIX: Added host_is_active and host_flapping columns for NagStaMon views
    * Added snmp_uptime, uptime and printer_supply perfometers
    * Allow for displaying service data in host tables
    * View editor foldable states are now permament per user
    * New config variable filter_columns (default is 2)

    BI:
    * Added new component BI to Multisite.

    WATO:
    * FIX: fix crash when saving services after migration from old version
    * Allow moving hosts from one to another config file

    Checks & Agents:
    * FIX: hr_mem: ignore devices that report zero memory
    * FIX: cisco_power: fix syntax error in man page (broke also Multisite)
    * FIX: local: fixed search for custom templates PNP template
    * FIX: if/if64: always generate unique items (in case ifAlias is used)
    * FIX: ipmi: fix ugly ouput in case of warning and error
    * FIX: vms_df: fix, was completely broken due to conversion to df.include
    * FIX: blade_bays: add missing SNMP OIDs (check was always UNKNOWN)
    * FIX: df: fix layout problems in PNP template
    * FIX: df: fix trend computation (thanks to Sebastian Talmon)
    * FIX: df: fix status in case of critical trend and warning used
    * FIX: df: fix display of trend warn/crit in PNP-graph
    * FIX: cmctc: fix inventory in case of incomplete entries
    * FIX: cmctc: add scan function
    * FIX: ucd_cpu_load and ucd_cpu_util: make scan function find Rittal
    * FIX: ucd_cpu_util: fix check in case of missing hi, si and st
    * FIX: mk_logwatch: improve implementation in order to save RAM
    * FIX: mk_oracle: Updated tablespace query to use 'used blocks' instead of 'user blocks'
    * FIX: mk_oracle: Fixed computation for TEMP table spaces
    * FIX: bluecoat_sensors: Using scale parameter provided by the host for reported values
    * FIX: fjdarye60_devencs, fjdarye60_disks.summary: added snmp scan functions
    * FIX: decru_*: added snmp scan functions
    * FIX: heartbeat_rscstatus handles empty agent output correctly
    * FIX: hp_procurve_cpu: fix synatx error in man page
    * FIX: hp_procurve_memory: fix syntax error in man page
    * FIX: fc_brocade_port_detailed: fix PNP template in MULTIPLE mode
    * FIX: ad_replication.bat only generates output on domain controllers now.
           This is useful to prevent checks on non DC hosts (Thanks to Alex Greenwood)
    * FIX: cisco_temp_perf: handle sensors without names correctly
    * printer_supply: Changed order of tests. When a printer reports -3 this
      is used before the check if maxlevel is -2.
    * printer_supply: Skipping inventory of supplies which have current value
    and maxlevel both set to -2.
    * cisco_locif: The check has been removed. Please switch to if/if64
      has not the index 1
    * cisco_temp/cisco_temp_perf: scan function handles sensors not beginning
      with index 1
    * df: split PNP graphs for growth/trend into two graphs
    * omd_status: new check for checking status of OMD sites
    * printer_alerts: Added new check for monitoring alert states reported by
      printers using the PRINTER-MIB
    * diskstat: rewritten check: now show different devices, r+w in one check
    * canon_pages: Added new check for monitoring processed pages on canon
    printer/multi-function devices
    * strem1_sensors: added check to monitor sensors attached to Sensatorinc EM1 devices
    * windows_update: Added check to monitor windows update states on windows
      clients. The check monitors the number of pending updates and checks if
      a reboot is needed after updates have been installed.
    * lnx_if: new check for Linux NICs compatible with if/if64 replacing 
      netif.* and netctr.
    * if/if64: also output performance data if operstate not as expected
    * if/if64: scan function now also detects devices where the first port
    * if/if64: also show perf-o-meter if speed is unknown
    * f5_bigip_pool: status of F5 BIP/ip load balancing pools
    * f5_bigip_vserver: status of F5 BIP/ip virtual servers
    * ipmi: new configuration variable ipmi_ignored_sensors (see man page)
    * hp_procurve_cpu: rename services description to CPU utilization
    * ipmi: Linux agent now (asynchronously) caches output of ipmitool for 20 minutes
    * windows: agent has new output format for performance counters
    * winperf_process.util: new version of winperf.cpuusage supporting new agent
    * winperf_system.diskio: new version of winperf.diskstat supporting new agent
    * winperf_msx_queues: new check for MS Exchange message queues
    * winperf_phydisk: new check compatible with Linux diskstat (Disk IO per device!)
    * smart.temp/smart.stats: added new check for monitoring health of HDDs
      using S.M.A.R.T
    * mcdata_fcport: new check for ports of MCData FC Switches
    * hp_procurve_cpu: add PNP template
    * hp_procurve_cpu: rename load to utilization, rename service to CPU utilizition
    * df,df_netapp,df_netapp32,hr_fs,vms_df: convert to mergeable dictionaries
    * mbg_lantime_state,mbg_lantime_refclock: added new checks to monitor 
      Meinberg LANTIME GPS clocks

    Livestatus:
    * Updated Perl API to version 0.74 (thanks to Sven Nierlein)

1.1.10:
    Core, Setup, etc.:
    * --flush now also deletes all autochecks 
    
    Checks & Agents:
    * FIX: hr_cpu: fix inventory on 1-CPU systems (thanks to Ulrich Kiermayr)


1.1.10b2:
    Core, Setup, etc.:
    * FIX: setup.sh on OMD: fix paths for cache and counters
    * FIX: check_mk -D did bail out if host had no ip address
    * cleanup: all OIDs in checks now begin with ".1.3.6", not "1.3.6"

    WATO:
    * FIX: Fixed bug that lost autochecks when using WATO and cmk -II together

    Checks & Agents:
    * Added check man pages for systemtime, multipath, snmp_info, sylo,
      ad_replication, fsc_fans, fsc_temp, fsc_subsystems
    * Added SNMP uptime check which behaves identical to the agent uptime check


1.1.10b1:
    Core, Setup, etc.:
    * FIX: do not assume 127.0.0.1 as IP address for usewalk_hosts if
      they are not SNMP hosts.
    * FIX: precompile: make sure check includes are added before actual
      checks
    * FIX: setup.sh: do not prepend current directory to url_prefix
    * FIX: output agent version also for mixed (tcp|snmp) hosts
    * RPM: use BuildArch: noarch in spec file rather than as a command
      line option (thanks to Ulrich Kiermayr)
    * setup.sh: Allow to install Check_MK into existing OMD site (>= 0.46).
      This is still experimental!

    Checks & Agents:
    * FIX: Windows agent: fix output of event ID of log messages
    * FIX: if/if64: output speed correctly (1.50MB/s instead of 1MB/s)
    * FIX: drbd now handles output of older version without an ep field
    * FIX: repaired df_netapp32
    * FIX: Added SNMP scan function of df_netapp and df_netapp32
    * FIX: repaired apc_symmetra (was broken due to new option -Ot 
      for SNMP)
    * FIX: df, hr_fs and other filesystem checks: fix bug if using
      magic number. levels_low is now honored.
    * FIX: scan function avoids hr_cpu and ucd_cpu_utilization
      at the same time
    * FIX: HP-UX agent: fixed output of df for long mount points
      (thanks to Claas Rockmann-Buchterkirche)
    * FIX: df_netapp/32: fixed output of used percentage (was always
      0% due to integer division)
    * FIX: fixed manual of df (magic_norm -> magic_normsize)
    * FIX: removed filesystem_trend_perfdata. It didn't work. Use
      now df-parameter "trend_perfdata" (see new man page of df)
    * FIX: cisco_temp_perf: fix return state in case of WARNING (was 0 = OK)
    * FIX: repair PNP template for df when using trends
    * FIX: cisco_qos: fix WATO exception (was due to print command in check)
    * FIX: check_mk check: fixed template for execution time
    * FIX: blade_health, fc_brocade_port_detailed removed debug outputs
    * FIX: netapp_volumes: The check handled 64-bit aggregates correctly
    * FIX: netapp_volumes: Fixed snmp scan function
    * FIX: blade_*: Fixed snmp scan function
    * FIX: nfsmount: fix exception in check in case of 'hanging'
    * systemtime: new simple check for time synchronization on Windows
      (needs agent update)
    * Added Perf-O-Meter for non-df filesystem checks (e.g. netapp)
    * hp_proliant_*: improve scan function (now just looks for "proliant")

    Multisite:
    * FIX: fix json/python Webservice

1.1.9i9:
    Core, Setup, etc.:
    * FIX: check_mk_templates.cfg: add missing check_period for hosts
      (needed for Shinken)
    * FIX: read *.include files before checks. Fixes df_netapp not finding
      its check function
    * FIX: inventory checks on SNMP+TCP hosts ignored new TCP checks
    * local.mk: This file is read after final.mk and *not* backup up
      or restored
    * read all files in conf.d/*.mk in alphabetical order now.
    * use snmp commands always with -Ot: output time stamps as UNIX epoch
      (thanks to Ulrich Kiermayr)

    Checks & Agents:
    * ucd_cpu_load: new check for CPU load via UCD SNMP agent
    * ucd_cpu_util: new check for CPU utilization via UCD SNMP agent
    * steelhead_status: new check for overall health of Riverbed Steelhead appliance
    * steelhead_connections: new check for Riverbed Steelhead connections
    * df, df_netapp, df_netapp32, hr_fs, vms_df: all filesystem checks now support
      trends. Please look at check manpage of df for details.
    * FIX: heartbeat_nodes: Fixed error handling when node is active but at least one link is dead
    * 3ware_units: Handling INITIALIZING state as warning now
    * FIX: 3ware_units: Better handling of outputs from different tw_cli versions now
    * FIX: local: PNP template for local now looks in all template directories for
      specific templates (thanks to Patrick Schaaf)

    Multisite:
    * FIX: fix "too many values to unpack" when editing views in single layout
      mode (such as host or service detail)
    * FIX: fix PNP icon in cases where host and service icons are displayed in 
      same view (found by Wolfgang Barth)
    * FIX: Fixed view column editor forgetting pending changes to other form
           fields
    * FIX: Customlinks snapin persists folding states again
    * FIX: PNP timerange painter option field takes selected value as default now
    * FIX: Fixed perfometer styling in single dataset layouts
    * FIX: Tooltips work in group headers now
    * FIX: Catching exceptions caused by unset bandwidth in interface perfometer

    WATO:
    * FIX: fix problem with vanishing services on Windows. Affected were services
      containing colons (such as fs_C:/).

    Livestatus:
    * FIX: fix most compiler warnings (thanks to patch by Sami Kerola)
    * FIX: fix memory leak. The leak caused increasing check latency in some
      situations
    
1.1.9i8:
    Multisite:
    * New "web service" for retrieving data from views as JSON or 
      Python objects. This allows to connect with NagStaMon 
      (requires patch in NagStaMon). Simply add &output_format=json
      or &output_format=python to your view URL.
    * Added two builtin views for NagStaMon.
    * Acknowledgement of problem now has checkboxes for sticky,
      send notification and persisten comment
    * Downtimes: allow to specify fixed/flexible downtime
    * new display_options d/D for switching on/off the tab "Display"
    * Improved builtin views for downtimes
    * Bugfix: Servicegroups can be searched with the quicksearch snapin using
      the 'sg:' prefix again

    WATO:
    * Fixed problem appearing at restart on older Python version (RH)

1.1.9i7:
    Core, Setup, etc.:
    * Fix crash on Python 2.4 (e.g. RedHat) with fake_file
    * Fixed clustering of SNMP hosts
    * Fix status output of Check_MK check in mixed cluster setups

    Checks & Agents:
    * PNP templates for if/if64: fix bugs: outgoing packets had been
      same as incoming, errors and discards were swapped (thanks to 
      Paul Freeman)
    * Linux Agent: Added suport for vdx and xvdx volumes (KVM+Virtio, XEN+xvda)

    Multisite:
    * Fix encoding problem when host/service groups contain non-ascii
      characters.

    WATO:
    * Fix too-long-URL problem in cases of many services on one host


1.1.9i6:
    INCOMPATIBLE CHANGES:
    * Removed out-dated checks blade_misc, ironport_misc and snia_sml. Replaced
      with dummy checks begin always UNKNOWN.

    Core, Setup, etc.:
    * cmk -D: show ip address of host 
    * Fix SNMP inventory find snmp misc checks inspite of negative scan function
    * Fix output of MB and GB values (fraction part was zero)

    Checks & Agents:
    * megaraid_ldisks: remove debug output
    * fc_brocade_port: hide on SNMP scan, prefer fc_brocade_port_detailed
    * fc_brocade_port_detailed: improve scan function, find more devices
    * New agent for HP-UX
    * hpux_cpu: new check for monitoring CPU load average on HP-UX
    * hpux_if: New check for monitoring NICs on HP-UX (compatible to if/if64)
    * hpux_multipath: New check for monitoring Multipathing on HP-UX
    * hpux_lvm: New check for monitoring LVM mirror state on HP-UX
    * hpux_serviceguard: new check for monitoring HP-UX Serviceguard
    * drbd: Fixed var typo which prevented inventory of drbd general check
      (Thanks to Andreas Behler)
    * mk_oracle: new agent plugin for monitoring ORACLE (currently only
      on Linux and HP-UX, but easily portable to other Unices)
    * oracle_sessions: new check for monitoring the current number of active
      database sessions.
    * oracle_logswitches: new check for monitoring the number of logswitches
      of an ORACLE instances in the last 60 minutes.
    * oracle_tablespaces: new check for monitoring size, state and autoextension
      of ORACLE tablespaces.
    * h3c_lanswitch_cpu: new check for monitoring CPU usage of H3C/HP/3COM switches
    * h3c_lanswitch_sensors: new check for monitoring hardware sensors of H3C/HP/3COM switches
    * superstack3_sensors: new check for monitoring hardware sensors of 3COM Superstack 3 switches

    Multisite:
    * Fixed aligns/widths of snapin contents and several small styling issues
    * Fixed links and border-styling of host matrix snapin
    * Removed jQuery hover menu and replaced it with own code

1.1.9i5:
    Multisite:
    * custom notes: new macros $URL_PREFIX$ and $SITE$, making 
      multi site setups easier
    * new intelligent logwatch icon, using url_prefix in multi site
      setups


1.1.9i4:
    Core, Setup, etc.:
    * added missing 'register 0' to host template
    * setup: fix creation of symlink cmk if already existing

    Multisite:
    * New reschedule icon now also works for non-local sites.
    * painter options are now persisted on a per-user-base
    * new optional column for displaying host and service comments
      (not used in shipped views but available in view editor)

    Livestatus:
    * Check for buffer overflows (replace strcat with strncat, etc.)
    * Reduce number of log messages (reclassify to debug)

    Checks & Agents:
    * apc_symmetra: handle empty SNMP variables and treat as 0.


1.1.9i3:
    INCOMPATIBLE CHANGES:
    * You need a current version of Livestatus for Multisite to work!
    * Multisite: removed (undocumented) view parameters show_buttons and show_controls.
      Please use display_options instead.
    * Finally removed deprecated filesystem_levels. Please use check_parameters instead.
    * Livestatus: The StatsGroupBy: header is still working but now deprecated.
      Please simply use Columns: instead. If your query contains at least one Stats:-
      header than Columns: has the meaning of the old StatsGroupBy: header

    Core, Setup, etc.:
    * Create alias 'cmk' for check_mk in bin/ (easier typing)
    * Create alias 'mkp' for check_mk -P in bin/ (easier typing) 

    Multisite:
    * Each column can now have a tooltip showing another painter (e.g.
      show the IP address of a host when hovering over its name)
    * Finally show host/services icons from the nagios value "icon_image".
      Put your icon files in /usr/share/check_mk/web/htdocs/images/icons.
      OMD users put the icons into ~/local/share/check_mk/web/htdocs/images/icons.
    * New automatic PNP-link icons: These icons automatically appear, if
      the new livestatus is configured correctly (see below). 
    * new view property "hidebutton": allow to hide context button to a view.
    * Defaults views 'Services: OK', 'Services: WARN, etc. do now not create
      context buttons (cleans up button bar).
    * new HTML parameter display_options, which allows to switch off several
      parts of the output (e.g. the HTML header, external links, etc).
    * View hoststatus: show PNP graph of host (usually ping stats)
    * new tab "Display": here the user can choose time stamp
      display format and PNP graph ranges
    * new column "host_tags", showing the Check_MK host tags of a host
    * new datasource "alert_stats" for computing alert statistics
    * new view "Alert Statistics" showing alert statistics for all hosts
      and services
    * Sidebar: Fixed snapin movement to the bottom of the snapin list in Opera
    * Sidebar: Fixed scroll position saving in Opera
    * Fixed reloading button animation in Chrome/IE (Changed request to async mode)
    * Sidebar: Removed scrollbars of in older IE versions and IE8 with compat mode
    * Sidebar: Fixed scrolling problem in IE8 with compat mode (or maybe older IE versions)
      which broke the snapin titles and also the tactical overview table
    * Sidebar: Fixed bulletlist positioning
    * Sidebar: The sidebar quicksearch snapin is case insensitive again
    * Fixed header displaying on views when the edit button is not shown to the user
    * View pages are not refreshed when at least one form (Filter, Commands,
      Display Options) is open
    * Catching javascript errors when pages from other domain are opened in content frame
    * Columns in view editor can now be added/removed/moved easily

    Checks & Agents:
    * Fixed problem with OnlyFrom: in Linux agent (df didn't work properly)
    * cups_queues: fixed plugin error due to invalid import of datetime,
      converted other checks from 'from datetime import...' to 'import datetime'.
    * printer_supply: handle the case where the current value is missing
    * megaraid_ldisks: Fixed item detection to be compatible with different versions of megaraid
    * Linux Agent: Added new 3ware agent code to support multiple controllers
      (Re-inventory of 3ware checks needed due to changed check item names)

    Livestatus:
    * new column pnpgraph_present in table host and service. In order for this
      column to work you need to specify the base directory of the PNP graphs
      with the module option pnp_path=, e.g. pnp_path=/omd/sites/wato/var/pnp4nagios/perfdata
    * Allow more than one column for StatsGroupBy:
    * Do not use function is_contact_member_of_contactgroup anymore (get compatible
      with Nagios CVS)
    * Livestatus: log timeperiod transitions (active <-> inactive) into Nagios
      log file. This will enable us to create availability reports more simple
      in future.

    Multisite:
    * allow include('somefile.mk') in multisite.mk: Include other files.
      Paths not beginning with '/' are interpreted relative to the directory
      of multisite.mk

    Livestatus:
    * new columns services_with_info: similar to services_with_state but with
      the plugin output appended as additional tuple element. This tuple may
      grow in future so do not depend on its length!

1.1.9i2:
    Checks & Agents:
    * ibm_imm_health: fix inventory function
    * if/if64: fix average line in PNP-template, fix display of speed for 20MBit
      lines (e.g. Frame Relay)

    Multisite:
    * WATO: Fixed omd mode/site detection and help for /etc/sudoers
    * WATO: Use and show common log for pending changes 
    * Sidebar Quicksearch: Now really disabling browser built-in completion
      dropdown selections
    
1.1.9i1:
    INCOMPATIBLE CHANGES:
    * TCP / SNMP: hosts using TCP and SNMP now must use the tags 'tcp'
      and 'snmp'. Hosts with the tag 'ping' will not inventorize any
      service. New configuration variable tcp_hosts.
    * Inventory: The call syntax for inventory has been simplified. Just
      call check_mk -I HOSTNAME now. Omit the "tcp" or "snmp". If you
      want to do inventory just for certain check types, type "check_mk --checks=snmp_info,if -I hostnames..."
      instead
    * perfdata_format now defaults to "pnp". Previous default was "standard".
      You might have to change that in main.mk if you are not using PNP (only
      relevant for MRPE checks)
    * inventory_check_severity defaults to 1 now (WARNING)
    * aggregation_output_format now defaults to "multiline"
    * Removed non_bulkwalk_hosts. You can use bulkwalk_hosts with NEGATE
      instead (see docu)
    * snmp_communites is now initialized with [], not with {}. It cannot
      be a dict any longer.
    * bulkwalk_hosts is now initizlized with []. You can do += here just
      as with all other rule variables.
    * Configuration check (-X) is now always done. It is now impossible to
      call any Check_MK action with an invalid configuration. This saves
      you against mistyped variables.
    * Check kernel: converted performance data from counters to rates. This
      fixes RRD problems (spikes) on reboots and also allows better access 
      to the peformance data for the Perf-O-Meters.  Also changed service 
      descriptions. You need to reinventurize the kernel checks. Your old
      RRDs will not be deleted, new ones will be created.
    * Multisite: parameters nagios_url, nagios_cgi_url and pnp_url are now
      obsolete. Instead the new parameter url_prefix is used (which must
      end with a /).

    Core, Setup, etc.:
    * Improve error handling: if hosts are monitored with SNMP *and* TCP,
      then after an error with one of those two agents checks from the
      other haven't been executed. This is fixed now. Inventory check
      is still not complete in that error condition.
    * Packages (MKP): Allow to create and install packages within OMD!
      Files are installed below ~/local/share/check_mk. No root permissions
      are neccessary
    * Inventory: Better error handling on invalid inventory result of checks
    * setup.sh: fix problem with missing package_info (only appears if setup
      is called from another directory)
    * ALL_SERVICES: Instead of [ "" ] you can now write ALL_SERVICES
    * debug_log: also output Check_MK version, check item and check parameters
    * Make sure, host has no duplicate service - this is possible e.g. by
      monitoring via agent and snmp in parallel. duplicate services will
      make Nagios reject the configuration.
    * --snmpwalk: do not translate anymore, use numbers. All checks work
      with numbers now anyway.
    * check_mk -I snmp will now try all checktypes not having an snmp scan
      function. That way all possible checks should be inventorized.
    * new variable ignored_checks: Similar to ignored_checktypes, but allows
      per-host configuration
    * allow check implementations to use common include files. See if/if64
      for an example
    * Better handling for removed checks: Removed exceptions in check_mk calls
      when some configured checks have been removed/renamed

    Checks & Agents:
    * Renamed check functions of imm_health check from test_imm to imm_health
      to have valid function and check names. Please remove remove from
      inventory and re-inventory those checks.
    * fc_brocade_port_detailed: allow to specify port state combinations not 
      to be critical
    * megaraid_pdisks: Using the real enclosure number as check item now
    * if/if64: allow to configure averaging of traffic over time (e.g. 15 min) 
      and apply traffic levels and averaged values. Also allow to specify relative
      traffic levels. Allow new parameter configuration via dictionary. Also
      allow to monitor unused ports and/or to ignore link status.
    * if/if64: Added expected interface speed to warning output
    * if/if64: Allow to ignore speed setting (set target speed to None)
    * wut_webtherm: handle more variants of WuT Webtherms (thanks to Lefty)
    * cisco_fan: Does not inventorize 'notPresent' sensors anymore. Improved output
    * cisco_power: Not using power source as threshold anymore. Improved output
    * cisco_fan: Does not inventorize 'notPresent' sensors anymore. Improved output
    * cisco_power: Not using power source as threshold anymore. Improved output
    * cisco_power: Excluding 'notPresent' devices from inventory now
    * cisco_temp_perf: Do not crash if device does not send current temperature
    * tcp_conn_stats: new check for monitoring number of current TCP connections
    * blade_*: Added snmp scan functions for better automatic inventory
    * blade_bays: Also inventorizes standby blades and has a little more
                  verbose output.
    * blade_blowers: Can handle responses without rpm values now. Improved output
    * blade_health: More detailed output on problems
    * blade_blades: Added new check for checking the health-, present- and
                    power-state of IBM Bladecenter blades
    * win_dhcp_pools: Several cleanups in check
    * Windows agent: allow restriction to ip addresses with only_hosts (like xinetd)
    * heartbeat_rscstatus: Catching empty output from agent correctly
    * tcp_conn_stats: Fixed inventory function when no conn stats can be inventoried
    * heartbeat_nodes: fix Linux agent for hostname with upper case letters (thanks to
            Thorsten Robers)
    * heartbeat_rscstatus: Catching empty output from agent correctly
    * heartbeat_rscstatus: Allowing a list as expected state to expect multiple OK states
    * win_dhcp_pools agent plugin: Filtering additional error message on
      systems without dhcp server
    * j4p_performance: Added experimental agent plugin fetching data via 
      jmx4perl agent (does not need jmx4perl on Nagios)
    * j4p_performance.mem: added new experimental check for memory usage via JMX.
    * if/if64: added Perf-O-Meter for Multisite
    * sylo: fix performance data: on first execution (counter wrap) the check did
      output only one value instead of three. That lead to an invalid RRD.
    * Cleaned up several checks to meet the variable naming conventions
    * drbd: Handling unconfigured drbd devices correctly. These devices are
      ignored during nventory
    * printer_supply: In case of OKI c5900 devices the name of the supply units ins not
      unique. The color of the supply unit is reported in a dedicated OID and added to the
      check item name to have a unique name now.
    * printer_supply: Added simple pnp template to have better graph formating for the check results
    * check_mk.only_from: new check for monitoring the IP address access restriction of the
      agent. The current Linux and Windows agents provide this information.
    * snmp_info check: Recoded not to use snmp_info_single anymore
    * Linux Agent: Fixed <<<cpu>>> output on SPARC machines with openSUSE
    * df_netapp/df_netapp32: Made check inventory resistant against empty size values
    * df_netapp32: Added better detection for possible 32bit counter wrap
    * fc_brocade_port_detailed: Made check handle phystate "noSystemControlAccessToSlot" (10)
      The check also handles unknown states better now
    * printer_supply: Added new parameter "printer_supply_some_remaining_status" to
      configure the reported state on small remaining capacity.
    * Windows agent: .vbs scripts in agents plugins/ directory are executed
      automatically with "cscript.exe /Nologo" to prevent wrong file handlers
    * aironet_clients: Only counting clients which don't have empty values for strength
    * statgrab_disk: Fixed byte calculation in plugin output
    * statgrab_disk: Added inventory function
    * 3ware_disks: Ignoring devices in state NOT-PRESENT during inventory

    Multisite:
    * The custom open/close states of custom links are now stored for each
      user
    * Setting doctype in sidebar frame now
    * Fixed invalid sidebar css height/width definition
    * Fixed repositioning the sidebar scroll state after refreshing the page
    * Fixed mousewheel scrolling in opera/chrome
    * Fixed resize bug on refresh in chrome
    * New view for all services of a site
    * Sidebar snapin site_status: make link target configurable
    * Multisite view "Recently changed services": sort newest first
    * Added options show_header and show_controls to remove the page headers
      from views
    * Cool: new button for an immediate reschedule of a host or service
      check: the view is redisplayed exactly at the point of time when
      Nagios has finished the check. This makes use of MK Livestatus'
      unique waiting feature.

   Livestatus:
    * Added no_more_notifications and check_flapping_recovery_notification
      fields to host table and no_more_notifications field to service table.
      Thanks to Matthew Kent

1.1.8:
    Core, Setup, etc.:
    * setup.sh: turn off Python debugging
    * Cleaned up documentation directory
    * cluster host: use real IP address for host check if cluster has
      one (e.g. service IP address)

    Checks & Agents:
    * Added missing PNP template for check_mk-hr_cpu
    * hr_fs: inventory now ignores filesystem with size 0,
      check does not longer crash on filesystems with size 0
    * logwatch: Fixed typo in 'too many unacknowledged logs' error message
    * ps: fix bug: inventory with fixed user name now correctly puts
      that user name into the resulting check - not None.
    * ps: inventory with GRAB_USER: service description may contain
      %u. That will be replaced with the user name and thus makes the
      service description unique.
    * win_dhcp_pools: better handle invalid agent output
    * hp_proliant_psu: Fixed multiple PSU detection on one system (Thanks to Andreas Döhler)
    * megaraid_pdisks: Fixed coding error
    * cisco_fan: fixed check bug in case of critical state
    * nfsmounts: fix output (free and used was swapped), make output identical to df

    Livestatus:
    * Prohibit { and } in regular expressions. This avoids a segmentation
      fault caused by regcomp in glibc for certain (very unusual) regular
      expressions.
    * Table status: new columns external_command_buffer_slots,
      external_command_buffer_usage and external_command_buffer_max
      (this was implemented according to an idea and special request of
       Heinz Fiebig. Please sue him if this breaks anything for you. I was
       against it, but he thinks that it is absolutely neccessary to have
       this in version 1.1.8...)
    * Table status: new columns external_commands and external_commands_rate
      (also due to Mr. Fiebig - he would have quit our workshop otherwise...)
    * Table downtimes/comments: new column is_service

    Multisite:
    * Snapin Performance: show external command per second and usage and
      size of external command buffer
    * Downtimes view: Group by hosts and services - just like comments
    * Fix links for items containing + (e.g. service descriptionen including
      spaces)
    * Allow non-ASCII character in downtimes and comments
    * Added nagvis_base_url to multisite.mk example configuration
    * Filter for host/service groups: use name instead of alias if 
      user has no permissions for groups

1.1.8b3:
    Core, Setup, etc.:
    * Added some Livestatus LQL examples to documentation
    * Removed cleanup_autochecks.py. Please use check_mk -u now.
    * RRA configuration for PNP: install in separate directory and do not
      use per default, since they use an undocumented feature of PNP.

    Checks & Agents:
    * postfix_mailq: Changed limit last 6 lines which includes all needed
		information
    * hp_proliant_temp/hp_proliant_fans: Fixed wrong variable name
    * hp_procurve_mem: Fixed wrong mem usage calculation
    * ad_replication: Works no with domain controller hostnames like DC02,DC02
    * aironet_client: fix crash on empty variable from SNMP output
    * 3ware_disks, 3ware_units: hopefully repaired those checks
    * added rudimentary agent for HP-UX (found in docs/)

    Multisite:
    * added Perf-O-Meter to "Problems of Host" view
    * added Perf-O-Meter to "All Services" view
    * fix bug with cleaning up persistent connections
    * Multisite now only fetches the available PNP Graphs of hosts/services
    * Quicksearch: limit number of items in dropdown to 80
      (configurable via quicksearch_dropdown_limit)
    * Views of hosts: make counts of OK/WARN/CRIT klickable, new views
      for services of host in a certain state
    * Multisite: sort context buttons in views alphabetically
    * Sidebar drag scrolling: Trying to compensate lost mouse events when
	leaving the sidebar frame while dragging

    Livestatus:
    * check for event_broker_options on start
    * Fix memory leakage caused by Filter: headers using regular expressions
    * Fix two memory leaks in logfile parser

1.1.8b2:
    Core, Setup, etc.:
    * Inventory: skip SNMP-only hosts on non-SNMP checktypes (avoids timeouts)
    * Improve error output for invalid checks
    
    Checks & Agents:
    * fix bug: run local and plugins also when spaces are in path name
      (such as C:\Program Files\Check_MK\plugins
    * mem.vmalloc: Do not create a check for 64 bit architectures, where
      vmalloc is always plenty
    * postfix_mailq: limit output to 1000 lines
    * multipath: handle output of SLES 11 SP1 better
    * if/if64: output operstatus in check output
    * if/if64: inventory now detects type 117 (gigabitEthernet) for 3COM
    * sylo: better handling of counter wraps.

    Multisite:
    * cleanup implementation of how user settings are written to disk
    * fix broken links in 'Edit view -> Try out' situation
    * new macros $HOSTNAME_LOWER$, $HOSTNAME_UPPER$ and $HOSTNAME_TITLE$ for
      custom notes

1.1.8b1:
    Core, Setup, etc.:
    * SNMPv3: allow privProtocol and privPassword to be specified (thanks
      to Josef Hack)
    * install_nagios.sh: fix problem with broken filenames produced by wget
    * install_nagios.sh: updated software to newest versions
    * install_nagios.sh: fix Apache configuration problem
    * install_nagios.sh: fix configuration vor PNP4Nagios 0.6.6
    * config generation: fix host check of cluster hosts
    * config generation: add missing contact groups for summary hosts
    * RPM package of agent: do not overwrite xinetd.d/check_mk, but install
      new version with .rpmnew, if admin has changed his one
    * legacy_checks: fix missing perfdata, template references where in wrong
      direction (thanks Daniel Nauck for his precise investigation)

    Checks & Agents:
    * New check imm_health by Michael Nieporte
    * rsa_health: fix bug: detection of WARNING state didn't work (was UNKNOWN
            instead)
    * check_mk_agent.solaris: statgrab now excludes filesystems. This avoids hanging
      in case of an NFS problem. Thanks to Divan Santana.
    * multipath: Handle new output of multipath -l (found on SLES11 SP1)
    * ntp: fix typo in variable ntp_inventory_mode (fixes inventory problem)
    * if64: improve output formatting of link speed
    * cisco_power: inventory function now ignores non-redundant power supplies
    * zpool_status: new check from Darin Perusich for Solaris zpools

    Multisite:
    * fix several UTF-8 problems: allow non-ascii characters in host names
      (must be UTF 8 encoded!)
    * improve compatibility with Python 2.3
    * Allow loading custom style sheet overriding Check_MK styles by setting
      custom_style_sheet in multisite.mk
    * Host icons show link to detail host, on summary hosts.
    * Fix sidebar problem: Master Control did not display data correctly
    * status_host: honor states even if sites hosting status hosts is disabled
      (so dead-detection works even if local site is disabled)
    * new config variable start_url: set url for welcome page
    * Snapin Quicksearch: if no host is matching, automatically search for
      services
    * Remove links to legacy Nagios GUI (can be added by user if needed)
    * Sidebar Quicksearch: fix several annoyances
    * Views with services of one host: add title with host name and status

    Livestatus:
    * fix memory leak: lost ~4K on memory on each StatsAnd: or StatsOr:
      header (found by Sven Nierlein)
    * fix invalid json output for empty responses (found by Sven Nierlein)
    * fix Stats: avg ___ for 0 matching elements. Output was '-nan' and is
      now '0.0'
    * fix output of floating point numbers: always use exponent and make
      sure a decimal point is contained (this makes JSON/Python detect
      the correct type)

1.1.7i5:
    Core, Setup, etc.:
    * SNMP: do not load any MIB files (speeds up snmpwalk a lot!)
    * legacy_checks: new config variable allowing creating classical
      non-Check_MK checks while using host tags and config options
    * check_mk_objects.cfg: beautify output, use tabs instead of spaces
    * check_mk -II: delete only specified checktypes, allow to reinventorize
      all hosts
    * New option -O, --reload: Does the same as -R, but reloads Nagios
      instead of restarting it.
    * SNMP: Fixed string detection in --snmpwalk calls
    * SNMP: --snmpwalk does walk the enterprises tree correctly now
    * SNMP: Fixed missing OID detection in SNMP check processing. There was a problem
      when the first column had OID gaps in the middle. This affected e.g. the cisco_locif check.
    * install_nagios.sh: correctly detect Ubuntu 10.04.1
    * Config output: make order of service deterministic
    * fix problem with missing default hostgroup

    Multisite:
    * Sidebar: Improved the quicksearch snapin. It can search for services, 
      servicegroups and hostgroups now. Simply add a prefix "s:", "sg:" or "hg:"
      to search for other objects than hosts.
    * View editor: fix bug which made it impossible to add more than 10 columns
    * Service details: for Check_MK checks show description from check manual in
      service details
    * Notes: new column 'Custom notes' which allows customizable notes
      on a per host / per service base (see online docu for details)
    * Configuration: new variable show_livestatus_errors which can be set
      to False in order to hide error about unreachable sites
    * hiding views: new configuration variables hidden_views and visible_views
    * View "Service problems": hide problems of down or unreachable hosts. This
      makes the view consistant with "Tactical Overview"

    Checks & Agents:
    * Two new checks: akcp_sensor_humidity and akcp_sensor_temp (Thanks to Michael Nieporte)
    * PNP-template for kernel: show average of displayed range
    * ntp and ntp.time: Inventory now per default just creates checks for ntp.time (summary check).
      This is controlled by the new variable ntp_inventory_mode (see check manuals).
    * 3ware: Three new checks by Radoslav Bak: 3ware_disks, 3ware_units, 3ware_info
    * nvidia: agent now only queries GPUCoreTemp and GPUErrors. This avoids
      a vmalloc leakage of 32kB per call (bug in NVIDIA driver)
    * Make all SNMP based checks independent of standard MIB files
    * ad_replication: Fixed syntax errors and unhandled date output when
      not replicated yet
    * ifoperstatus: Allowing multiple target states as a list now
    * cisco_qos: Added new check to monitor traffic in QoS classes on Cisco routers
    * cisco_power: Added scan function
    * if64/if/cisco_qos: Traffic is displayed in variable byte scales B/s,KB/s,MB/s,GB/s
      depending on traffic amount.
    * if64: really using ifDescr with option if_inventory_uses_description = True
    * if64: Added option if_inventory_uses_alias to using ifAlias for the item names
    * if64/if: Fixed bug displaying the out traffic (Perfdata was ok)
    * if64/if: Added WARN/CRIT thresholds for the bandwidth usage to be given as rates
    * if64/if: Improved PNP-Templates
    * if64/if: The ifoperstatus check in if64/if can now check for multiple target states
    * if64/if: Removing all null bytes during hex string parsing (These signs Confuse nagios pipe)
    * Fixed hr_mem and hr_fs checks to work with new SNMP format
    * ups_*: Inventory works now on Riello UPS systems
    * ups_power: Working arround wrong implemented RFC in some Riello UPS systems (Fixing negative power
      consumption values)
    * FreeBSD Agent: Added sections: df mount mem netctr ipmitool (Thanks to Florian Heigl)
    * AIX: exclude NFS and CIFS from df (thanks to Jörg Linge)
    * cisco_locif: Using the interface index as item when no interface name or description are set

    Livestatus:
    * table columns: fix type of num_service_* etc.: was list, is now int (thanks to Gerhard Laußer)
    * table hosts: repair semantics of hard_state (thanks to Michael Kraus). Transition was one
      cycle to late in certain situations.

1.1.7i4:
    Core, Setup, etc.:
    * Fixed automatic creation of host contactgroups
    * templates: make PNP links work without rewrite

    Multisite:
    * Make page handler modular: this allows for custom pages embedded into
      the Multisite frame work and thus using Multisite for other tasks as
      well.
    * status_host: new state "waiting", if status host is still pending
    * make PNP links work without rewrite
    * Fix visibility problem: in multisite setups all users could see
      all objects.

1.1.7i3:
    Core, Setup, etc.:
    * Fix extra_nagios_conf: did not work in 1.1.7i2
    * Service Check_MK now displays overall processing time including
      agent communication and adds this as performance data
    * Fix bug: define_contactgroups was always assumed True. That led to duplicate
      definitions in case of manual definitions in Nagios 

    Checks & Agents:
    * New Check: hp_proliant_da_phydrv for monitoring the state of physical disks
      in HP Proliant Servers
    * New Check: hp_proliant_mem for monitoring the state of memory modules in
      HP Proliant Servers
    * New Check: hp_proliant_psu for monitoring the state of power supplies in
      HP Proliant Servers
    * PNP-templates: fix several templates not working with MULTIPLE rrds
    * new check mem.vmalloc for monitoring vmalloc address space in Linux kernel.
    * Linux agent: add timeout of 2 secs to ntpq 
    * wmic_process: make check OK if no matching process is found

    Livestatus:
    * Remove obsolete parameter 'accept_timeout'
    * Allow disabling idle_timeout and query_timeout by setting them to 0.

    Multisite:
    * logwatch page: wrap long log lines

1.1.7i2:
    Incompatible Changes:
    * Remove config option define_timeperiods and option --timeperiods.
      Check_MK does not longer define timeperiod definitions. Please
      define them manually in Nagios.
    * host_notification_period has been removed. Use host_extra_conf["notification_period"]
      instead. Same holds for service_notification_periods, summary_host_notification_periods
      and summary_service_notification_periods.
    * Removed modes -H and -S for creating config data. This now does
      the new option -N. Please set generate_hostconf = False if you
      want only services to be defined.

    Core, Setup, etc.:
    * New config option usewalk_hosts, triggers --usewalk during
      normal checking for selected hosts.
    * new option --scan-parents for automatically finding and 
      configuring parent hosts (see online docu for details)
    * inventory check: put detailed list of unchecked items into long
      plugin output (to be seen in status details)
    * New configuration variable check_parameters, that allows to
      override default parameters set by inventory, without defining 
      manual checks!

    Checks & Agents:
    * drbd: changed check parameters (please re-inventorize!)
    * New check ad_replication: Checks active directory replications
      of domain controllers by using repadm
    * New check postifx_mailq: Checks mailqueue lengths of postifx mailserves
    * New check hp_procurve_cpu: Checks the CPU load on HP Procurve switches
    * New check hp_procurve_mem: Checks the memory usage on HP Procurve switches
    * New check hp_procurve_sensors: Checks the health of PSUs, FANs and
      Temperature on HP Procurve switches
    * New check heartbeat_crm: Monitors the general state of heartbeat clusters
      using the CRM
    * New check heartbeat_crm_resources: Monitors the state of resources and nodes
      in heartbeat clusters using the CRM
    * *nix agents: output AgentOS: in header
    * New agent for FreeBSD: It is based on the linux agent. Most of the sections
      could not be ported easily so the FreeBSD agent provides information for less
      checks than the linux agent.
    * heartbeat_crm and heartbeat_crm.resources: Change handling of check parameters.
      Please reinvenurize and read the updated man page of those checks
    * New check hp_proliant_cpu: Check the physical state of CPUs in HP Proliant servers
    * New check hp_proliant_temp: Check the temperature sensors of HP Proliant servers
    * New check hp_proliant_fans: Check the FAN sensors of HP Proliant servers

    Multisite:
    * fix chown problem (when nagios user own files to be written
      by the web server)
    * Sidebar: Fixed snapin movement problem using older firefox
      than 3.5.
    * Sidebar: Fixed IE8 and Chrome snapin movement problems
    * Sidebar: Fixed IE problem where sidebar is too small
    * Multisite: improve performance in multi site environments by sending
      queries to sites in parallel
    * Multisite: improve performance in high latency situations by
      allowing persistent Livestatus connections (set "persist" : True 
      in sites, use current Livestatus version)

    Livestatus:
    * Fix problems with in_*_period. Introduce global
      timeperiod cache. This also improves performance
    * Table timeperiods: new column 'in' which is 0/1 if/not the
      timeperiod is currently active
    * New module option idle_timeout. It sets the time in ms
      Livestatus waits for the next query. Default is 300000 ms (5 min).
    * New module option query_timeout. It limits the time between
      two lines of a query (in ms). Default is 10000 ms (10 sec).

1.1.7i1: Core, Setup, etc.:
    * New option -u for reordering autochecks in per-host-files
      (please refer to updated documentation about inventory for
       details)
    * Fix exception if check_mk is called without arguments. Show
      usage in that case.
    * install_nagios.sh: Updated to NagVis 1.5 and fixed download URL
    * New options --snmpwalk and --usewalk help implemeting checks
      for SNMP hardware which is not present
    * SNMP: Automatically detect missing entries. That fixes if64
      on some CISCO switches.
    * SNMP: Fix hex string detection (hopefully)
    * Do chown only if running as root (avoid error messages)
    * SNMP: SNMPv3 support: use 4-tuple of security level, auth protocol,
      security name and password instead of a string in snmp_communities
      for V3 hosts.
    * SNMP: Fixed hexstring detection on empty strings
    * New option -II: Is like -I, but removes all previous autochecks
      from inventorized hosts
    * install_nagios.sh: Fix detection of PNP4Nagios URL and URL of
      NagVis
    * Packager: make sanity check prohibiting creating of package files
      in Check MK's directories
    * install_nagios.sh: Support Ubuntu 10.04 (Thanks to Ben)
      
    Checks & Agents:
    * New check ntp.time: Similar to 'ntp' but only honors the system peer
      (that NTP peer where ntpq -p prints a *).
    * wmic_process: new check for ressource consumption of windows processes
    * Windows agent supports now plugins/ and local/ checks
    * [FIX] ps.perf now correctly detects extended performance data output
      even if number of matching processes is 0
    * renamed check cisco_3640_temp to cisco_temp, renamed cisco_temp
      to cisco_temp_perf, fixed snmp detection of those checks
    * New check hr_cpu - checking the CPU utilization via SNMP
    * New check hr_fs - checking filesystem usage via SNMP
    * New check hr_mem - checking memory usage via SNMP
    * ps: inventory now can configured on a per host / tag base
    * Linux: new check nvidia.temp for monitoring temperature of NVIDIA graphics card
    * Linux: avoid free-ipmi hanging forever on hardware that does not support IPMI
    * SNMP: Instead of an artificial index column, which some checks use, now
      the last component of the OID is used as index. That means that inventory
      will find new services and old services will become UNKNOWN. Please remove
      the outdated checks.
    * if: handle exception on missing OIDs
    * New checks hp_blade* - Checking health of HP BladeSystem Enclosures via SNMP
    * New check drbd - Checking health of drbd nodes
    * New SNMP based checks for printers (page counter, supply), contributed
      by Peter Lauk (many thanks!)
    * New check cups_queues: Checking the state of cups printer queues
    * New check heartbeat_nodes: Checking the node state and state of the links
      of heartbeat nodes
    * New check heartbeat_rscstatus: Checks the local resource status of
      a heartbeat node
    * New check win_dhcp_pools: Checks the usage of Windows DHCP Server lease pools
    * New check netapp_volumes: Checks on/offline-condition and states of netapp volumes 

    Multisite:
    * New view showing all PNP graphs of services with the same description
    * Two new filters for host: notifications_enabled and acknowledged
    * Files created by the webserver (*.mk) are now created with the group
      configured as common group of Nagios and webserver. Group gets write
      permissions on files and directories.
    * New context view: all services of a host group
    * Fix problems with Umlauts (non-Ascii-characters) in performance data
    * New context view: all services of a host group
    * Sidebar snapins can now fetch URLs for the snapin content instead of
      building the snapin contents on their own.
    * Added new nagvis_maps snapin which displays all NagVis maps available
      to the user. Works with NagVis 1.5 and newer.

1.1.6:
    Core, Setup, etc.:
    * Service aggregation: new config option aggregation_output_format.
      Settings this to "multiline" will produce Nagios multiline output
      with one line for each individual check.

    Multisite:
    * New painter for long service plugin output (Currently not used
      by any builtin view)

    Checks & Agents:
    * Linux agent: remove broken check for /dev/ipmi0

1.1.6rc3:
    Core, Setup, etc.:
    * New option --donate for donating live host data to the community.
      Please refer to the online documentation for details.
    * Tactical Overview: Fixed refresh timeout typo
      (Was 16 mins instead of 10 secs)

    Livestatus:
    * Assume strings are UTF-8 encoded in Nagios. Convert from latin-1 only
      on invalid UTF-8 sequences (thanks to Alexander Yegorov)

    Multisite:
    * Correctly display non-ascii characters (fixes exception with 'ascii codec')
      (Please also update Livestatus to 1.1.6rc3)

1.1.6rc2:
    Multisite:
    * Fix bug in Master control: other sites vanished after klicking buttons.
      This was due to connection error detection in livestatus.py (Bug found
      by Benjamin Odenthal)
    * Add theme and baseurl to links to PNP (using features of new PNP4Nagios
      0.6.4)

    Core, Setup, etc.:
    * snmp: hopefully fix HEX/string detection now

    Checks & Agents:
    * md: fix inventory bug on resync=PENDING (Thanks to Darin Perusich)

1.1.6rc1:
    Multisite:
    * Repair Perf-O-Meters on webkit based browsers (e.g. Chrome, Safari)
    * Repair layout on IE7/IE8. Even on IE6 something is working (definitely
      not transparent PNGs though). Thanks to Lars.
    * Display host state correct if host is pending (painter "host with state")
    * Logfile: new filter for plugin output
    * Improve dialog flow when cloning views (button [EDIT] in views snapin)
    * Quicksearch: do not open search list if text did not change (e.g. Shift up),
      close at click into field or snapin.

    Core, Setup, etc.:
    * Included three patched from Jeff Dairiki dealing with compile flags
      and .gitignore removed from tarballs
    * Fix problem with clustered_services_of[]: services of one cluster
      appeared also on others
    * Packager: handle broken files in package dir
    * snmp handling: better error handling in cases where multiple tables
      are merged (e.g. fc_brocade_port_detailed)
    * snmp: new handling of unprintable strings: hex dumps are converted
      into binary strings now. That way all strings can be displayed and
      no information is lost - nevertheless.
      
    Checks & Agents:
    * Solaris agent: fixed rare df problems on Solaris 10, fix problem with test -f
      (thanks to Ulf Hoffmann)
    * Converted all PNP templates to format of 0.6.X. Dropped compatibility
      with 0.4.X.
    * Do not use ipmi-sensors if /dev/ipmi0 is missing. ipmi-sensors tries
      to fiddle around with /dev/mem in that case and miserably fails
      in some cases (infinite loop)
    * fjdary60_run: use new binary encoding of hex strings
    * if64: better error handling for cases where clients do not send all information
    * apc_symmetra: handle status 'smart boost' as OK, not CRITICAL

    Livestatus:
    * Delay starting of threads (and handling of socket) until Nagios has
      started its event loop. This prevents showing services as PENDING 
      a short time during program start.

1.1.6b3:
    Multisite:
    * Quicksearch: hide complete host list if field is emptied via Backspace or Del.
      Also allow handle case where substring match is unique.

1.1.6b2:
    Core, Setup, etc.:
    * Packager: fix unpackaged files (sounds, etc)

    Multisite:
    * Complete new design (by Tobias Roeckl, Kopf & Herz)
    * New filters for last service check and last service state change
    * New views "Recently changed services" and "Unchecked services"
    * New page for adding sidebar snapins
    * Drag & Drop for sidebar snapins (thanks to Lars)
    * Grab & Move for sidebar scrolling (thanks to Lars)
    * Filter out summary hosts in most views.
    * Set browser refresh to 30 secs for most views
    * View host status: added a lot of missing information
    * View service status: also added information here
    * Make sure, enough columns can be selected in view editor
    * Allow user to change num columns and refresh directly in view
    * Get back to where you came after editing views
    * New sidebar snapin "Host Matrix"
    * New feature "status_host" for remote sites: Determine connection
      state to remote side by considering a certain host state. This
      avoids livestatus time outs to dead sites.
    * Sidebar snapin site status: fix reload problem
    * New Perf-O-Meters displaying service performance data
    * New snapin "Custom Links" where you easily configure your own
      links via multisite.mk (see example in new default config file)
    * Fixed problem when using only one site and that is not local

    Livestatus:
    * new statistics columns: log_messages and log_messages_rate
    * make statistics average algorithm more sluggish

1.1.5i3:
     Core, Setup, etc.:
     * New Check_MK packager (check_mk -P)

1.1.5i2:
     Core, Setup, etc.:
     * install_nagios.sh: add missing package php5-iconv for SLES11

     Checks & Agents:
     * if64: new SNMP check for network interfaces. Like if, but uses 64 bit
       counters of modern switches. You might need to configure bulkwalk_hosts.
     * Linux agent: option -d enabled debug output
     * Linux agent: fix ipmi-sensors cache corruption detection
     * New check for temperature on Cisco devices (cisco_3640_temp)
     * recompiled waitmax with dietlibc (fixed incompatibility issues
       on older systems)

     Multisite:
     * Filters for groups are negateable.

1.1.5i1:
     Checks & Agents:
     * uptime: new check for system uptime (Linux)
     * if: new SNMP check for network interfaces with very detailed traffic,
       packet and error statistics - PNP graphs included

     Multisite:
     * direct integration of PNP graphs into Multisite views
     * Host state filter: renamed HTML variables (collision with service state). You
       might need to update custom views using a filter on host states.
     * Tactical overview: exclude services of down hosts from problems, also exclude
       summary hosts
     * View host problems/service problems: exclude summary hosts, exclude services
       of down hosts
     * Simplified implementation of sidebar: sidebar is not any longer embeddeable.
     * Sidebar search: Added host site to be able to see the context links on
       the result page
     * Sidebar search: Hitting enter now closes the hint dropdown in all cases

1.1.5i0:
      Core, Setup, etc.:
      * Ship check-specific rra.cfg's for PNP4Nagios (save much IO and disk space)
      * Allow sections in agent output to apear multiple times
      * cleanup_autochecks.py: new option -f for directly activating new config
      * setup.sh: better detection for PNP4Nagios 0.6
      * snmpwalk: use option -Oa, inhibit strings to be output as hex if an umlaut
        is contained.

      Checks & Agents:
      * local: allow more than once performance value, separated by pipe (|)
      * ps.perf: also send memory and CPU usage (currently on Linux and Solaris)
      * Linux: new check for filesystems mount options
      * Linux: new very detailed check for NTP synchronization
      * ifoperstatus: inventory honors device type, per default only Ethernet ports
        will be monitored now
      * kernel: now inventory is supported and finds pgmajfault, processes (per/s)
        and context switches
      * ipmi_sensors: Suppress performance data for fans (save much IO/space)
      * dual_lan_check: fix problem which using MRPE
      * apc_symmetra: PNP template now uses MIN for capacity (instead of AVERAGE)
      * fc_brocade_port_detailed: PNP template now uses MAX instead of AVERAGE
      * kernel: fix text in PNP template
      * ipmi_sensors: fix timeout in agent (lead to missing items)
      * multipath: allow alias as item instead of uuid
      * caching agent: use /var/cache/check_mk as cache directory (instead of /etc/check_mk)
      * ifoperstatus: is now independent of MIB

      Multisite:
      * New column host painter with link to old Nagios services
      * Multisite: new configuration parameter default_user_role
      
      Livestatus:
      * Add missing LDFLAGS for compiling (useful for -g)

1.1.4:
      Summary:
      * A plentitude of problem fixes (including MRPE exit code bug)
      * Many improvements in new Multisite GUI
      * Stability and performance improvements in Livestatus

      Core, Setup, etc.:
      * Check_MK is looking for main.mk not longer in the current and home
        directory
      * install_nagios.sh: fix link to Check_MK in sidebar
      * install_nagios.sh: switch PNP to version 0.6.3
      * install_nagios.sh: better Apache-Config for Multisite setup
      * do not search main.mk in ~ and . anymore (brought only trouble) 
      * clusters: new variable 'clustered_services_of', allowing for overlapping
         clusters (as proposed by Jörg Linge)
      * install_nagios.sh: install snmp package (needed for snmp based checks)
      * Fix ower/group of tarballs: set them to root/root
      * Remove dependency from debian agent package    
      * Fixed problem with inventory when using clustered_services
      * tcp_connect_timeout: Applies now only for connect(), not for
        time of data transmission once a connection is established
      * setup.sh now also works for Icinga
      * New config parameter debug_log: set this to a filename in main.mk and you
        will get a debug log in case if 'invalid output from plugin...'
      * ping-only-hosts: When ping only hosts are summarized, remove Check_MK and
        add single PING to summary host.
      * Service aggregation: fix state relationship: CRIT now worse than UNKNOWN 
      * Make extra_service_conf work also for autogenerated PING on ping-only-hosts
        (groups, contactgroups still missing)

      Checks & Agents:
      * mrpe in Linux agent: Fix bug introduced in 1.1.3: Exit status of plugins was
        not honored anymore (due to newline handling)
      * mrpe: allow for sending check_command to PNP4Nagios (see MRPE docu)
      * Logwatch GUI: fix problem on Python 2.4 (thanks to Lars)
      * multipath: Check is now less restrictive when parsing header lines with
        the following format: "<alias> (<id>)"
      * fsc_ipmi_mem_status: New check for monitoring memory status (e.g. ECC)
         on FSC TX-120 (and maybe other) systems.
      * ipmi_sensors in Linux agent: Fixed compatibility problem with new ipmi
        output. Using "--legacy-output" parameter with newer freeipmi versions now.
      * mrpe: fix output in Solaris agent (did never work)
      * IBM blade center: new checks for chassis blowers, mediatray and overall health
      * New caching agent (wrapper) for linux, supporting efficient fully redundant
        monitoring (please read notes in agents/check_mk_caching_agent)
      * Added new smbios_sel check for monitoring the System Event Log of SMBIOS.
      * fjdarye60_rluns: added missing case for OK state
      * Linux agent: The xinetd does not log each request anymore. Only
        failures are logged by xinetd now. This can be changed in the xinetd
	configuration files.
      * Check df: handle mountpoints containing spaces correctly 
        (need new inventorization if you have mountpoints with spaces)
      * Check md on Linux: handle spare disks correctly
      * Check md on Linux: fix case where (auto-read-only) separated by space
      * Check md on Linux: exclude RAID 0 devices from inventory (were reported as critical)
      * Check ipmi: new config variable ipmi_ignore_nr
      * Linux agent: df now also excludes NFSv4
      * Wrote man-page for ipmi check
      * Check mrpe: correctly display multiline output in Nagios GUI
      * New check rsa_health for monitoring IBM Remote Supervisor Adapter (RSA)
      * snmp scan: suppress error messages of snmpget
      * New check: cpsecure_sessions for number of sessions on Content Security Gateway
      * Logwatch GUI: move acknowledge button to top, use Multisite layout,
         fix several layout problem, remove list of hosts
      * Check logwatch: limit maximum size of stored log messages (configurable
        be logwatch_max_filesize)
      * AIX agent: fix output of MRPE (state and description was swapped)
      * Linux agent: fixed computation of number of processors on S390
      * check netctr: add missing perfdata (was only sent on OK case)
      * Check sylo: New check for monitoring the sylo state
      
      Livestatus:
      * Table hosts: New column 'services' listing all services of that host
      * Column servicegroups:members: 'AuthUser' is now honored
      * New columns: hosts:services_with_state and servicegroups:members_with_state
      * New column: hostgroup:members_with_state
      * Columns hostgroup:members and hostgroup:members_with_state honor AuthUser
      * New rudimentary API for C++
      * Updates API for Python
      * Make stack size of threads configurable
      * Set stack size of threads per default o 64 KB instead of 8 MB
      * New header Localtime: for compensating time offsets of remote sites
      * New performance counter for fork rate
      * New columns for hosts: last_time_{up,down,unreachable}
      * New columns for services: last_time_{ok,warning,critical,unknown}
      * Columns with counts honor now AuthUser
      * New columns for hosts/services: modified_attributes{,_list}
      * new columns comments_with_info and downtimes_with_info
      * Table log: switch output to reverse chronological order!
      * Fix segfault on filter on comments:host_services
      * Fix missing -lsocket on Solaris
      * Add missing SUN_LEN (fixed compile problem on Solaris)
      * Separators: remote sanitiy check allowing separators to be equal
      * New output format "python": declares strings as UTF-8 correctly
      * Fix segault if module loaded without arguments

      Multisite:
      * Improved many builtin views
      * new builtin views for host- and service groups
      * Number of columns now configurable for each layout (1..50)
      * New layout "tiled"
      * New painters for lists of hosts and services in one column
      * Automatically compensate timezone offsets of remote sites
      * New datasources for downtimes and comments
      * New experimental datasource for log
      * Introduce limitation, this safes you from too large output
      * reimplement host- and service icons more intelligent
      * Output error messages from dead site in Multisite mode
      * Increase wait time for master control buttons from 4s to 10s
      * Views get (per-view) configurable browser automatic reload interval
      * Playing of alarm sounds (configurable per view)
      * Sidebar: fix bookmark deletion problem in bookmark snapin
      * Fixed problem with sticky debug
      * Improve pending services view
      * New column with icon with link to Nagios GUI
      * New icon showing items out of their notification period.
      * Multisite: fix bug in removing all downtimes
      * View "Hostgroups": fix color and table heading
      * New sidebar snapin "Problem hosts"
      * Tactical overview: honor downtimes
      * Removed filter 'limit'. Not longer needed and made problems
        with new auto-limitation.
      * Display umlauts from Nagios comments correctly (assuming Latin-1),
         inhibit entering of umlauts in new comments (fixes exception)
      * Switched sidebar from synchronous to asynchronous requests
      * Reduced complete reloads of the sidebar caused by user actions
      * Fix reload problem in frameset: Browser reload now only reloads
        content frames, not frameset.


1.1.3:

      Core, Setup, etc.:
      * Makefile: make sure all files are world readable
      * Clusters: make real host checks for clusters (using check_icmp with multiple IP addresses)
      * check_mk_templates: remove action_url from cluster and summary hosts (they have no performance data)
      * check_mk_template.cfg: fix typo in notes_url
      * Negation in binary conf lists via NEGATE (clustered_services, ingored_services,
	bulkwalk_hosts, etc).
      * Better handling of wrapping performance counters
      * datasource_programs: allow <HOST> (formerly only <IP>)
      * new config variable: extra_nagios_conf: string simply added to Nagios
        object configuration (for example for define command, etc.)
      * New option --flush: delete runtime data of some or all hosts
      * Abort installation if livestatus does not compile.
      * PNP4Nagios Templates: Fixed bug in template file detection for local checks
      * nagios_install.sh: Added support for Ubuntu 9.10
      * SNMP: handle multiline output of snmpwalk (e.g. Hexdumps)
      * SNMP: handle ugly error output of snmpwalk
      * SNMP: allow snmp_info to fetch multiple tables
      * check_mk -D: sort hostlist before output
      * check_mk -D: fix output: don't show aggregated services for non-aggregated hosts
      * check_mk_templates.cfg: fix syntax error, set notification_options to n

      Checks & Agents:
      * logwatch: fix authorization problem on web pages when acknowledging
      * multipath: Added unhandled multipath output format (UUID with 49 signs)
      * check_mk-df.php: Fix locale setting (error of locale DE on PNP 0.6.2)
      * Make check_mk_agent.linux executable
      * MRPE: Fix problems with quotes in commands
      * multipath: Fixed bug in output parser
      * cpu: fixed bug: apply level on 15min, not on 1min avg
      * New check fc_brocade_port_detailed
      * netctrl: improved handling of wrapped counters
      * winperf: Better handling of wrapping counters
      * aironet_client: New check for number of clients and signal
        quality of CISCO Aironet access points
      * aironet_errors: New check for monitoring CRC errors on
        CISCO Aironet access points
      * logwatch: When Agent does not send a log anymore and no local logwatch
                  file present the state will be UNKNOWN now (Was OK before).
      * fjdarye60_sum: New check for summary status of Fidary-E60 devices
      * fjdarye60_disks: New check for status of physical disks
      * fjdarye60_devencs: New check for status of device enclosures
      * fjdarye60_cadaps: New check for status of channel adapters
      * fjdarye60_cmods: New check for status of channel modules
      * fjdarye60_cmods_flash: New check for status of channel modules flash
      * fjdarye60_cmods_mem: New check for status of channel modules memory
      * fjdarye60_conencs: New check for status of controller enclosures
      * fjdarye60_expanders: New check for status of expanders
      * fjdarye60_inletthmls: New check for status of inlet thermal sensors
      * fjdarye60_thmls: New check for status of thermal sensors
      * fjdarye60_psus: New check for status of PSUs
      * fjdarye60_syscaps: New check for status of System Capacitor Units
      * fjdarye60_rluns: New check for RLUNs
      * lparstat_aix: New check by Joerg Linge
      * mrpe: Handles multiline output correctly (only works on Linux,
	      Agents for AIX, Solaris still need fix).
      * df: limit warning and critical levels to 50/60% when using a magic number
      * fc_brocade_port_detailed: allow setting levels on in/out traffic, detect
         baudrate of inter switch links (ISL). Display warn/crit/baudrate in
	 PNP-template

      MK Livestatus:
      * fix operators !~ and !~~, they didn't work (ever)
      * New headers for waiting (please refer to online documentation)
      * Abort on errors even if header is not fixed16
      * Changed response codes to better match HTTP
      * json output: handle tab and other control characters correctly
      * Fix columns host:worst_service_state and host:worst_service_hard_state
      * New tables servicesbygroup, servicesbyhostgroup and hostsbygroup
      * Allow to select columns with table prefix, e.g. host_name instead of name
        in table hosts. This does not affect the columns headers output by
	ColumnHeaders, though.
      * Fix invalid json output of group list column in tables hosts and services
      * Fix minor compile problem.
      * Fix hangup on AuthUser: at certain columns
      * Fix some compile problems on Solaris

      Multisite:
      * Replaced Multiadmin with Multisite.


1.1.2:
      Summary:
      * Lots of new checks
      * MK Livestatus gives transparent access to log files (nagios.log, archive/*.log)
      * Many bug fixes

      MK Livestatus:
      * Added new table "log", which gives you transparent access to the Nagios log files!
      * Added some new columns about Nagios status data to stable 'status'
      * Added new table "comments"
      * Added logic for count of pending service and hosts
      * Added several new columns in table 'status' 
      * Added new columns flap_detection and obsess_over_services in table services
      * Fixed bug for double columns: filter truncated double to int
      * Added new column status:program_version, showing the Nagios version
      * Added new column num_services_pending in table hosts
      * Fixed several compile problems on AIX
      * Fixed bug: queries could be garbled after interrupted connection
      * Fixed segfault on downtimes:contacts
      * New feature: sum, min, max, avg and std of columns in new syntax of Stats:

      Checks & Agents:
      * Check ps: this check now supports inventory in a very flexible way. This simplifies monitoring a great number of slightly different processes such as with ORACLE or SAP.
      * Check 'md': Consider status active(auto-read-only) as OK
      * Linux Agent: fix bug in vmware_state
      * New Checks for APC Symmetra USV
      * Linux Agent: made <<<meminfo>>> work on RedHat 3.
      * New check ps.perf: Does the same as ps, but without inventory, but with performance data
      * Check kernel: fixed missing performance data
      * Check kernel: make CPU utilization work on Linux 2.4
      * Solaris agent: don't use egrep, removed some bashisms, output filesystem type zfs or ufs
      * Linux agent: fixed problem with nfsmount on SuSE 9.3/10.0
      * Check 'ps': fix incompability with old agent if process is in brackets
      * Linux agent: 'ps' now no longer supresses kernel processes
      * Linux agent: make CPU count work correctly on PPC-Linux
      * Five new checks for monitoring DECRU SANs
      * Some new PNP templates for existing checks that still used the default templates
      * AIX Agent: fix filesystem output
      * Check logwatch: Fix problem occuring at empty log lines
      * New script install_nagios.sh that does the same as install_nagios_on_lenny.sh, but also works on RedHat/CentOS 5.3.
      * New check using the output of ipmi-sensors from freeipmi (Linux)
      * New check for LSI MegaRAID disks and arrays using MegaCli (based on the driver megaraid_sas) (Linux)
      * Added section <<<cpu>>> to AIX and Solaris agents
      * New Check for W&T web thermograph (webthermometer)
      * New Check for output power of APC Symmetra USP
      * New Check for temperature sensors of APC Symmetra WEB/SNMP Management Card.
      * apc_symmetra: add remaining runtime to output
      * New check for UPS'es using the generic UPS-MIB (such as GE SitePro USP)
      * Fix bug in PNP-template for Linux NICs (bytes and megabytes had been mixed up).
      * Windows agent: fix bug in output of performance counters (where sometimes with , instead of .)
      * Windows agent: outputs version if called with 'version'
      
      Core, Setup, etc.:
      * New SNMP scan feature: -I snmp scans all SNMP checks (currently only very few checks support this, though)
      * make non-bulkwalk a default. Please edit bulkwalk_hosts or non_bulkwalk_hosts to change that
      * Improve setup autodetection on RedHat/CentOS.  Also fix problem with Apache config for Mutliadmin: On RedHat Check_MK's Apache conf file must be loaded after mod_python and was thus renamed to zzz_check_mk.conf.
      * Fix problem in Agent-RPM: mark xinetd-configfile with %config -> avoid data loss on update
      * Support PNP4Nagios 0.6.2
      * New setup script "install_nagios.sh" for installing Nagios and everything else on SLES11
      * New option define_contactgroups: will automatically create contactgroup definitions for Nagios

1.1.0:
      * Fixed problems in Windows agent (could lead
        to crash of agent in case of unusal Eventlog
	messages)
      * Fixed problem sind 1.0.39: recompile waitmax for
        32 Bit (also running on 64)
      * Fixed bug in cluster checks: No cache files
        had been used. This can lead to missing logfile
	messages.
      * Check kernel: allow to set levels (e.g. on 
	pgmajfaults)
      * Check ps now allows to check for processes owned
        by a specific user (need update of Linux agent)
      * New configuration option aggregate_check_mk: If
        set to True, the summary hosts will show the
	status auf check_mk (default: False)
      * Check winperf.cpuusage now supports levels
        for warning and critical. Default levels are
	at 101 / 101
      * New check df_netapp32 which must be used
        for Netapps that do not support 64 bit 
	counters. Does the same as df_netapp
      * Symlink PNP templates: df_netapp32 and
        df_netapp use same template as df
      * Fix bug: ifoperstatus does not produce performance
        data but said so.
      * Fix bug in Multiadmin: Sorting according to
        service states did not work
      * Fix two bugs in df_netapp: use 64 bit counters
        (32 counter wrap at 2TB filesystems) and exclude
       	snapshot filesystems with size 0 from inventory.
      * Rudimentary support for monitoring ESX: monitor
        virtual filesystems with 'vdf' (using normal df
	check of check_mk) and monitor state of machines 
	with vcbVmName -s any (new check vmware_state).
      * Fixed bug in MRPE: check failed on empty performance
        data (e.g. from check_snmp: there is emptyness
        after the pipe symbol sometimes)
      * MK Livestatus is now multithreaded an can
        handle up to 10 parallel connections (might
        be configurable in a future version).
      * mk_logwatch -d now processes the complete logfile
        if logwatch.state is missing or not including the
	file (this is easier for testing)
      * Added missing float columns to Livestatus.
      * Livestatus: new header StatsGroupBy:
      * First version with "Check_MK Livestatus Module"!
        setup.sh will compile, install and activate
	Livestatus per default now. If you do not want
	this, please disable it by entering <tt>no</tt>,
	when asked by setup.
      * New Option --paths shows all installation, config
        and data paths of Check_mk and Nagios
      * New configuration variable define_hostgroups and
        define service_groups allow you to automatically
        create host- and service groups - even with aliases.
      * Multiadmin has new filter for 'active checks enabled'.
      * Multiadmin filter for check_command is now a drop down list.
      * Dummy commands output error message when passive services
        are actively checked (by accident)
      * New configuration option service_descriptions allows to
        define customized service descriptions for each check type
      * New configuration options extra_host_conf, extra_summary_host_conf
        and extra_service_conf allow to define arbitrary Nagios options
	in host and service defitions (notes, icon_image, custom variables,
        etc)
      * Fix bug: honor only_hosts also at option -C


1.0.39:
      * New configuration variable only_hosts allows
	you to limit check_mk to a subset of your
	hosts (for testing)
      * New configuration parameter mem_extended_perfdata
	sends more performance data on Linux (see 
	check manual for details)
      * many improvements of Multiadmin web pages: optionally 
	filter out services which are (not) currently in downtime
	(host or service itself), optionally (not) filter out summary
	hosts, show host status (down hosts), new action
	for removing all scheduled downtimes of a service.
	Search results will be refreshed every 90 seconds.
	Choose between two different sorting orders.
	Multadmin now also supports user authentication
      * New configuration option define_timeperiods, which
	allows to create Nagios timeperiod definitions.
	This also enables the Multiadmin tools to filter
	out services which are currently not in their
	notification interval.
      * NIC check for Linux (netctr.combined) now supports
	checking of error rates
      * fc_brocade_port: New possibility of monitoring
	CRC errors and C3 discards
      * Fixed bug: snmp_info_single was missing
        in precompiled host checks
	
1.0.38:
      * New: check_mk's multiadmin tool (Python based
	web page). It allows mass administration of
	services (enable/disable checks/notifications, 
	acknowledgements, downtimes). It does not need
	Nagios service- or host groups but works with
	a freeform search.
      * Remove duplicate <?php from the four new 
	PNP templates of 1.0.37.
      * Linux Agent: Kill hanging NFS with signal 9
	(signal 15 does not always help)
      * Some improvements in autodetection. Also make
	debug mode: ./autodetect.py: This helps to
	find problems in autodetection.
      * New configuration variables generate_hostconf and
	generate_dummy_commands, which allows to suppress
	generation of host definitions for Nagios, or 
	dummy commands, resp.
      * Now also SNMP based checks use cache files.
      * New major options --backup and --restore for
	intelligent backup and restore of configuration
	and runtime data
      * New variable simulation_mode allows you to dry
	run your Nagios with data from another installation.
      * Fixed inventory of Linux cpu.loads and cpu.threads
      * Fixed several examples in checks manpages
      * Fixed problems in install_nagios_on_lenny.sh
      * ./setup.sh now understands option --yes: This
        will not output anything except error messages
	and assumes 'yes' to all questions
      * Fix missing 'default.php' in templates for
	local
	
1.0.37:
      * IMPORTANT: Semantics of check "cpu.loads" has changed.
	Levels are now regarded as *per CPU*. That means, that
	if your warning level is at 4.0 on a 2 CPU machine, then 
	a level of 8.0 is applied.
      * On check_mk -v now also ouputs version of check_mk
      * logfile_patterns can now contain host specific entries.
	Please refer to updated online documentation for details.
      * Handling wrapping of performance counters. 32 and 64 bit
	counters should be autodetected and handled correctly.
	Counters wrapping over twice within one check cycle
	cannot be handled, though.
      * Fixed bug in diskstat: Throughput was computed twice
	too high, since /proc/diskstats counts in sectors (512 Bytes)
	not in KB
      * The new configuration variables bulkwalk_hosts and
	non_bulkwalk_hosts, that allow 	to specify, which hosts 
	support snmpbulkwalk (which is
	faster than snmpwalk) and which not. In previos versions,
	always bulk walk was used, but some devices do not support
	that.
      * New configuration variable non_aggregated_hosts allows
	to exclude hosts generally from service aggregation.
      * New SNMP based check for Rittal CMC TC 
	(ComputerMultiControl-TopConcept) Temperature sensors 
      * Fixed several problems in autodetection of setup
      * Fixed inventory check: exit code was always 0
	for newer Python versions.
      * Fixed optical problem in check manual pages with
	newer version of less.
      * New template check_mk-local.php that tries to
	find and include service name specific templates.
	If none is found, default.php will be used.
      * New PNP templates check_mk-kernel.php for major page
	faults, context switches and process creation
      * New PNP template for cpu.threads (Number of threads)
      * Check nfsmounts now detects stale NFS handles and
	triggers a warning state in that case

1.0.36:
      * New feature of Linux/UNIX Agent: "MRPE" allows
	you to call Nagios plugins by the agent. Please
	refer to online documentation for details.
      * Fix bug in logwatch.php: Logfiles names containing spaces
	now work.
      * Setup.sh now automatically creates cfg_dir if
	none found in nagios.cfg (which is the case for the
	default configuration of a self compiled Nagios)
      * Fix computation of CPU usage for VMS.
      * snmp_hosts now allows config-list syntax. If you do
	not define snmp_hosts at all, all hosts with tag
	'snmp' are considered to be SNMP hosts. That is 
	the new preferred way to do it. Please refer
	to the new online documentation.
      * snmp_communities now also allows config-list syntax
	and is compatible to datasource_programs. This allows
	to define different SNMP communities by making use
	of host tags.
      * Check ifoperstatus: Monitoring of unused ports is
	now controlled via ifoperstatus_monitor_unused.
      * Fix problem in Windows-Agent with cluster filesystems:
	temporarily non-present cluster-filesystems are ignored by
	the agent now.
      * Linux agent now supports /dev/cciss/d0d0... in section
	<<<diskstat>>>
      * host configuration for Nagios creates now a variable
	'name host_$HOSTNAME' for each host. This allows
	you to add custom Nagios settings to specific hosts
	in a quite general way.
      * hosts' parents can now be specified with the
	variable 'parents'. Please look at online documentation
	for details.
      * Summary hosts now automatically get their real host as a
	parent. This also holds for summary cluster hosts.
      * New option -X, --config-check that checks your configuration
	for invalid variables. You still can use your own temporary
	variables if you prefix them with an underscore.
	IMPORTANT: Please check your configuration files with
	this option. The check may become an implicit standard in
	future versions.
      * Fixed problem with inventory check on older Python 
	versions.
      * Updated install_nagios_on_lenny.sh to Nagios version
	3.2.0 and fixed several bugs.

1.0.35:
      * New option -R/--restart that does -S, -H and -C and
	also restarts Nagios, but before that does a Nagios
	config check. If that fails, everything is rolled
	back and Nagios keeps running with the old configuration.
      * PNP template for PING which combines RTA and LOSS into
	one graph.
      * Host check interval set to 1 in default templates.
      * New check for hanging NFS mounts (currently only
	on Linux)
      * Changed check_mk_templates.cfg for PING-only hosts:
	No performance data is processed for the PING-Check
	since the PING data is already processed via the
	host check (avoid duplicate RRDs)
      * Fix broken notes_url for logwatch: Value from setup.sh
	was ignored and always default value taken.
      * Renamed config variable mknagios_port to agent_port
	(please updated main.mk if you use that variable)
      * Renamed config variable mknagios_min_version to
	agent_min_version (update main.mk if used)
      * Renamed config variable mknagios_autochecksdir to 
	autochecksdir (update main.mk if used)
      * configuration directory for Linux/UNIX agents is
	now configurable (default is /etc/check_mk)
      * Add missing configuration variable to precompiled
	checks (fix problem when using clusters)
      * Improved multipath-check: Inventory now determines
	current number of paths. And check output is more
	verbose.
      * Mark config files as config files in RPM. RPM used
	to overwrite main.mk on update!
	
1.0.34:
      * Ship agents for AIX and SunOS/Solaris (beta versions).
      * setup script now autodetects paths and settings of your
	running Nagios
      * Debian package of check_mk itself is now natively build
	with paths matching the prepackaged Nagios on Debian 5.0
      * checks/df: Fix output of check: percentage shown in output
	did include reserved space for root where check logic did
	not. Also fix logic: account reserved space as used - not
	as avail.
      * checks/df: Exclude filesystems with size 0 from inventory.
      * Fix bug with host tags in clusters -> precompile did not
	work.
      * New feature "Inventory Check": Check for new services. Setting
	inventory_check_interval=120 in main.mk will check for new services
	every 2 hours on each host. Refer to online documentation
	for more details.
      * Fixed bug: When agent sends invalid information or check
	has bug, check_mk now handles this gracefully
      * Fixed bug in checks/diskstat and in Linux agent. Also
	IDE disks are found. The inventory does now work correctly
	if now disks are found.
      * Determine common group of Apache and Nagios at setup.
	Auto set new variable www_group which replaces logwatch_groupid.
	Fix bug: logwatch directories are now created with correct
	ownership when check_mk is called manually as root.
      * Default templates: notifications options for hosts and
	services now include also recovery, flapping and warning
	events.
      * Windows agent: changed computation of RAM and SWAP usage
	(now we assume that "totalPageFile" includes RAM *and*
	SWAP).
      * Fix problem with Nagios configuration files: remove
	characters Nagios considers as illegal from service
	descriptions.
      * Processing of performance data (check_icmp) for host
        checks and PING-only-services now set to 1 in default
	templates check_mk_templates.cfg.
      * New SNMP checks for querying FSC ServerView Agent: fsc_fans,
	fsc_temp and fsc_subsystems. Successfully tested with agents
	running	on Windows and Linux.
      * RPM packaged agent tested to be working on VMWare ESX 4.0 
	(simply install RPM package with rpm -i ... and open port 
	in firewall with "esxcfg-firewall -o 6556,tcp,in,check_mk")
      * Improve handling of cache files: inventory now uses cache
	files only if they are current and if the hosts are not
	explicitely specified.
	
1.0.33:
      * Made check_mk run on Python 2.3.4 (as used in CentOS 4.7
	und RedHat 4.7). 
      * New option -M that prints out manual pages of checks.
	Only a few check types are documented yet, but more will
	be following.
      * Package the empty directory /usr/lib/check_mk_agent/plugins
	and ../local into the RPM and DEB package of the agent
      * New feature: service_dependencies. check_mk lets you comfortably
	create Nagios servicedependency definitions for you and also
	supports them by executing the checks in an optimal order.
      * logwatch.php: New button for hiding the context messages.
	This is a global setting for all logfiles and its state is
	stored in a cookie.
	
1.0.32:
      * IMPORTANT: Configuration variable datasource_programs is now
        analogous to that of host_groups. That means: the order of
        program and hostlist must be swapped!
      * New option --fake-dns, useful for tests with non-existing
	hosts.
      * Massive speed improvement for -S, -H and -C
      * Fixed bug in inventory of clusters: Clustered services where
	silently dropped (since introduction of host tags). Fixed now.
      * Fixed minor bug in inventory: Suppress DNS lookup when using
	--no-tcp
      * Fixed bug in cluster handling: Missing function strip_tags()
	in check_mk_base.py was eliminated.
      * Changed semantics of host_groups, summary_host_groups,
	host_contactgroups, and summary_host_groups for clusters. 
	Now the cluster names will be relevant, not
	the names of the nodes. This allows the cluster hosts to
	have different host/contactgroups than the nodes. And it is more
	consistent with other parts of the configuration.
      * Fixed bug: datasource_programs on cluster nodes did not work
	when precompiling

1.0.31:
      * New option -D, --dump that dumps all configuration information
	about one, several or all hosts
	New config variables 'ignored_checktypes' and 'ignored_services',
        which allow to include certain checktypes in general or
        some services from some hosts from inventory
      * Config variable 'clustered_services' now has the same semantics
	as ignored_checktypes and allows to make it host dependent.
      * Allow magic tags PHYSICAL_HOSTS, CLUSTER_HOSTS and ALL_HOSTS at
	all places, where lists of hosts are expected (except checks).
	This fixes various problems that arise when using all_hosts at
	those places:
	  * all_hosts might by changed by another file in conf.d
	  * all_hosts does not contain the cluster hosts
      * Config file 'final.mk' is read after all other config files -
	if it exists. You can put debug code there that prints the
	contents of your variables.
      * Use colored output only, if stdout is a tty. If you have
	problems with colors, then you can pipe the output
	through cat or less
      * Fixed bug with host tags: didn't strip off tags when
	processing configuration lists (occurs when using
	custom host lists)
      * mk_logwatch is now aware of inodes of logfiles. This
	is important for fast rotating files: If the inode
	of a logfile changes between two checks mk_logwatch
	assumes that the complete content is new, even if
	the new file is longer than the old one.
      * check_mk makes sure that you do not have duplicate
	hosts in all_hosts or clusters.

1.0.30:
      * Windows agent now automatically monitors all existing
	event logs, not only "System" and "Application".

1.0.29:
      * Improved default Nagios configuration file:
	added some missing templates, enter correct URLs
	asked at setup time.
      * IMPORANT: If you do not use the new default 
	Nagios configuration file you need to rename
	the template for aggregated services (summary
	services) to check_mk_summarizes (old name
	was 'check_mk_passive-summary'). Aggregated
	services are *always* passive and do *never*
	have performance data.
      * Hopefully fixed CPU usage output on multi-CPU
	machines
      * Fixed Problem in Windows Agent: Eventlog monitoring
	does now also work, if first record has not number 1
	(relevant for larger/older eventlogs)
      * Fixed bug in administration.html: Filename for Nagios
	must be named check_mk.cfg and *not* main.mk. Nagios
	does not read files without the suffix .cfg. 
      * magic factor for df, that allows to automatgically 
        adapt levels for very big or very small filesystems.
      * new concept of host tags simplyfies configuration.
      * IMPORTANT: at all places in the configuration where
	lists of hosts are used those are not any longer
	interpreted as regular expressions. Hostnames
	must match exactly. Therefore the list [ "" ] does
	not any longer represent the list of all hosts.
	It is a bug now. Please write all_hosts instead
	of [ "" ]. The semantics for service expressions
	has not changed.
      * Fixed problem with logwatch.php: Begin with
	<?php, not with <?. This makes some older webservers
	happy.
      * Fixed problem in check ipmi: Handle corrupt output
	from agent
      * Cleaned up code, improved inline documentation
      * Fixed problem with vms_df: default_filesystem_levels,
	filesystem_levels and df magic number now are used
	for df, vms_df and df_netapp together. Works now also
	when precompiled.
	
1.0.28:
      * IMPORTANT: the config file has been renamed from
	check_mk.cfg to main.mk. This has been suggested
	by several of my customers in order to avoid 
	confusion with Nagios configuration files. In addition,
	all check_mk's configuration file have to end in
	'.mk'. This also holds for the autochecks. The 
	setup.sh script will automatically rename all relevant
	files. Users of RPM or DEB installations have to remove
	the files themselves - sorry.
      * Windows agent supports eventlogs. Current all Warning
        and Error messages from 'System' and 'Application' are
        being sent to check_mk. Events can be filtered on the
	Nagios host.
      * Fixed bug: direct RRD update didn't work. Should now.
      * Fixed permission problems when run as root.
      * Agent is expected to send its version in <<<check_mk>>>
	now (not any longer in <<<mknagios>>>
      * Fixed bug in Windows agent. Performance counters now output
	correct values
      * Change checks/winperf: Changed 'ops/sec' into MB/s.
	That measures read and write disk throughput
	(now warn/crit levels possible yet)
      * new SNMP check 'ifoperstatus' for checking link
        of network interfaces via SNMP standard MIB
      * translated setup script into english
      * fixed bug with missing directories in setup script
      * made setup script's output nicer, show version information
      * NEW: mk_logwatch - a new plugin for the linux/UNIX agent
	for watching logfiles
      * Better error handling with Nagios pipe
      * Better handling of global error: make check_mk return
	CRIT, when no data can retrieved at all.
      * Added missing template 'check_mk_pingonly' in sample
	Nagios config file (is needed for hosts without checks)
	
1.0.27:
      * Ship source code of windows agent
      * fix several typos
      * fix bug: option --list-hosts did not work
      * fix bug: precompile "-C" did not work because
	of missing extension .py
      * new option -U,--update: It combines -S, -H and
	-U and writes the Nagios configuration into a
	file (not to stdout).
      * ship templates for PNP4Nagios matching most check_mk-checks.
	Standard installation path is /usr/share/check_mk/pnp-templates
	
1.0.26:
      -	Changed License to GNU GPL Version 2
      * modules check_mk_admin and check_mk_base are both shipped
	uncompiled.
      * source code of windows agent togehter with Makefile shipped
	with normal distribution
      * checks/md now handles rare case where output of /proc/mdstat
	shows three lines per array

1.0.25:
      * setup skript remembers paths

1.0.24:
      * fixed bug with precompile: Version of Agent was always 0

1.0.23:
      * fixed bug: check_config_variables was missing in precompiled
	files
      * new logwatch agent in Python plus new logwatch-check that
	handles both the output from the old and the new agent

1.0.22:
      * Default timeout for TCP transfer increased from 3.0 to 60.0
      * Windows agent supports '<<<mem>>>' that is compatible with Linux
      * Windows agents performance counters output fixed
      * Windows agent can now be cross-compiled with mingw on Linux
      * New checktype winperf.cpuusage that retrieves the percentage
	of CPU usage from windows (still has to be tested on Multi-CPU
	machine)
      * Fixed bug: logwatch_dir and logwatch_groupid got lost when
	precompiling. 
      * arithmetic for CPU usage on VMS multi-CPU machines changed

1.0.21:
      * fixed bug in checks/df: filesystem levels did not work
	with precompiled checks

1.0.20:
      * new administration guide in doc/
      * fixed bug: option -v now works independent of order
      * fixed bug: in statgrab_net: variable was missing (affected -C)
      * fixed bug: added missing variables, imported re (affected -C)
      * check ipmi: new option ipmi_summarize: create only one check for all sensors
      * new pnp-template for ipmi summarized ambient temperature
 
1.0.19:
      * Monitoring of Windows Services
      * Fixed bug with check-specific default parameters
      * Monitoring of VMS (agent not included yet)
      * Retrieving of data via an external programm (e.g. SSH/RSH)
      * setup.sh does not overwrite check_mk.cfg but installs
	the new default file as check_mk.cfg-1.0.19
      * Put hosts into default hostgroup if none is configured<|MERGE_RESOLUTION|>--- conflicted
+++ resolved
@@ -14,10 +14,7 @@
     * 0075 raritan_pdu_inlet: new check to monitor inlet sensors of the Raritan PX-2000 PDUs
     * 0315 hitachi_hnas_quorumdevice, hitachi_hnas_pnode, hitachi_hnas_vnode: New checks for Hitachi HNAS devices
     * 0373 wut_webtherm: Supporting several other devices now
-<<<<<<< HEAD
     * 0377 check_http: Certificate Age mode now supports SNI...
-=======
->>>>>>> 95c3030b
     * 0103 FIX: services: Fixed bug with service inventory defined in main.mk...
     * 0299 FIX: borcade_mlx_fan: Prettified output, handling "other" state now
     * 0300 FIX: cisco_fru_power: Trying not to inventorize not plugged in FRUs...
@@ -46,11 +43,8 @@
     * 0369 FIX: cups_queues: Fixed bug checking the last queue reported by agent...
     * 0372 FIX: megaraid_ldisks: Ignoring adapters without configured logical disks...
     * 0345 FIX: Linux agent: fix detaching of background plugins...
-<<<<<<< HEAD
     * 0378 FIX: agent_vsphere.pysphere: Trying to deal with permissions only on some guests/hosts
-=======
     * 0245 FIX: Inline SNMP now longer throws an exception when using SNMPv3 credentials...
->>>>>>> 95c3030b
 
     Multisite:
     * 0371 Added log class filter to hostsvcevents view
