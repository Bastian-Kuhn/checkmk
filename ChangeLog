1.2.3i8:
    Core & Setup:
    * 0087 FIX: Fixed possible locking issue when using datasource program with long output...

    Checks & Agents:
    * 0306 esx_vsphere_counters: added missing ramdisk levels sfcbtickets
    * 0073 moxa_iologik_register: new check to monitor moxa e2000 series registers
    * 0105 apc_humidity: New Check for humidity levels on APC Devices
    * 0106 3ware_units: The verifying state is now handled as ok...
    * 0086 timemachine: new check checking the age of latest backup by timemachine on MAC OS
    * 0074 raritan_pdu_plugs: new check for Raritan PX-2000 family PDUs...
    * 0103 FIX: services: Fixed bug with service inventory defined in main.mk...
    * 0299 FIX: borcade_mlx_fan: Prettified output, handling "other" state now
    * 0300 FIX: cisco_fru_power: Trying not to inventorize not plugged in FRUs...
    * 0305 FIX: apache_status: Fixed exception when agent reports HTML code as apache-status data...
    * 0104 FIX: mssql: Server instances with underline in name are now supported....
    * 0240 FIX: Virtualmachine names with space no longer have missing piggyback data...
<<<<<<< HEAD
    * 0310 FIX: apache_status: Improved handling of unexpeted data sent by agents...
=======
    * 0088 FIX: esx_vsphere_datastores: fixed error with reported capacity of 0 bytes...
>>>>>>> 3e2c35b8

    Multisite:
    * 0302 FIX: Fixed highlight of choosen elements in foldertee/views snapin in Chrome/IE
    * 0239 FIX: Fixed incorrect html formatting when displaying host or service comments...
    * 0307 FIX: Increased performance of multisite GUI with a large userbase...

    WATO:
    * 0308 Multisite can now set rotation view permissions for NagVis...
    * 0057 FIX: Fix exception in WATO host editor on custom tag without topic...
    * 0241 FIX: Improved sorting of WATO folders in dropdown menu...
    * 0019 FIX: Fixed wording in WATO rule for MSSQL check
    * 0242 FIX: Parameters for clustered services can now be configured on the cluster host...
    * 0309 FIX: Trying to prevent read/write conflicts with a large user base...
    * 0311 FIX: Fixed "Inventory failed" message when trying an inventory on clusters via WATO...

    Reporting & Availability:
    * 0018 New option for displaying a legend for the colors used in the timeline...

    Event Console:
    * 0301 Handling messages of special syslog format correctly...
    * 0303 FIX: Old log entries were shown in event history first...
    * 0304 FIX: Escaping several unwanted chars from incoming log messages...


1.2.3i7:
    Core & Setup:
    * 0011 Introduce optional lower limit for predicted levels...
    * 0217 FIX: More verbose error output for SNMP errors on the command line...
    * 0288 FIX: Error messages of datasource programs (e.g. VSphere Agent) are now visible within WATO...
    * 0010 FIX: Fix computation of hour-of-the-day and day-of-month prediction...
    * 0292 FIX: Inline SNMP: Check_MK check helpers are closing UDP sockets now...

    Checks & Agents:
    * 0060 cisco_fantray: new check for monitoring fan trays of Cisco Nexus switches
    * 0061 cisco_cpu: check now recognizes new object cpmCPUTotal5minRev...
    * 0063 veeam_client: new check to monitor status of veeam clients with special agent plugin...
    * 0064 veeam_jobs: new check to monitor the backup jobs of the veeam backup tool...
    * 0047 fritz.conn fritz.config fritz.uptime fritz.wan_if fritz.link: New checks for monitoring Fritz!Box devices...
    * 0027 esx_vsphere_sensors: it is now possible override the state of sensors...
    * 0090 apc_ats_status: New Check for monitoring APC Automatic Transfer Switches
    * 0080 Added new checks for Brocade NetIron MLX switching / routing devices...
    * 0091 apc_ats_output: new check for output measurements on APC ATS devices
    * 0068 check_sql: support for mssql databases included
    * 0208 fileinfo.groups: Added minimum/maximum file size parameters...
    * 0093 check_http: Default service description prefix can be avoided...
    * 0004 df: dynamic filesystem levels now reorder levels automatically...
    * 0069 veeam_client: limits for time since last backup introduced
    * 0214 Logwatch: context lines can now be disabled using nocontext=1...
    * 0038 casa_cpu_mem casa_cpu_temp casa_cpu_util casa_fan casa_power: New checks for casa Cable Modem Termination Systems...
    * 0097 arc_raid_status: New check for Areca RAID controllers
    * 0070 cmciii_lcp_airin cmciii_lcp_airout cmciii_lcp_fans cmciii_lcp_waterflow cmciii_lcp_waterin cmciii_lcp_waterout: new checks for the Rittal CMC-III LCP device
    * 0098 apc_inrow_airflow, apc_inrow_fanspeed, apc_inrow_temp: New checks for APC inrow devices
    * 0099 apc_mod_pdu_modules: New check for APC Modular Power Distribution Unit
    * 0072 cmciii_pu_access cmciii_pu_canbus cmciii_pu_io cmciii_pu_temp: New checks for the Rittal CMC-III PU Unit
    * 0100 juniper_cpu: New check for CPU utilization on Juniper switches
    * 0236 windows_agent: each script can now be configured to run sync / async...
    * 0101 liebert_chiller_status: New check for Liebert Chiller devices
    * 0083 brocade_mlx: Temperature sensors of one module now in one common check...
    * 0008 df: Solaris agent now also supports samfs
    * 0084 brocade_mlx: single checks now instead of sub checks...
    * 0291 winperf_ts_sessions: New check to monitor Microsoft Terminal Server sessions...
    * 0102 modbus_value: New check and Agent to modbus devices...
    * 0013 Solaris Agent: implement cached async plugins and local checks...
    * 0238 vsphere monitoring: new option to skip placeholder vms in agent output...
    * 0016 Linux+Windows agent: allow spooling plugin outputs via files...
    * 0017 local: New state type P for state computation based on perfdata...
    * 0085 brocade_mlx: now handles more different module states...
    * 0024 FIX: cisco_wlc: removed check configuration parameter ap_model...
    * 0003 FIX: ps: Remove exceeding [ and ] in service description when using process inventory...
    * 0037 FIX: checkman browser (cmk -m) was not working properly in network subtree...
    * 0283 FIX: Interface Checks: ignore invalid error counts while interface is down...
    * 0081 FIX: Fixed corruption in SNMP walks created with cmk --snmpwalk...
    * 0286 FIX: esx_vsphrere_counters.ramdisk: Better handling for non existant ramdisks...
    * 0290 FIX: winperf_processor mem.win: Handling no/empty agent responses correctly now...
    * 0293 FIX: esx_vsphere_counters_ramdisk_sizes: Handles ram disk "ibmscratch" by default now
    * 0012 FIX: Solaris Agent: fixed broken fileinfo section...
    * 0297 FIX: mk-job is now also usable on CentOS 5+...
    * 0298 FIX: win_dhcp_pools: Fixed wrong percentage calculation
    * 0237 FIX: tsm_sessions: fixed invalid check output during backups...

    Multisite:
    * 0001 New filters for selecting several host/service-groups at once...
    * 0050 New concept of favorite hosts and services plus matching filters and views...
    * 0211 GUI Notify: Added notify method "popup" to really create popup windows...
    * 0215 Added option to make HTML escape in plugin outputs configurable...
    * 0071 livedump: new option to include contact_groups instead of contacts when dumping configuration
    * 0043 FIX: LDAP: Improved error reporting during synchronisation...
    * 0044 FIX: LDAP: Fixed error with empty groups during non nested group sync...
    * 0045 FIX: LDAP: Fixed error when synchronizing non nested groups to roles...
    * 0046 FIX: Fixed editing contactgroup assignments of hosts or folders with "-" in names...
    * 0049 FIX: Fixed useless I/O during page processing...
    * 0203 FIX: Changed sidebar reload interval to be more random...
    * 0204 FIX: Reduced I/O on logins with access time recording or failed login counts...
    * 0206 FIX: Fixed logwatch permission check when using liveproxy for normal users...
    * 0210 FIX: LDAP: Fixed problem syncing contactgroups of a user with umlauts in CN
    * 0035 FIX: Convert HTTP(S) links in plugin output into clickable icon...
    * 0006 FIX: Checkboxes for hosts/services were missing on modified views...
    * 0284 FIX: Context help toggled on/off randomly...
    * 0285 FIX: Fixed bookmarking of absolute URLs or PNP/NagVis URLs in sidebar snapin...
    * 0296 FIX: Fixed moving of snapins while in scrolled sidebar...

    WATO:
    * 0053 New rule for configuring the display_name of a service...
    * 0216 Supporting float values as SNMP timeout value now...
    * 0082 Improved online help for LDAP connections...
    * 0009 Automatically schedule inventory check after service config change...
    * 0294 Added "services" button to host diagnose page
    * 0048 FIX: Tests on host diagnose page are executed parallel now...
    * 0033 FIX: Fixed problem when saving settings in WATOs host diagnostic page...
    * 0205 FIX: NagVis related permissions of roles can be edited again...
    * 0207 FIX: Explicit communities were not saved in all cases...
    * 0094 FIX: Hide SNMPv3 credentials in WATO...
    * 0212 FIX: Fixed broken site edit page in case a TCP socket has been configured...
    * 0095 FIX: Fixed problem with portnumber in Wato Distributed Monitoring dialog
    * 0213 FIX: LDAP: Various small improvements for handling the LDAP user connector...
    * 0039 FIX: Fixed exception on displaying WATO helptexts in the global settings...
    * 0219 FIX: Fixed display problems in WATO folders with long contact group names
    * 0220 FIX: Added HTML escaping to several global settings attributes...
    * 0234 FIX: Improved handling of interface inventory states / types...
    * 0289 FIX: Renamed "Hosts & Folders" page to "Hosts"
    * 0295 FIX: Fixed problem with new created tag groups with "/" in title...

    Notifications:
    * 0005 Added notification script for sending SMS via mobilant.com...
    * 0032 FIX: Fixed problem when forwarding notification mails in windows...
    * 0218 FIX: Fixed rendering of HTML mails for Outlook (at least 2013)...

    BI:
    * 0287 FIX: Fixed assuming states of services with backslashes in descriptions...

    Reporting & Availability:
    * 0051 Option for showing timeline directly in availability table...
    * 0052 Visual colorization of availability according to levels...
    * 0054 New labelling options for availability table...
    * 0055 Allow grouping by host, host group or service group...
    * 0056 New concept of service periods in availability reporting...
    * 0002 You can now annotate events in the availability reporting...
    * 0014 FIX: Fix styling of tables: always use complete width...
    * 0015 FIX: Fixed summary computation in availability when grouping is used...

    Event Console:
    * 0026 FIX: snmptd_mkevent.py: fixed crash on startup
    * 0036 FIX: Fixed bug where multsite commands did not work properly...

    Livestatus:
    * 0067 livedump: new option to mark the mode at the beginning of the dump and documentation fixes...
    * 0023 FIX: Fixed incorrect starttime of table statehist entries...
    * 0034 FIX: Availability no longer showes incorrect entries when only one logfile exists...
    * 0233 FIX: Fixed missing entries in log file and availability view...


1.2.3i6:
    Core & Setup:
    * 0041 FIX: setup.py now handles non existing wwwuser gracefully...

    Checks & Agents:
    * 0040 Add agent plugin to test local hostname resolving...
    * 0020 FIX: Inventory problem with inventory_processes parameter...

    Multisite:
    * 0000 Improved performance of LDAP sync by refactoring the group sync code

    WATO:
    * 0042 FIX: Removed debug outputs from service inventory...


1.2.3i5:
    Core:
    * Automatically remove duplicate checks when monitoring with Agent+SNMP
       at the same time. TCP based ones have precedence.
    * inventory check of SNMP devices now does scan per default (configurable)
    * FIX: inventory check now honors settings for exit code
    * FIX: avoid exception nodes of cluster have different agent type
    * FIX: continue inventory, if one check does not support it
    * FIX: fix configuration of explicit SNMP community, allow unicode
    * FIX: avoid invalid cache of 2nd and up hosts in bulk inventory
    * FIX: fixed error handling in SNMP scan, inventory check fails now
           if SNMP agent is not responding
    * FIX: Ignore snmp_check_interval cache in interactive situations (e.g.  -nv)
    * FIX: check_mk config generation: on computing the checks parameters
           there is no longer a small chance that existing rules get modified

    Event Console:
    * check_mkevents now available as C binary: check_mkevents_c
    * FIX: use default values for unset variables in actions

    Multisite:
    * Speed-O-Meter: now measure only service checks. Host checks
      are omitted, since they do not really matter and make the
      results less useful when using CMC.
    * Added host aliases filter to some views (host/service search)
    * It is now possible to enforce checkboxes in views upon view loading
      (needs to be confgured per view via the view editor)
    * Wiki Sidebar Snapin: showing navigation and quicksearch. OMD only.
    * Sidebar can now be folded. Simply click somewhere at the left 10 pixels.
    * Foldable sections now have an animated triangle icon that shows the folding state
    * Added new snapin "Folders", which interacts with the views snapin when
      both are enabled. You can use it to open views in a specific folder context
    * LDAP: Added option to make group and role sync plugin handle nested
            groups (only in Active Directory at the moment). Enabling this
	    feature might increase the sync time a lot - use only when really needed.
    * FIX: Fixed encoding problem in webservice column output
    * FIX: Fix output format python for several numeric columns
    * FIX: Fixed searching hosts by aliases/adresses
    * FIX: Remove duplicate entries from Quicksearch
    * FIX: Avoid timed browser reload after execution of exections
    * FIX: Hosttag filter now works in service related views
    * FIX: Added code to prevent injection of bogus varnames
           (This might break code which uses some uncommon chars for varnames)
    * FIX: Fixed computation of perfometer values, which did not care about
           the snmp_check_interval. Simplyfied computation of perfometer values
    * FIX: LDAP: Custom user attributes can now be synced again

    BI:
    * FIX: Fix exception when showing BI tree in reporting time warp
    * FIX: Fixed blue triangle link: would show more aggregations,
       if one name was the prefix of another

    Notifications:
    * Blacklisting for services in the felixble notification system
    * FIX: mail with graph plugin: set explicit session.save_path for php
           Fixes instances where the php command couldn't fetch any graphs

    Checks & Agents:
    * diskstat: removed (ever incorrect) latency computation for Linux
    * statgrab_load: support predictive levels, add perf-o-meter
    * ucd_cpu_load: support predictive levels
    * hpux_cpu, blade_bx_load: support predictive levels, add perf-o-meter,
       make WATO-configable
    * check_sql: Database port can now be explicitly set
    * steelhead_perrs: New check for Rivergate Gateways
    * alcatel_power: Check for power supplies on Alcatel switches
    * qnap_disks: New check for Hardisks in Qnap devices
    * Dell Open Manage: SNNP Checks for Physical Disks, CPU and Memory
    * check_tcp: Now able to set custom service description
    * Apache ActiveMQ: New Special Agent and Check to query ActiveMQ Queues
    * check_ftp: can now be configured via Wato
    * windows_tasks: New check to  monitor the Windows Task Scheduler
    * sensatronics_temp: New check for Sensatronic E4 Temperatur Sensor
    * akcp_sensor_drycontact: New Check for AKCP drycontact Sensors
    * esx_vsphere_vm.heartbeat: Heartbeat status alert level now configurable
    * ps:  new configuration option: handle_count (windows only)
    * FIX: Windows agent: gracefully handle garbled logstate.txt
    * FIX: esx_vsphere_counters: added missing ramdisk type upgradescratch
    * FIX: esx_vsphere_hostsystem: fixed bug in handling of params
    * FIX: local: tolerate invalid output lines
    * FIX: hp_proliant: Correct handling of missing snmp data
    * FIX: logwatch.ec: No longer forwards "I" lines to event console
    * FIX: check_dns: default to querying the DNS server on the localhost itself
    * FIX: ps: do not output perfdata of CPU averaging (use ps.perf for that)
    * FIX: nfsexports: also support systems with rpcbind instead of portmap
    * FIX: ups_in_freq: corrected spelling of service description
    * FIX: ups_bat_temp: renamed service description to "Temperature Battery",
           in order to make it consistent with the other temperature checks
    * FIX: hp_blade_blades: Fixed crash on inventory when receiving
           unexpected snmp data
    * FIX: apache_status: If ReqPerSec and BytesPerSec are not reported by
           the agent, no PNP graphs for them are drawn.
           (This is the case if ExtendedStatus set to Off in Apache config)
    * FIX: oracle_jobs: fixed issues with incorrect column count in check output
    * FIX: if/if64/...: layout fix in PNP template for packets


    WATO:
    * You can now have site-specific global settings when using
      distributed WATO (available in the "Distributed Monitoring")
    * bulk inventory: display percentage in progress bar
    * New option for full SNMP scan in bulk inventory
    * bulk operations now also available when checkboxes are off
    * LDAP: Added test to validate the configured role sync groups
    * LDAP: The sync hooks during activate changes can now be enabled/disabled
      by configuration (Global Settings)
    * Disabled replication type "peer" in site editor.
    * Added "permanently ignore" button to inventory services dialog which 
      links directly to the disabled services view
    * Added diagnose page linked from host edit dialog. This can be used to test
      connection capabilities of hosts
    * The rule "Process inventory" now offers the same configuration options 
      as its manual check equivalent "State and count of processes"
    * New configuration option handle_count (windows only) in the rules
      "Process inventory" and "State and count of processes"
    * FIX: correct display of number of hosts in bulk inventory
    * FIX: nailed down ".siteid" exception when added new site
    * FIX: fixed setting for locking mode from 'ait' to 'wait'
    * FIX: avoid removal of tags from rules when not yet acknowledged
    * FIX: avoid need for apache restart when adding new service levels
    * FIX: fix encoding problem on GIT integration

    Livestatus:
    * Removed "livecheck". It never was really stable. Nagios4 has something
      similar built in. And also the Check_MK Micro Core.
    * table statehist: no longer computes an unmonitored state for hosts and
                       services on certain instances.
                       (showed up as no hosts/services in the multisite gui)
    * table statehist: fixed SIGSEGV chance on larger queries

1.2.3i4:
    Core:
    * Create inventory check also for hosts without services, if they
          have *no* ping tag.

    WATO:
    * Bulk inventory: speed up by use of cache files and doing stuff in
          groups of e.g. 10 hosts at once
    * Multisite connection: new button for cloning a connection

    Checks & Agents:
    * Linux agent RPM: remove dependency to package "time". That package
         is just needed for the binary mk-job, which is useful but not
         neccessary.

    Multisite:
    * FIX: fix broken single-site setups due to new caching

1.2.3i3:
    Core:
    * FIX: fixed typo in core startup message "logging initial states"
    * FIX: livestatus table statehist: fixed rubbish entries whenever
           logfile instances got unloaded

    Livestatus:
    * FIX: check_mk snmp checks with a custom check interval no longer
           have an incorrect staleness value

    Notifications:
    * mkeventd: new notification plugin for forwarding notifications
       to the Event Console. See inline docu in share/check_mk/notification/mkeventd
       for documentation.
    * FIX: cleanup environment from notifications (needed for CMC)

    Checks & Agents:
    * Windows agent: increased maximum plugin output buffer size to 2MB
    * check_icmp: New WATO rule for custom PING checks
    * agent_vsphere: now able to handle < > & ' " in login credentials
    * if/if64 and friends: add 95% percentiles to graphs
    * services: inventory now also matches against display names of services
    * esx_vsphere_hostsystem.multipath: now able to set warn/crit levels
    * cpu_netapp: added Perf-O-Meter and PNP template
    * cisco_cpu: added Perf-O-Meter and PNP template
    * apc_symmetra: add input voltage to informational output
    * agent_vsphere: new debug option --tracefile
    * FIX: windows_agent: fixed bug in cleanup of open thread handles
    * FIX: cups default printer is now monitored again in linux agent
    * FIX: host notification email in html format: fixed formating error
           (typo in tag)
    * FIX: netapp_volumes: better output when volume is missing
    * FIX: winperf_phydisk: handle case where not performance counters are available
    * FIX: check_mk_agent.linux: limit Livestatus check to 3 seconds
    * FIX: esx_vsphere_vm: fixed exception when memory info for vm is missing
    * FIX: esx_vsphere_hostsystem: Fixed typo in check output
    * FIX: psperf.bat/ps: Plugin output processing no longer crashes when
           the ps service is clustered

    Multisite:
    * Filtering in views by Hostalias is possible now too
       (however the filter is not displayed in any standard view - user needs
       to enable it by customizing the needed views himself)
    * FIX: add missing service icons to view "All Services with this descr..."
    * FIX: ldap attribute plugins: fixed crash when parameters are None
    * FIX: avoid duplicate output of log message in log tables
    * FIX: fixed problem with ldap userid encoding
    * FIX: removed state-based colors from all Perf-O-Meters
    * FIX: brocade_fcport pnp-template: fixed incorrect display of average values
    * FIX: all log views are now correctly sorted from new to old

    Livestatus-Proxy:
    * Implement caching of non-status requests (together with Multisite)
    * FIX: fix exception when printing error message
    * FIX: honor wait time (now called cooling period) after failed TCP connection
    * FIX: fix hanging if client cannot accept large chunks (seen on RH6.4)

    WATO:
    * Rule "State and count of processes": New configuration options:
           virtual and resident memory levels
    * Added title of tests to LDAP diagnose table
    * Bulk inventory: new checkbox to only include hosts that have a failed
        inventory check.
    * Bulk inventory: yet another checkbox for skipping hosts where the
        Check_MK service is currently critical
    * New rule: Multipath Count (used by esx_vsphere_hostsystem.multipath)
    * FIX: The rule "State and count of processes" is no longer available
           in "Parameters for inventorized check". This rule was solely
           intented for "Manual checks" configuration
    * FIX: Trying to prevent auth.php errors while file is being updated

1.2.3i2:
    Core:
    * New option -B for just generating the configuration
    * Introduced persistent host address lookup cache to prevent issues
      loading an unchanged configuration after a single address is not resolvable anymore
    * Assigning a service to a cluster host no longer requires a reinventory
    * Setting a check_type or service to ignore no longer requires a reinventory
      Note: If the ignore rule is removed the services will reappear
    * Config creation: The ignore services rule now also applies to custom, active
                       and legacy checks
    * Predictive monitoring: correctly handle spaces in variable names (thanks
       to Karl Golland)
    * New man page browser for console (cmk -m)
    * New option explicit_snmp_communities to override rule based SNMP settings
    * Preparations for significant SNMP monitoring performance improvement
      (It's named Inline SNMP, which is available as special feature via subscriptions)
    * Allow to specify custom host check via WATO (arbitrary command line)
    * Implement DNS caching. This can be disabled with use_dns_cache = False

    Livestatus:
    * new service column staleness: indicator for outdated service checks
    * new host    column staleness: indicator for outdated host checks

    Checks & Agents:
    * esx_hostystem multipath: criticize standby paths only if not equal to active paths
    * mk_logwatch: fixed bug when rewriting logwatch messages
    * check_mk: Re-inventory is no longer required when a service is ignored via rule
    * check_mk: Now possible to assign services to clusters without the need to
                reinventorize
    * lnx_if: Fixed crash on missing "Address" field
    * viprinet_router: Now able to set required target state via rule
    * windows_agent: Now available as 64 bit version
    * agent_vsphere: fix problem where sensors were missing when
      you queried multiple host systems via vCenter
    * cached checks: no longer output cached data if the age of the
                     cache file is twice the maximum cache age
    * windows agent: no longer tries to execute directories
    * fileinfo: no longer inventorize missing files(reported by windows agent)
    * New checks for Brocade fans, temperature and power supplies
    * cluster hosts: removed agent version output from Check_MK service (this
      was misleading for different agent versions on multiple nodes)
    * job check: better handling of unexpected agent output
    * lnx_thermal: Added check for linux thermal sensors (e.g. acpi)
    * hwg_temp: Make WATO-Rule "Room Temperature" match, add man page, graph
                and Perf-O-Meter
    * ps.perf: Support Windows with new plugin "psperf.bat". wmicchecks.bat
               is obsolete now.
    * Special Agent vSphere: support ESX 4.1 (thanks to Mirko Witt)
    * esx_vsphere_object: make check state configurable
    * mk_logwatch: support continuation lines with 'A'. Please refer to docu.
    * mk_oracle: Added plugin for solaris
    * win_netstat: New check for Windows for checking the existance of a UDP/TCP
        connection or listener
    * ps/ps.perf: allow to set levels on CPU util, optional averaging of CPU
    * diskstat: Agent is now also processing data of mmcblk devices
    * qmail: Added check for mailqueue 
    * cisco_locif: removed obsolete and already disabled check completely
    * fc_brocade_port: removed obsolete check
    * fc_brocade_port_detailed: removed obsolete check
    * tsm_stgpool: removed orphaned check
    * vmware_state: removed ancient, now orphaned check. Use vsphere_agent instead.
    * vms_{df,md,netif,sys}: remove orphaned checks that are not needed by the current agent
    * tsm: Added new TSM checks with a simple windows agent plugin
    * windows_agent: now starts local/plugin scripts in separate threads/processes
                     new script parameters cache_age, retry_count, timeout
                     new script caching options "off", "async", "sync"
    * windows_agent: increased maximum local/plugin script output length to 512kB
                     (output buffer now grows dynamically)
    * jolokia_metrics: fixed incorrect plugin output for high warn/crit levels
    * jolokia_metrics.uptime: Added pnp template
    * hyperv: Added a check for checking state changes.
    * df / esx_vsphere_datastore: now able to set absolute levels and levels depending
                                  on total disk space of used and free space
    * cisco_wlc: New check for monitoring cisco wireless lan access points 
    * cisco_wlc_clients: New check for the nummber of clients in a wlc wifi
    * df: Negative integer levels for MB left on a device
    * win_printers: Monitoring of printer queue on a windows printserver
    * cisco_qos: Updated to be able to mintor IOS XR 4.2.1 (on a ASR9K device)
    * New active check, check_form_submit, to submit HTML forms and check the resulting page
    * mk-job: /var/lib/check_mk_agent/job directory is now created with mode 1777 so 
              mk-job can be used by unprivileged users too
    * ADD: etherbox: new check for etherbox (messpc) sensors.
           currently supported: temperature, humidity, switch contact and smoke sensors
    * cisco_wlc_client: now supports low/high warn and crit levels
    * cisco_wlc: now supports configuration options for missing AP
    * agent_vsphere: completely rewritten, now considerably faster
                     vCenter is still queried by old version
    * windows_agent: windows eventlog informational/audit logs now reported with O prefix
    * mk_logwatch: ignored loglines now reported with an "." prefix (if required)
    * apache_status: Nopw also supports multithreaded mpm
    * windows_agent: now able to suppress context messages in windows eventlogs
    * agent_vsphere: completely rewritten, now considerably faster
                     vCenter is still queried by old version
    * windows_agent: windows eventlog informational/audit logs now reported with O prefix
    * mk_logwatch: ignored loglines now reported with an "." prefix (if required)
    * check_mk-if.pnp: fixed bug with pnp template on esx hosts without perfdata
    * jolokia checks (JVM): uptime, threads, sessions, requests, queue
      now configurable via WATO
    * vSphere checks: secret is not shown to the user via WATO anymore
    * WATO rule to check state of physical switch (currently used by etherbox check)
    * cisco_wlc: Allows to configure handling of missing AP
    * logwatch.ec: show logfiles from that we forwarded messages
    * FIX: blade_blades: Fixed output of "(UNKNOWN)" even if state is OK
    * FIX: apache_status: fix exception if parameter is None
    * FIX: hr_mem: handle virtual memory correct on some devices
    * FIX: apache_status agent plugin: now also works, if prog name contains slashes
    * FIX: check_dns: parameter -A does not get an additional string
    * FIX: cisco_qos: Catch policies without post/drop byte information
    * FIX: cisco_qos: Catch policies without individual bandwidth limits
    * FIX: windows_agent: fixed bug on merging plugin output buffers
    * FIX: esx_vsphere_datastores: Fix incomplete performance data and Perf-O-Meter
    * FIX: cleaned up fileinfo.groups pattern handling, manual configuration
      is now possible using WATO
    * FIX: check_mk-ipmi.php: PNP template now displays correct units as delivered
           by the check plugin
    * FIX: check_disk_smb: Remove $ from share when creating service description.
           Otherwise Nagios will not accept the service description.
    * FIX: mrpe: gracefully handle invalid exit code of plugin

    Notifications:
    * notify.py: Matching service level: Use the hosts service level if a
                 service has no service level set
    * notify.py: fixed bug with local notification spooling
    * HTML notifications: Now adding optional links to host- and service names
      when second argument notification script is configured to the base url of the
      monitoring installation (e.g. http://<host>/<site>/ in case of OMD setups)
    * HTML notifications: Added time of state change

    Multisite:
    * Finally good handling of F5 / browser reloads -> no page switching to
      start page anymore (at least in modern browsers)
    * User accounts can now be locked after a specified amount of auth
      failures (lock_on_logon_failures can be set to a number of tries)
    * Column Perf-O-Meter is now sortable: it sorts after the *first*
      performance value. This might not always be the one you like, but
      its far better than nothing.
    * logwatch: Logwatch icon no longer uses notes_url
    * Inventory screen: Host inventory also displays its clustered services
    * Rules: Renamed "Ignored services" to "Disabled services"
             Renamed "Ignored checks" to "Disabled checks"
    * Sorter Host IP address: fixed sorting, no longer uses str compare on ip
    * Views: New: Draw rule editor icon in multisite views (default off)
             Can be activated in global settings
    * New global multisite options: Adhoc downtime with duration and comment
                                    Display current date in dashboard
    * LDAP: Using asynchronous searches / added optional support for paginated
      searches (Can be enabled in connection settings)
    * LDAP: It is now possible to provide multiple failover servers, which are
      tried when the primary ldap server fails
    * LDAP: Supporting posixGroup with memberUid as member attribute
    * LDAP: Added filter_group option to user configuration to make the
    synchonized users filterable by group memberships in directories without
    memberof attributes
    * LDAP: Moved configuration to dedicated page which also provides some
      testing mechanisms for the configuration
    * Added option to enable browser scrollbar to the multisite sidebar (only
      via "sidebar_show_scrollbar = True" in multisite.mk
    * Added option to disable automatic userdb synchronizations in multisite
    * Implemented search forms for most data tables
    * New icons in view footers: export as CSV, export as JSON
    * Availability: new columns for shortest, longest, average and count
    * Editing localized strings (like the title) is now optional when cloning
      views or editing cloned views. If not edited, the views inherit the
      localized strings from their ancestors
    * Added simple problems Dashboard
    * New filter and column painter for current notification number (escalations)
    * Added new painters for displaying host tags (list of tags, single tag
    groups). All those painters are sortable. Also added new filters for tags.
    * Added painters, icon and filters for visualizing staleness information
    * Improved filtering of the foldertree snapin by user permissions (when a user is
      only permitted on one child folder, the upper folder is removed from the
      hierarchy)
    * "Unchecked Services" view now uses the staleness of services for filtering
    * Globe dashlets make use of the parameter "id" to make it possible to
      provide unique ids in the render HTML code to the dashlets
    * Multisite can now track wether or not a user is online, this need to be
      enabled e.g. via Global Settings in WATO (Save last access times of
      users)
    * Added popup message notification system to make it possible to notify
      multisite users about various things. It is linked on WATO Users page at
      the moment. An image will appear for a user in the sidebar footer with
      the number of pending messages when there are pending messages for a user.
      To make the sidebar check for new messages on a regular base, you need
      to configure the interval of sidebar popup notification updates e.g. via
      WATO Global Settings.
    * Event views: changed default horizon from 31 to 7 days
    * New option for painting timestamp: as Unix Epoch time
    * New filters: Host state type and Service state type
    * FIX: better error message in case of exception in SNMP handling
    * FIX: Inventory screen: Now shows custom checks
    * FIX: Fixed locking problem of multisite pages related to user loading/saving
    * FIX: Fixed wrong default settings of view filters in localized multisite
    * FIX: line wrapping of logwatch entries
    * FIX: Fixed button dragging bug when opening the view editor
           (at least in Firefox)

    WATO:
    * Allow to configure check-/retry_interval in second precision
    * Custom user attributes can now be managed using WATO
    * Allow GIT to be used for change tracking (enable via global option)
    * Hosts/Folders: SNMP communities can now be configured via the host
      and folders hierarchy. Those settings override the rule base config.
    * Require unique alias names in between the following elements:
      Host/Service/Contact Groups, Timeperiods and Roles
    * Removed "do not connect" option from site socket editor. Use the
      checkbox "Disable" to disable the site for multisite.
    * Converted table of Event Console Rules to new implementation, make it sortable
    * FIX: do validation of check items in rule editor
    * FIX: More consistent handling of folderpath select in rule editor
    * FIX: Now correctly handling depends_on_tags on page rendering for
           inherited values
    * FIX: Changed several forms from GET to POST to prevent "Request-URI too
           large" error messages during submitting forms
    * FIX: automation snmp scan now adhere rules for shoddy snmp devices
           which have no sys description
    * FIX: Cisco ruleset "Cisco WLC WiFi client connections" has been generalized to
           "WLC WiFi client connections"
    * FIX: Snapshot handling is a little more robust agains manually created
           files in snapshot directory now
    * FIX: Slightly more transparent handling of syntax errors when loading rules.mk

    Notifications:
    * Flexible Notification can now filter service levels
    * FIX: check_tcp corrected order of parameters in definition

    Event Console:
    * New global setting "force message archiving", converts the EC into
      a kind of syslog archive
    * New built-in snmptrap server to directly receive snmp traps
    * FIX: fix layout of filter for history action type
    * FIX: better detect non-IP-number hosts in hostname translation

1.2.3i1:
    Core:
    * Agents can send data for other hosts "piggyback". This is being
      used by the vSphere and SAP plugins
    * New variable host_check_commands, that allows the definition of
      an alternative host check command (without manually defining one)
    * New variable snmp_check_interval which can be used to customize
      the check intervals of SNMP based checks
    * setup: Added missing vars rrd_path and rrdcached_sock
    * new variable check_mk_exit_status: allows to make Check_MK service OK,
      even if host in not reachable.
    * set always_cleanup_autochecks to True per default now
    * check_mk: new option --snmptranslate

    Multisite:
    * New availability view for arbitrary host/service collections
    * New option auth_by_http_header to use the value of a HTTP header
      variable for authentication (Useful in reverse proxy environments)
    * New permission that is needed for seeing views that other users
      have defined (per default this is contained in all roles)
    * New path back to the view after command exection with all
      checkboxes cleared
    * Added plugins to config module to make registration of default values
      possible for addons like mkeventd - reset to default values works now
      correctly even for multisite related settings
    * perfometer: Bit values now using base of 1000
    * Added PNP tempate for check_disk_smb
    * Dashboards can now be configured to be reloaded on resizing
      (automatically adds width/height url parameters)
    * LDAP authentification: New config option "Do not use persistent
                             connections to ldap server"
    * Hosttags and auxiliary tags can now be grouped in topics
    * Fixed output of time in view if server time differs from user time

    Event Console:
    * New rule feature: automatically delete event after actions
    * New filter for maximum service level (minimum already existed)
    * New global setting: hostname translation (allows e.g. to drop domain name)
    * New rule match: only apply rule within specified time period

    Checks & Agents:
    * solaris_mem: New check for memory and swap for Solaris agent
    * agent_vsphere: New VMWare ESX monitoring that uses pySphere and the VMWare
      API in order to get data very efficiently. Read (upcoming) documentation
      for details.
    * new special agent agent_random for creating random monitoring data
    * New checks: windows_intel_bonding / windows_broadcom_bonding
    * Implemented SAP monitoring based on the agent plugin mk_sap. This
      must be run on a linux host. It connects via RFC calls to SAP R/3
      systems to retrieve monitoring information for this or other machines.
    * sap.dialog: Monitors SAP dialog statistics like the response time
    * sap.value: Simply processes information provided by SAP to Nagios
    * openvpn_clients: new check for OpenVPN connections
    * if64_tplink: special new check for TP Link switches with broken SNMP output
    * job: Monitoring states and performance indicators of any jobs on linux systems
    * oracle_asm_diskgroups: Added missing agent plugin + asmcmd wrapper script
    * oracle_jobs: New check to monitor oracle database job execution
    * oracle_rman_backups: New check to monitor state of ORACLE RMAN backups
    * jar_signature: New check to monitor wether or not a jar is signed and
      certificate is not expired
    * cisco_qos: adhere qos-bandwidth policies
    * check_disk_smb: WATO formalization for active check check_disk_smb
    * if.include: new configurable parameters for assumed input and output speed
    * cisco_qos: new param unit:    switches between bit/byte display
                 new param average: average the values over the given minute
                 new params post/drop can be configured via int and float
                 fixed incorrect worst state if different parameters exceed limit
    * logwatch.ec: Added optional spooling to the check to prevent dataloss
      when processing of current lines needs more time than max execution time
    * mounts: ignore multiple occurrances of the same device
    * Linux agent: allow cached local/plugins checks (see docu)
    * mem.include: Linux memory check now includes size of page tables. This
      can be important e.g. on ORACLE systems with a lot of memory
    * windows_agent: Now buffers output before writing it to the socket
                     Results in less tcp packages per call
    * smart.stats: rewrote check. Please reinventorize. Error counters are now
      snapshotted during inventory.
    * smart.temp: add WATO configuration
    * windows_agent: check_mk.ini: new option "port" - specifies agent port
    * winperf_processor: introduce averaging, support predictive levels
    * cpu_util.include: fixed bug when params are set to None
    * predictive levels: fixed bug when existing predictive levels get new options
    * windows_plugin mssql.vbs: No longer queries stopped mssql instances
    * cisco_hsrp: fixed problem when HSRP groups had same ip address
    * winperf_if: hell has frozen over: a new check for network adapters on Windows
    * windows agent: new config section plugins, now able to set timeouts for specific plugins
                     new global config option: timeout_plugins_total
    * lnx_if in Linux agent: force deterministical order of network devices
    * Linux agent: remove obsolete old <<<netif>>> and <<<netctr>>> sections
    * logwatch, logwatch.ec: detect error in agent configuration
    * Linux agent: cups_queues: do not monitor non-local queues (thanks to Olaf Morgenstern)
    * AIX agent: call lparstat with argument 1 1, this give more accurate data
    * Check_MK check: enable extended performance data per default now
    * viprinet checks: New checks for firmware version/update, memory usage, power supply status, 
                       router mode, serialnumber and temperature sensors
    * uptime, snmp_uptime, esx_vsphere_counters.uptime: allow to set lower and upper levels
    * winperf_processor: Now displays (and scales) to number of cpus in pnpgraph
    * mk_postgres plugin: replace select * with list of explicit columns (fix for PG 9.1)
    * lnx_if: show MAC address for interfaces (needs also agent update)
    * winperf_tcp_conn: New check. Displays number of established tcpv4 connections in windows
                        Uses WATO Rule "TCP connection stats (Windows)"
    * windows_agent: fixed timeouts for powershell scripts in local/plugins
    * logwatch: Agent can now use logwatch.d/ to split config to multipe files
    * logwatch: Agent can now rewrite Messages
    * apache_status: New rule: set levels for number of remaining open slots
    * mrpe: handle long plugin output correctly, including performance data
    * cisco_qos: parameters now configurable via WATO

    Notifications:
    * notify.py: unique spoolfiles name no longer created with uuid
    * Warn user if only_services does never match

    Livestatus:
    * Table statehist: Improved detection of vanished hosts and services.
                       Now able to detect and remove nonsense check plugin output
    * FIX: able to handle equal comment_id between host and service
    * livestatus.log: show utf-8 decoding problems only with debug logging >=2
    * livestatus: fixed incorrect output formatting of comments_with_info column

    BI:
    * Integrated availability computing, including nifty time warp feature

    WATO:
    * Configuration of datasource programs via dedicated rules
    * New editor for Business Intelligence rules
    * Rule Editor: Now able to show infeffective rules
    * Valuespec: CascadingDropdown now able to process choice values from functions
    * Removed global option logwatch_forward_to_ec, moved this to the
      logwatch_ec ruleset. With this option the forwarding can now be enabled
      for each logfile on a host
    * Configuration of an alternative host check command
    * Inventory: Display link symbol for ps ruleset
    * New rule for notification_options of hosts and services
    * FIX: Rulesets: correct display of rules within subfolders
    * Remove Notification Command user settings, please use flexible notifications instead


1.2.2p3:
    Core:
    * FIX: get_average(): Gracefully handle time anomlies of target systems
    * FIX: notifications: /var/lib/check_mk/notify directory is now created 
           correctly during setup from tgz file. (Without it notifications
           did not get sent out.)
    * FIX: add missing $DESTDIR to auth.serials in setup.sh

    Checks & Agents:
    * FIX: winperf_processor: fix case where CPU percent is exactly 100%
    * FIX: blade_powerfan: fix mixup of default levels 50/40 -> 40/50
    * FIX: Cleaned up graph rendering of Check_MK services 
    * FIX: zypper: deal with output from SLES 10
    * FIX: zpool_status: Ignoring "No known data errors" text
    * FIX: dmi_sysinfo: Handling ":" in value correctly
    * FIX: check_http: Fixed syntax error when monitoring certificates
    * FIX: check_dns: parameter -A does not get an additional string
    * FIX: diskstat: Fixed wrong values for IO/s computation on linux hosts
    * FIX: blade_healts: Fixed wrong index checking resulting in exceptions
    * FIX: notifications: /var/lib/check_mk/notify directory is now created 
           correctly during setup from tgz file. (Without it notifications
           did not get sent out.)

    Multisite:
    * FIX: LDAP: Disabling use of referrals in active directory configuration
    * FIX: Fixed missing roles in auth.php (in some cases) which resulted in
           non visible pnp graphs and missing nagvis permissions
    * FIX: Fixed label color of black toner perfometers when fuel is low
    * FIX: Fixed wrong default settings of view filters in localized multisite
    * FIX: Fixed exception when enabling sounds for views relying on 
           e.g. alert statistics source
    * FIX: Folder Tree Snapin: make folder filter also work for remote
           folders that do not exist locally
    * FIX: correctly display sub-minute check/retry intervals
    * FIX: fix logic of some numeric sorters
    * FIX: Improved user provided variable validation in view code
    * FIX: Escaping html code in plugin output painters

    WATO:
    * FIX: fix layout of Auxiliary tags table
    * FIX: avoid exception when called first time and first page ist host tags
    * FIX: fix validation of time-of-day input field (24:00)
    * FIX: automation users can now be deleted again (bug was introduced in 1.2.2p1)
    * FIX: fix logwatch pattern analyzer message "The host xyz is not
           managed by WATO." after direct access via snapin
    * FIX: Fixed first toggle of flags in global settings when default is set to True
    * FIX: fix exception and loss of hosts in a folder when deleting all site connections
           of a distributed WATO setup
    * FIX: avoid Python exception for invalid parameters even in debug mode
    * FIX: check_ldap: Removed duplicate "-H" definition
    * FIX: Fixed some output encoding problem in snapshot restore / deletion code
    * FIX: Improved user provided variable validation in snapshot handling code
    * FIX: Improved user provided variable validation in inventory dialog

    Event Console:
    * FIX: apply rewriting of application/hostname also when cancelling events
    * FIX: check_mkevents now uses case insensitive host name matching

    Livestatus:
    * FIX: fixed incorrect output formatting of comments_with_info column
    * FIX: statehist table: fixed memory leak

1.2.2p2:
    Core:
    * FIX: livecheck: fixed handling of one-line plugin outputs and missing \n
           (Thanks to Florent Peterschmitt)

    Checks & Agents:
    * FIX: jolokia_info: ignore ERROR instances
    * FIX: apache_status: use (also) apache_status.cfg instead of apache_status.conf
    * FIX: f5_bigip_vserver: fix wrong OID (13 instead of 1), thanks to Miro Ramza
    * FIX: f5_bigip_psu: handle more than first power supply, thanks to Miro Ramza
    * FIX: ipmi_sensors: ignore sensors in state [NA] (not available)
    * FIX: aix_lvm: handle agents that output an extra header line
    * FIX: zfsget: do not assume that devices begin with /, but mountpoints
    * FIX: ipmi_sensors: handle two cases for DELL correctly (thanks to Sebastian Talmon)
    * FIX: check_dns: enable performance data
    * FIX: free_ipmi: fix name of sensor cache file if hostname contains domain part
    * FIX: ad_replication plugin: Fixed typo (Thanks to Dennis Honke)

    Multisite:
    * List of views: Output the alias of a datasource instead of internal name
    * FIX: fix column editor for join columns if "SERVICE:" is l10n'ed
    * FIX: fix invalid request in livestatus query after reconnect

    WATO:
    * FIX: convert editing of global setting to POST. This avoid URL-too-long
      when defining lots of Event Console actions
    * FIX: LDAP configuration: allow DNs without DC=

    Event Console:
    * FIX: fix icon in events check if host specification is by IP address
    * Renamed "Delete Event" to "Archive Event" to clearify the meaning

    Notifications:
    * FIX: contacts with notifications disabled no longer receive 
           custom notifications, unless forced

1.2.2p1:
    Core:
    * FIX: correctly quote ! and \ in active checks for Nagios
    * FIX: Performing regular inventory checks at configured interval even
           when the service is in problem state
    * Check_MK core now supports umlauts in host-/service- and contactgroup names

    Checks & Agents:
    * FIX: vsphere_agent: fix problems whith ! and \ in username or password
    * FIX: check_mk_agent.aix: fix shebang: was python, must be ksh
    * FIX: cisco_qos: Be compatible to newer IOS-XE versions (Thanks to Ken Smith)
    * FIX: mk_jolokia: Handling spaces in application server instances correctly

    Multisite:
    * FIX: do not remove directories of non-exisant users anymore. This lead to
           a deletion of users' settings in case of an external authentication
           (like mod_ldap).
    * FIX: Fixed handling of dashboards without title in sidebar view snapin
    * FIX: titles and services got lost when moving join-columns in views
    * FIX: Fixed exception during initial page rendering in python 2.6 in special cases
           (Internal error: putenv() argument 2 must be string, not list)

    Livestatus:
    * livestatus.log: show utf-8 decoding problems only with debug logging >=2

    Notifications:
    * FIX: HTML mails: Handle the case where plugin argument is not set
    * FIX: HTML mails: remove undefinded placeholders like $GRAPH_CODE$

    WATO:
    * Improved handling of valuespec validations in WATO rule editor. Displaying a
      warning message when going to throw away the current settings.
    * FIX: fix bug where certain settings where not saved on IE. This was mainly
           on IE7, but also IE8,9,10 in IE7 mode (which is often active). Affected
           was e.g. the nodes of a cluster or the list of services for service
           inventory

1.2.2:
    Core:
    * Added $HOSTURL$ and $SERVICEURL$ to notification macros which contain an
      URL to the host/service details views with /check_mk/... as base.

    Checks & Agents:
    * FIX: blade_bx_load: remove invalid WATO group
    * FIX: lnx_bonding: handle also 802.3ad type bonds

    Notifications:
    * FIX: Removing GRAPH_CODE in html mails when not available
    * Using plugin argument 1 for path to pnp4nagios index php to render graphs
    * Little speedup of check_mk --notify

    Multisite:
    * FIX: Fixed umlaut handling in reloaded snapins

    WATO:
    * FIX: Fix several cases where WATO rule analyser did not hilite all matching rules
    * Added tcp port parameter to SSL certificate check (Thanks to Marcel Schulte)

    Event Console:
    * FIX: Syslog server is now able to parse RFC 5424 syslog messages

1.2.2b7:
    Checks & Agents:
    * FIX: postfix_mailq: fix labels in WATO rule, set correct default levels
    

1.2.2b6:
    Core:
    * FIX: setup: detect check_icmp also on 64-Bit CentOS
           (thanks to あきら) 
    * FIX: setup.sh: create auth.serials, fix permissions of htpasswd
    * FIX: livecheck: now able to handle check output up to 16kB

    Checks & Agents:
    * FIX: apc_symmetra_power: resurrect garble PNP template for 
    * FIX: check_mk_agent.freebsd: remove garble from output
           (Thanks to Mathias Decker)
    * FIX: check_mk-mssql_counters.locks: fix computation, was altogether wrong
    * FIX: check_mk-mssql_counters.transactions: fix computation also
    * check_http: now support the option -L (urlizing the result)
    * Added mem section to Mac OSX agent (Thanks to Brad Davis)
    * FIX: mssql.vbs (agent plugin) now sets auth options for each instance
    * FIX: jolokia_metrics.mem: error when missing max values
    * Make levels for SMART temperature editable via WATO

    Multisite:
    * FIX: fix localization in non-OMD environment
           (thanks to あきら)
    * FIX: hopefully fix computation of Speed-O-Meter
    * Add $SERVICEOUTPUT$ and $HOSTOUTPUT$ to allowed macros for
      custom notes
    * FIX: Writing one clean message to webserver error_log when write fails
    * FIX: Escaping html entities when displaying comment fields
    * FIX: Monitored on site attribute always has valid default value

    Notifications:
    * FIX: fix event type for recoveries
    * FIX: fix custom notifications on older nagios versions
    * FIX: handle case where type HOST/SERVICE not correctly detected
    
    Livestatus:
    * FIX: memory leak when removing downtime / comment 

    WATO:
    * FIX: Removed "No roles assigned" text in case of unlocked role attribute
           in user management dialog
    * FIX: Fix output of rule search: chapters appeared twice sometimes

    Event Console:
    * FIX: check_mkevents: fix usage help if called with illegal options
    * check_mkevents now allows specification of a UNIX socket
      This is needed in non-OMD environments
    * setup.py now tries to setup Event Console even in non-OMD world

1.2.2b5:
    Core:
    * Checks can now omit the typical "OK - " or "WARN -". This text
      will be added automatically if missing.
    * FIX: livecheck: fixed compilation bug
    * FIX: check_mk: convert service description unicode into utf-8
    * FIX: avoid simultanous activation of changes by means of a lock
    
    Checks & Agents:
    * FIX: jolokia_metrics.mem - now able to handle negative/missing max values
    * ADD: tcp_conn_stats: now additionally uses /proc/net/tcp6
    * ADD: wmic_processs: cpucores now being considered when calculating 
           user/kernel percentages. (thanks to William Baum)
    * FIX: UPS checks support Eaton Evolution
    * FIX: windows agent plugin: mssql now exits after 10 seconds

    Notifications:
    * FIX: fixed crash on host notification when contact had explicit services set

    Livestatus:
    * FIX: possible crash with VERY long downtime comments

    WATO:
    * FIX: Fix hiliting of errors in Nagios output
    * FIX: localisation error

    Multisite:
    * FIX: Avoid duplicate "Services" button in host detail views
    * FIX: fix rescheduling icon for services with non-ASCII characters
    * New filter for IP address of a host
    * Quicksearch: allow searching for complete IP addresses and IP
      address prefixes
    * Add logentry class filter to view 'Host- and Service events'

    BI:
    * FIX: fix exception with expansion level being 'None'
    * FIX: speedup for single host tables joined by hostname (BI-Boxes)
    * FIX: avoid closing BI subtree while tree is being loaded

    Event Console:
    * FIX: make hostname matching field optional. Otherwise a .* was
           neccessary for the rule in order to match
    * FIX: event_simulator now also uses case insensitive matches

1.2.2b4:
    Core:
    * FIX: Fix output of cmk -D: datasource programs were missing
    * FIX: allow unicode encoded extra_service_conf
    * FIX: no default PING service if custom checks are defined
    * FIX: check_mk_base: fixed rounding error in get_bytes_human_readable
    * FIX: check_mk: improved support of utf-8 characters in extra_service_conf
    * FIX: livestatus: table statehist now able to check AuthUser permissions
    * New configuration variable contactgroup_members

    Checks & Agents:
    * FIX: smart - not trying to parse unhandled lines to prevent errors
    * FIX: winperf_processor - fixed wrong calculations of usage
    * FIX: WATO configuration of filesystem trends: it's hours, not days!
    * FIX: mysql: fixed crash on computing IO information
    * FIX: diskstat: fix local variable 'ios_per_sec' referenced before assignment
    * FIX: multipath: ignore warning messages in agent due to invalid multipath.conf
    * FIX: megaraid_bbu: deal with broken output ("Adpater"), found in Open-E
    * FIX: megaraid_pdisk: deal with special output of Open-E
    * FIX: jolokia_metrics.mem: renamed parameter totalheap to total
    * FIX: megaraid_bbu: deal with broken output ("Adpater")
    * FIX: check_ldap: added missing host address (check didn't work at all)
    * FIX: check_ldap: added missing version option -2, -3, -3 -T (TLS)
    * FIX: mssql: Agent plugin now supports MSSQL Server 2012
    * FIX: hr_mem: fix max value in performance data (thanks to Michaël COQUARD)
    * FIX: f5_bigip_psu: fix inventory function (returned list instead of tuple)
    * FIX: mysql.connections: avoid crash on legacy agent output
    * FIX: tcp_conn_stats: use /proc/net/tcp instead of netstat -tn. This
           should avoid massive performance problems on system with many
           connections
    * Linux agent: limit netstat to 10 seconds
    * ps: Allow %1, %2, .. instead of %s in process_inventory. That allows
      reordering of matched groups
    * FIX: f5_bigip_psu - fixed inventory function
    * FIX: printer_supply - fixed inventory function for some kind of OKI printers

    Multisite:
    * FIX: Fixed problem with error during localization scanning
    * FIX: Fixed wrong localization right after a user changed its language
    * FIX: Improved handling of error messages in bulk inventory
    * FIX: fixed focus bug in transform valuespec class
    * FIX: stop doing snapin refreshes after they have been removed
    * FIX: sidebar snapins which refresh do not register for restart detection anymore
    * FIX: fix user database corruption in case of a race condition
    * FIX: added checks wether or not a contactgroup can be deleted
    * FIX: Avoid deadlock due to lock on contacts.mk in some situations
    * Changed sidebar snapin reload to a global interval (option:
      sidebar_update_interval), defaults to 30 seconds
    * Sidebar snapins are now bulk updated with one HTTP request each interval

    BI:
    * FIX: fixed invalid links to hosts and services in BI tree view
    * FIX: fix exception in top/down and bottom/up views
    * FIX: fix styling of top/down and bottom/up views (borders, padding)
    * FIX: fix style of mouse pointer over BI boxes
    * FIX: list of BI aggregates was incomplete in some cases
    * FIX: single host aggregations didn't work for aggregations += [...]
    * FIX: top-down and bottom-up was broken in case of "only problems"
    * FIX: BI see_all permission is now working again
    * Do not handle PENDING as "problem" anymore
    * Make titles of non-leaf tree nodes klickable

    WATO:
    * FIX: flexible notification valuespec is now localizable
    * FIX: Alias values of host/service/contact groups need to be set and unique
           within the group
    * FIX: Fixed exception when editing contactgroups without alias
    * FIX: Fix localization of rule options
    * FIX: ValueSpec OptionalDropDown: fix visibility if default is "other"
    * Suggest use default value for filesystem levels that make sense
    * Valuespec: CascadingDropdown now able to process choice values from functions
    * Freshness checking for classical passive Nagios checks (custom_checks)

1.2.2b3:
    Checks & Agents:
    * FIX: Fixed date parsing code ignoring the seconds value in several checks
           (ad_replication, cups_queues, heartbeat_crm, mssql_backup, smbios_sel)
    * FIX: Fixed pnp template for apc_symmetra check when using multiple rrds

    Multisite:
    * FIX: Removed uuid module dependency to be compatible to python < 2.5
    * FIX: remove Javascript debug popup from multi-string input fields
    * FIX: list of strings (e.g. host list in rule editor) didn't work anymore

1.2.2b2:
    Checks & Agents:
    * Added dynamic thresholds to the oracle_tablespace check depending on the
      size of the tablespaces.

    BI:
    * FIX: fix exception in BI-Boxes views of host groups
    * FIX: fix problem where BI-Boxes were invisible if not previously unfolded

    Event Console:
    * FIX: support non-Ascii characters in matching expressions. Note:
           you need to edit and save each affected rule once in order
           to make the fix work.
    * FIX: Fixed exception when logging actions exectuted by mkeventd
    * FIX: etc/init.d/mkeventd flush did not work when mkeventd was stopped

    Multisite:
    * FIX: Fixed several minor IE7 related layout bugs
    * FIX: title of pages was truncated and now isn't anymore
    * Cleanup form for executing commands on hosts/services

    WATO:
    * FIX: Fixed layout of rulelist table in IE*
    * FIX: Fixed adding explicit host names to rules in IE7
    * Add: Improved navigation convenience when plugin output contains [running on ... ]

1.2.2b1:
    Core:
    * cmk --notify: added notification script to generate HTML mails including
      the performance graphs of hosts and services
    * cmk --notify: added the macros NOTIFY_LASTHOSTSTATECHANGE, NOTIFY_HOSTSTATEID,
      NOTIFY_LASTSERVICESTATECHANGE, NOTIFY_SERVICESTATEID, NOTIFY_NOTIFICATIONCOMMENT,
      NOTIFY_NOTIFICATIONAUTHOR, NOTIFY_NOTIFICATIONAUTHORNAME, NOTIFY_NOTIFICATIONAUTHORALIAS
    * FIX: more robust deletion of precompiled files to ensure the correct 
      creation of the files (Thanks to Guido Günther)
    * FIX: Inventory for cluster nodes who are part of multiple clusters 
    * cmk --notify: added plugin for sms notification
    * FIX: precompiled checks: correct handling of sys.exit() call when using python2.4 
    * cmk --notify: improved logging on wrong notification type
    * RPM: Added check_mk-agent-scriptless package (Same as normal agent rpm,
      but without RPM post scripts)

    Checks & Agents:
    * winperf_processor now outputs float usage instead of integer
    * FIX: mssql_counters.file_sizes - Fixed wrong value for "Log Files" in output
    * FIX: drbd: Parameters for expected roles and disk states can now be set to 
           None to disable alerting on changed values
    * printer_supply_ricoh: New check for Ricoh printer supply levels
    * jolokia_metrics.mem: now supports warn/crit levels for heap, nonheap, totalheap
    * jolokia_metrics.mem: add dedicated PNP graph
    * FIX: logwatch.ec: use UNIX socket instead of Pipe for forwarding into EC 
    * FIX: logwatch.ec: fixed exception when forwarding "OK" lines
    * FIX: logwatch.ec: fixed forwarding of single log lines to event console
    * Improved performance of logwatch.ec check in case of many messages
    * livestatus_status: new check for monitoring performance of monitoring
    * FIX: diskstat.include: fix computation of queue length on windows
      (thanks to K.H. Fiebig)
    * lnx_bonding: new check for bonding interfaces on Linux
    * ovs_bonding: new check for bonding interfaces on Linux / Open vSwitch
    * if: Inventory settings can now be set host based
    * FIX: lnx_bonding/ovs_bonding: correct definition of bonding.include
    * Add: if check now able to handle interface groups  (if_groups)
    * Add: New check for DB2 instance memory levels
    * Add: winperf_phydisk can now output IOPS
    * Add: oracle_tablespace now with flexible warn/crit levels(magic number)
    
    Livestatus:
    * Add: new column in hosts/services table: comments_with_extra_info
    Adds the entry type and entry time

    Multisite:
    * Added comment painter to notification related views
    * Added compatibility code to use hashlib.md5() instead of md5.md5(), which
      is deprecated in python > 2.5 to prevent warning messages in apache error log
    * Added host filter for "last host state change" and "last host check"
    * FIX: Preventing autocomplete in password fields of "edit profile" dialog
    * The ldap member attribute of groups is now configruable via WATO
    * Added option to enforce lower User-IDs during LDAP sync
    * Improved debug logging of ldap syncs (Now writing duration of queries to log)
    * Displaying date/time of comments in comment icon hover menu (Please
      note: You need to update your livestatus to current version to make this work)
    * FIX: Making "action" context link unclickable during handling actions / confirms

    BI:
    * Use Ajax to delay rendering of invisible parts of the tree (this
      saves lots of HTML code)

    WATO:
    * Added hr_mem check to the memory checkgroup to make it configurable in WATO
    * Make page_header configurable in global settings
    * FIX: Fixed some typos in ldap error messages
    * FIX: Fixed problem on user profile page when no alias set for a user
    * FIX: list valuespecs could not be extended after once saving
    * FIX: fix title of foldable areas contained in list valuespecs
    * FIX: Fixed bug where pending log was not removed in multisite setup
    * FIX: Fixed generation of auth.php (Needed for NagVis Multisite Authorisation)
    * FIX: Fixed missing general.* permissions in auth.php on slave sites in 
      case of distributed WATO setups
    * Added oracle_tablespaces configuration to the application checkgroup
    * FIX: Fixed synchronisation of mkeventd configs in distributed WATO setups
    * FIX: "Sync & Restart" did not perform restart in distributed WATO setups
    * FIX: Fixed exception in editing code of ldap group to rule plugin
    * FIX: Don't execute ldap sync while performing actions on users page

    Event Console:
    * Added UNIX socket for sending events to the EC
    * Speed up rule matches in some special cases by factor of 100 and more
    * Init-Script: Improved handling of stale pidfiles
    * Init-Script: Detecting and reporting already running processes
    * WATO: Added hook to make the mkeventd reload in distributed WATO setups
      during "activate changes" process
    * Added hook mkeventd-activate-changes to add custom actions to the mkeventd
      "activate changes" GUI function
    * FIX: When a single rule matching raises an exception, the line is now
      matched agains the following rules instead of being skipped. The
      exception is logged to mkeventd.log

1.2.1i5:
    Core:
    * Improved handling of CTRL+C (SIGINT) to terminate long runnining tasks 
      (e.g.  inventory of SNMP hosts)
    * FIX: PING services on clusters are treated like the host check of clusters
    * cmk --notify: new environment variable NOTIFY_WHAT which has HOST or SERVICE as value
    * cmk --notify: removing service related envvars in case of host notifications
    * cmk --notify: added test code to help developing nitofication plugins.
      Can be called with "cmk --notify fake-service debug" for example

    Checks & Agents:
    * Linux Agent, diskstat: Now supporting /dev/emcpower* devices (Thanks to Claas Rockmann-Buchterkirche)
    * FIX: winperf_processor: Showing 0% on "cmk -nv" now instead of 100%
    * FIX: win_dhcp_pools: removed faulty output on non-german windows 2003 servers 
           with no dhcp server installed (Thanks to Mathias Decker)
    * Add: fileinfo is now supported by the solaris agent. Thanks to Daniel Roettgermann
    * Logwatch: unknown eventlog level ('u') from windows agent treated as warning
    * FIX: logwatch_ec: Added state undefined as priority
    * Add: New Check for Raritan EMX Devices
    * Add: mailman_lists - New check to gather statistics of mailman mailinglists
    * FIX: megaraid_bbu - Handle missing charge information (ignoring them)
    * FIX: myssql_tablespaces - fix PNP graph (thanks to Christian Zock)
    * kernel.util: add "Average" information to PNP graph
    * Windows Agent: Fix startup crash on adding a logfiles pattern, but no logfile specified
    * Windows Agent: check_mk.example.ini: commented logfiles section

    Multisite:
    * FIX: Fixed rendering of dashboard globes in opera
    * When having row selections enabled and no selected and performing
      actions an error message is displayed instead of performing the action on
      all rows
    * Storing row selections in user files, cleaned up row selection 
      handling to single files. Cleaned up GET/POST mixups in confirm dialogs
    * Add: New user_options to limit seen nagios objects even the role is set to see all
    * Fix: On site configaration changes, only relevant sites are marked as dirty
    * Fix: Distributed setup: Correct cleanup of pending changes logfile after "Activate changes"
    * FIX: LDAP: Fixed problem with special chars in LDAP queries when having
    contactgroup sync plugin enabled
    * FIX: LDAP: OpenLDAP - Changed default filter for users
    * FIX: LDAP: OpenLDAP - Using uniqueMember instead of member when searching for groups of a user
    * FIX: LDAP: Fixed encoding problem of ldap retrieved usernames
    * LDAP: Role sync plugin validates the given group DNs with the group base dn now
    * LDAP: Using roles defined in default user profile in role sync plugin processing
    * LDAP: Improved error handling in case of misconfigurations
    * LDAP: Reduced number of ldap querys during a single page request / sync process
    * LDAP: Implemnted some kind of debug logging for LDAP communication
    * FIX: Re-added an empty file as auth.py (wato plugin) to prevent problems during update 

    WATO:
    * CPU load ruleset does now accept float values
    * Added valuespec for cisco_mem check to configure thresholds via WATO
    * FIX: Fixed displaying of tag selections when creating a rule in the ruleeditor
    * FIX: Rulesets are always cloned in the same folder
    * Flexibile notifications: removed "debug notification" script from GUI (you can make it
      executable to be choosable again)
    * Flexibile notifications: added plain mail notification which uses the
      mail templates from global settings dialog

    BI:
    * Added FOREACH_SERVICE capability to leaf nodes
    * Add: Bi views now support debug of livestatus queries

1.2.1i4:
    Core:
    * Better exception handling when executing "Check_MK"-Check. Printing python
      exception to status output and traceback to long output now.
    * Added HOSTTAGS to notification macros which contains all Check_MK-Tags
      separated by spaces
    * Output better error message in case of old inventory function
    * Do object cache precompile for monitoring core on cmk -R/-O
    * Avoid duplicate verification of monitoring config on cmk -R/-O
    * FIX: Parameter --cleanup-autochecks (long for -u) works now like suggested in help
    * FIX: Added error handling when trying to --restore with a non existant file

    Notifications:
    * Fix flexible notifications on non-OMD systems
    
    Checks & Agents:
    * Linux Agent, mk_postgres: Supporting pgsql and postgres as user
    * Linux Agent, mk_postgres: Fixed database stats query to be compatible
      with more versions of postgres
    * apache_status: Modified to be usable on python < 2.6 (eg RHEL 5.x)
    * apache_status: Fixed handling of PIDs with more than 4 numbers
    * Add: New Check for Rittal CMC PSM-M devices
    * Smart plugin: Only use relevant numbers of serial
    * Add: ibm_xraid_pdisks - new check for agentless monitoring of disks on IBM SystemX servers.
    * Add: hp_proliant_da_cntlr check for disk controllers in HP Proliant servers
    * Add: Check to monitor Storage System Drive Box Groups attached to HP servers
    * Add: check to monitor the summary status of HP EML tape libraries
    * Add: apc_rackpdu_status - monitor the power consumption on APC rack PDUs
    * Add: sym_brightmail_queues - monitor the queue levels on Symantec Brightmail mail scanners.
    * Add: plesk_domains - List domains configured in plesk installations
    * Add: plesk_backups - Monitor backup spaces configured for domains in plesk
    * Add: mysql_connections - Monitor number of parallel connections to mysql daemon
    * Add: flexible notifcations: filter by hostname
    * New script multisite_to_mrpe for exporting services from a remote system
    * FIX: postgres_sessions: handle case of no active/no idle sessions
    * FIX: correct backslash representation of windows logwatch files
    * FIX: postgres_sessions: handle case of no active/no idle sessions
    * FIX: zfsget: fix exception on snapshot volumes (where available is '-')
    * FIX: zfsget: handle passed-through filesystems (need agent update)
    * FIX: loading notification scripts in local directory for real
    * FIX: oracle_version: return valid check result in case of missing agent info
    * FIX: apache_status: fixed bug with missing 'url', wrote man page
    * FIX: fixed missing localisation in check_parameteres.py 
    * FIX: userdb/ldap.py: fixed invalid call site.getsitepackages() for python 2.6
    * FIX: zpool_status: fixed crash when spare devices were available
    * FIX: hr_fs: handle negative values in order to larger disks (thanks to Christof Musik)
    * FIX: mssql_backup: Fixed wrong calculation of backup age in seconds


    Multisite:
    * Implemented LDAP integration of Multisite. You can now authenticate your
      users using the form based authentication with LDAP. It is also possible
      to synchronize some attributes like mail addresses, names and roles from
      LDAP into multisite.
    * Restructured cookie auth cookies (all auth cookies will be invalid
      after update -> all users have to login again)
    * Modularized login and cookie validation
    * Logwatch: Added buttons to acknowledge all logs of all hosts or really
      all logs which currently have a problem
    * Check reschedule icon now works on services containing an \
    * Now showing correct representation of SI unit kilo ( k )
    * if perfometer now differs between byte and bit output
    * Use pprint when writing global settings (makes files more readable)
    * New script for settings/removing downtimes: doc/treasures/downtime
    * New option when setting host downtimes for also including child hosts
    * Option dials (refresh, number of columns) now turnable by mouse wheel
    * Views: Commands/Checkboxes buttons are now activated dynamically (depending on data displayed)
    * FIX: warn / crit levels in if-check when using "bit" as unit
    * FIX: Fixed changing own password when notifications are disabled
    * FIX: On page reload, now updating the row field in the headline
    * FIX: ListOfStrings Fields now correctly autoappend on focus
    * FIX: Reloading of sidebar after activate changes
    * FIX: Main Frame without sidebar: reload after activate changes
    * FIX: output_format json: handle newlines correctly
    * FIX: handle ldap logins with ',' in distinguished name
    * FIX: quote HTML variable names, fixes potential JS injection
    * FIX: Sidebar not raising exceptions on configured but not available snapins
    * FIX: Quicksearch: Fixed Up/Down arrow handling in chrome
    * FIX: Speedometer: Terminating data updates when snapin is removed from sidebar
    * FIX: Views: toggling forms does not disable the checkbox button anymore
    * FIX: Dashboard: Fixed wrong display options in links after data reloads
    * FIX: Fixed "remove all downtimes" button in views when no downtimes to be deleted 
    * FIX: Services in hosttables now use the service name as header (if no custom title set)
    * New filter for host_contact and service_contact
    
    WATO:
    * Add: Creating a new rule immediately opens its edit formular
    * The rules formular now uses POST as transaction method
    * Modularized the authentication and user management code
    * Default config: add contact group 'all' and put all hosts into it
    * Reverse order of Condition, Value and General options in rule editor
    * Allowing "%" and "+" in mail prefixes of contacts now
    * FIX: Fixed generated manual check definitions for checks without items
      like ntp_time and tcp_conn_stats
    * FIX: Persisting changing of folder titles when only the title has changed
    * FIX: Fixed rendering bug after folder editing

    Event Console:
    * Replication slave can now copy rules from master into local configuration
      via a new button in WATO.
    * Speedup access to event history by earlier filtering and prefiltering with grep
    * New builtin syslog server! Please refer to online docu for details.
    * Icon to events of host links to view that has context button to host
    * FIX: remove event pipe on program shutdown, prevents syslog freeze
    * FIX: hostnames in livestatus query now being utf8 encoded
    * FIX: fixed a nastiness when reading from local pipe
    * FIX: fix exception in rules that use facility local7
    * FIX: fix event icon in case of using TCP access to EC
    * FIX: Allowing ":" in application field (e.g. needed for windows logfiles)
    * FIX: fix bug in Filter "Hostname/IP-Address of original event"

    Livestatus:
    * FIX: Changed logging output "Time to process request" to be debug output

1.2.1i3:
    Core:
    * added HOST/SERVICEPROBLEMID to notification macros
    * New configuration check_periods for limiting execution of
      Check_MK checks to a certain time period.

    Checks & Agents:
    * Windows agent: persist offsets for logfile monitoring

    Notifications:
    * fix two errors in code that broke some service notifications

    Event Console:
    * New performance counter for client request processing time
    * FIX: fixed bug in rule optimizer with ranges of syslog priorities

    WATO:
    * Cloning of contact/host/service groups (without members)

    Checks & Agents:
    * logwatch: Fixed confusion with ignore/ok states of log messages
    * AIX Agent: now possible to specify -d flag. Please test :)

1.2.1i2:
    Core:
    * Improved validation of inventory data reported by checks
    * Added -d option to precompiled checks to enable debug mode
    * doc/treasures: added script for printing RRD statistics

    Notifications:
    * New system of custom notification, with WATO support

    Event Console:
    * Moved source of Event Console into Check_MK project 
    * New button for resetting all rule hits counters
    * When saving a rule then its hits counter is always reset
    * New feature of hiding certain actions from the commands in the status GUI
    * FIX: rule simulator ("Try out") now handles cancelling rules correctly
    * New global option for enabling log entries for rule hits (debugging)
    * New icon linking to event views for the event services
    * check_mkevents outputs last worst line in service output
    * Max. number of queued connections on status sockets is configurable now
    * check_mkevents: new option -a for ignoring acknowledged events
    * New sub-permissions for changing comment and contact while updating an event
    * New button for generating test events directly via WATO
    * Allow Event Console to replicate from another (master) console for
      fast failover.
    * Allow event expiration also on acknowledged events (configurable)

    Multisite:
    * Enable automation login with _username= and _secret=, while
      _secret is the content of var/check_mk/web/$USER/automation.secret
    * FIX: Fixed releasing of locks and livestatus connections when logging out
    * FIX: Fixed login/login confusions with index page caching
    * FIX: Speed-o-meter: Fixed calculation of Check_MK passive check invervals
    * Removed focus of "Full name" attribute on editing a contact
    * Quicksearch: Convert search text to regex when accessing livestatus
    * FIX: WATO Folder filter not available when WATO disabled
    * WATO Folder Filter no longer available in single host views
    * Added new painters "Service check command expanded" and
      "Host check command expanded"
    * FIX: Corrected garbled description for sorter "Service Performance data" 
    * Dashboard globes can now be filtered by host_contact_group/service_contact_group
    * Dashboard "iframe" attribute can now be rendered dynamically using the
      "iframefunc" attribute in the dashlet declaration
    * Dashboard header can now be hidden by setting "title" to None
    * Better error handling in PNP-Graph hover menus in case of invalid responses

    Livestatus:
    * Added new table statehist, used for SLA queries
    * Added new column check_command_expanded in table hosts
    * Added new column check_command_expanded in table services
    * New columns livestatus_threads, livestatus_{active,queued}_connections

    BI:
    * Added missing localizations
    * Added option bi_precompile_on_demand to split compilations of
      the aggregations in several fragments. If possible only the needed
      aggregations are compiled to reduce the time a user has to wait for
      BI based view. This optimizes BI related views which display
      information for a specific list of hosts or aggregation groups.
    * Added new config option bi_compile_log to collect statistics about
      aggregation compilations
    * Aggregations can now be part of more than one aggregation group
      (just configure a list of group names instead of a group name string)
    * Correct representation of (!), (!!) and (?) markers in check output
    * Corrected representation of assumed state in box layout
    * Feature: Using parameters for hosttags

    WATO:
    * Added progress indicator in single site WATO "Activate Changes"
    * Users & Contacts: Case-insensitive sorting of 'Full name' column
    * ntp/ntp.time parameters are now configurable via WATO
    * FIX: Implemented basic non HTTP 200 status code response handling in interactive
           progress dialogs (e.g. bulk inventory mode)
    * FIX: Fixed editing of icon_image rules
    * Added support of locked hosts and folders ( created by CMDB )
    * Logwatch: logwatch agents/plugins now with ok pattern support 
    * Valuespec: Alternative Value Spec now shows helptext of its elements
    * Valuespec: DropdownChoice, fixed exception on validate_datatype

    Checks & Agents:
    * New check mssql_counters.locks: Monitors locking related information of
      MSSQL tablespaces
    * Check_MK service is now able to output additional performance data
      user_time, system_time, children_user_time, children_system time
    * windows_updates agent plugin: Fetching data in background mode, caching
      update information for 30 minutes
    * Windows agent: output ullTotalVirtual and ullAvailVirtual (not yet
      being used by check)
    * Solaris agent: add <<<uptime>>> section (thanks to Daniel Roettgermann)
    * Added new WATO configurable option inventory_services_rules for the
      windows services inventory check
    * Added new WATO configurable option inventory_processes_rules for the
      ps and ps.perf inventory
    * FIX: mssql_counters checks now really only inventorize percentage based
      counters if a base value is set
    * win_dhcp_pools: do not inventorize empty pools any more. You can switch
      back to old behaviour with win_dhcp_pools_inventorize_empty = True
    * Added new Check for Eaton UPS Devices
    * zfsget: new check for monitoring ZFS disk usage for Linux, Solaris, FreeBSD
      (you need to update your agent as well)
    * Added new Checks for Gude PDU Units
    * logwatch: Working around confusion with OK/Ignore handling in logwatch_rules
    * logwatch_ec: Added new subcheck to forward all incoming logwatch messages
      to the event console. With this check you can use the Event Console 
      mechanisms and GUIs instead of the classic logwatch GUI. It can be 
      enabled on "Global Settings" page in WATO for your whole installation.
      After enabling it you need to reinventorize your hosts.
    * Windows Update Check: Now with caching, Thanks to Phil Randal and Patrick Schlüter
    * Windows Check_MK Agent: Now able to parse textfiles for logwatch output
    * Added new Checks sni_octopuse_cpu, sni_octopuse_status, sni_octopuse_trunks: These
      allow monitoring Siemens HiPath 3000/5000 series PBX.
    * if-checks now support "bit" as measurement unit
    * winperf_phydisk: monitor average queue length for read/write

1.2.0p5:
    Checks & Agents:
    * FIX: windows agent: fixed possible crash in eventlog section

    BI:
    * FIX: fixed bug in aggregation count (thanks Neil) 

1.2.0p4:
    WATO:
    * FIX: fixed detection of existing groups when creating new groups
    * FIX: allow email addresses like test@test.test-test.com
    * FIX: Fixed Password saving problem in user settings

    Checks & Agents:
    * FIX: postgres_sessions: handle case of no active/no idle sessions
    * FIX: winperf_processor: handle parameters "None" (as WATO creates)
    * FIX: mssql_counters: remove debug output, fix bytes output
    * FIX: mssql_tablespaces: gracefully handle garbled agent output

    Multisite:
    * FIX: performeter_temparature now returns unicode string, because of °C
    * FIX: output_format json in webservices now using " as quotes

    Livestatus:
    * FIX: fix two problems when reloading module in Icinga (thanks to Ronny Biering)

1.2.0p3:
    Mulitisite
    * Added "view" parameter to dashlet_pnpgraph webservice
    * FIX: BI: Assuming "OK" for hosts is now possible
    * FIX: Fixed error in makeuri() calls when no parameters in URL
    * FIX: Try out mode in view editor does not show context buttons anymore
    * FIX: WATO Folder filter not available when WATO disabled
    * FIX: WATO Folder Filter no longer available in single host views
    * FIX: Quicksearch converts search text to regex when accessing livestatus
    * FIX: Fixed "access denied" problem with multisite authorization in PNP/NagVis
           in new OMD sites which use the multisite authorization
    * FIX: Localize option for not OMD Environments

    WATO:
    * FIX: Users & Contacts uses case-insensitive sorting of 'Full name' column  
    * FIX: Removed focus of "Full name" attribute on editing a contact
    * FIX: fix layout bug in ValueSpec ListOfStrings (e.g. used in
           list of explicit host/services in rules)
    * FIX: fix inheritation of contactgroups from folder to hosts
    * FIX: fix sorting of users, fix lost user alias in some situations
    * FIX: Sites not using distritubed WATO now being skipped when determining
           the prefered peer
    * FIX: Updating internal variables after moving hosts correctly
      (fixes problems with hosts tree processed in hooks)

    BI:
    * FIX: Correct representation of (!), (!!) and (?) markers in check output

    Livestatus:
    * FIX: check_icmp: fixed calculation of remaining length of output buffer
    * FIX: check_icmp: removed possible buffer overflow on do_output_char()
    
    Livecheck:
    * FIX: fixed problem with long plugin output
    * FIX: added /0 termination to strings
    * FIX: changed check_type to be always active (0)
    * FIX: fix bug in assignment of livecheck helpers 
    * FIX: close inherited unused filedescriptors after fork()
    * FIX: kill process group of called plugin if timeout is reached
           -> preventing possible freeze of livecheck
    * FIX: correct escaping of character / in nagios checkresult file
    * FIX: fixed SIGSEGV on hosts without defined check_command
    * FIX: now providing correct output buffer size when calling check_icmp 

    Checks & Agents:
    * FIX: Linux mk_logwatch: iregex Parameter was never used
    * FIX: Windows agent: quote '%' in plugin output correctly
    * FIX: multipath check now handles '-' in "user friendly names"
    * New check mssql_counters.locks: Monitors locking related information of
      MSSQL tablespaces
    * FIX: mssql_counters checks now really only inventorize percentage based
      counters if a base value is set
    * windows_updates agent plugin: Fetching data in background mode, caching
      update information for 30 minutes
    * FIX: netapp_vfiler: fix inventory function (thanks to Falk Krentzlin)
    * FIX: netapp_cluster: fix inventory function
    * FIX: ps: avoid exception, when CPU% is missing (Zombies on Solaris)
    * FIX: win_dhcp_pools: fixed calculation of perc_free
    * FIX: mssql_counters: fixed wrong log size output

1.2.0p3:
    Multisite:
    * Added "view" parameter to dashlet_pnpgraph webservice

    WATO:
    * FIX: It is now possible to create clusters in empty folders
    * FIX: Fixed problem with complaining empty ListOf() valuespecs

    Livestatus:
    * FIX: comments_with_info in service table was always empty

1.2.1i1:
    Core:
    * Allow to add options to rules. Currently the options "disabled" and
      "comment" are allowed. Options are kept in an optional dict at the
      end of each rule.
    * parent scan: skip gateways that are reachable via PING
    * Allow subcheck to be in a separate file (e.g. foo.bar)
    * Contacts can now define *_notification_commands attributes which can now
      override the default notification command check-mk-notify
    * SNMP scan: fixed case where = was contained in SNMP info
    * check_imap_folder: new active check for searching for certain subjects
      in an IMAP folder
    * cmk -D shows multiple agent types e.g. when using SNMP and TCP on one host

    Checks & Agents:
    * New Checks for Siemens Blades (BX600)
    * New Checks for Fortigate Firewalls
    * Netapp Checks for CPU Util an FC Port throughput
    * FIX: megaraid_pdisks: handle case where no enclosure device exists
    * FIX: megaraid_bbu: handle the controller's learn cycle. No errors in that period.
    * mysql_capacity: cleaned up check, levels are in MB now
    * jolokia_info, jolokia_metrics: new rewritten checks for jolokia (formerly
      jmx4perl). You need the new plugin mk_jokokia for using them
    * added preliminary agent for OpenVMS (refer to agents/README.OpenVMS) 
    * vms_diskstat.df: new check file usage of OpenVMS disks
    * vms_users: new check for number of interactive sessions on OpenVMS
    * vms_cpu: new check for CPU utilization on OpenVMS
    * vms_if: new check for network interfaces on OpenVMS
    * vms_system.ios: new check for total direct/buffered IOs on OpenVMS
    * vms_system.procs: new check for number of processes on OpenVMS
    * vms_queuejobs: new check for monitoring current VMS queue jobs
    * FIX: mssql_backup: Fixed problems with datetime/timezone calculations
    * FIX: mssql agent: Added compatibility code for MSSQL 9
    * FIX: mssql agent: Fixed connection to default instances ("MSSQLSERVER")
    * FIX: mssql agent: Fixed check of databases with names starting with numbers
    * FIX: mssql agent: Fixed handling of databases with spaces in names
    * f5_bigip_temp: add performance data
    * added perf-o-meters for a lot of temperature checks
    * cmctc_lcp.*: added new checks for Rittal CMC-TC LCP
    * FIX: diskstat (linux): Don't inventorize check when data empty
    * Cisco: Added Check for mem an cpu util
    * New check for f5 bigip network interfaces
    * cmctc.temp: added parameters for warn/crit, use now WATO rule
      "Room temperature (external thermal sensors)"
    * cisco_asa_failover: New Check for clustered Cisco ASA Firewalls 
    * cbl_airlaser.status: New Check for CBL Airlaser IP1000 laser bridge.
    * cbl_airlaser.hardware: New Check for CBL Airlaser IP1000 laser bridge.
      Check monitors the status info and allows alerting based on temperature.
    * df, hr_fs, etc.: Filesystem checks now support grouping (pools)
      Please refer to the check manpage of df for details
    * FIX: windows agent: try to fix crash in event log handling
    * FreeBSD Agent: Added swapinfo call to mem section to make mem check work again
    * windows_multipath: Added the missing check for multipath.vbs (Please test)
    * carel_uniflair_cooling: new check for monitoring datacenter air conditioning by "CAREL"
    * Added Agent for OpenBSD
    * Added Checks for UPS devices
    * cisco_hsrp: New Check for monitoring HSRP groups on Cisco Routers. (SMIv2 version)
    * zypper: new check and plugin mk_zypper for checking zypper updates.
    * aironet_clients: Added support for further Cisco WLAN APs (Thanks to Stefan Eriksson for OIDs)
    * aironet_errors: Added support for further Cisco WLAN APs
    * apache_status: New check to monitor apache servers which have the status-module enabled.
      This check needs the linux agent plugin "apache_status" installed on the target host.

    WATO:
    * Added permission to control the "clone host" feature in WATO
    * Added new role/permission matrix page in WATO to compare
      permissions of roles
    * FIX: remove line about number of rules in rule set overview
      (that garbled the logical layout)
    * Rules now have an optional comment and an URL for linking to 
      documntation
    * Rule now can be disabled without deleting them.
    * Added new hook "sites-saved"
    * Allow @ in user names (needed for some Kerberos setups)
    * Implemented new option in WATO attributes: editable
      When set to False the attribute can only be changed during creation
      of a new object. When editing an object this attribute is only displayed.
    * new: search for rules in "Host & Service Configuration"
    * parent scan: new option "ping probes", that allows skipping 
      unreachable gateways.
    * User managament: Added fields for editing host/service notification commands
    * Added new active check configuration for check_smtp
    * Improved visualization of ruleset lists/dictionaries
    * Encoding special chars in RegExp valuespec (e.g. logwatch patterns)
    * Added check_interval and retry_interval rules for host checks
    * Removed wmic_process rule from "inventory services" as the check does not support inventory
    * Made more rulegroup titles localizable
    * FIX: Fixed localization of default permissions
    * FIX: Removed double collect_hosts() call in activate changes hook
    * FIX: Fixed double hook execution when using localized multisite
    * FIX: User list shows names of contactgroups when no alias given
    * FIX: Reflecting alternative mode of check_http (check ssl certificate
    age) in WATO rule editor
    * FIX: Fixed monitoring of slave hosts in master site in case of special
      distributed wato configurations
    * FIX: Remove also user settings and event console rule on factory reset
    * FIX: complex list widgets (ListOf) failed back to old value when
           complaining
    * FIX: complex list widgets (ListOf) lost remaining entries after deleting one
    * FIX: Fixed error in printer_supply valuespec which lead to an exception
           when defining host/service specific rules
    * FIX: Fixed button url icon in docu-url link

    BI:
    * Great speed up of rule compilation in large environments

    Multisite:
    * Added css class="dashboard_<name>" to the dashboard div for easier
    customization of the dashboard style of a special dashboard
    * Dashboard: Param wato_folder="" means WATO root folder, use it and also
      display the title of this folder
    * Sidebar: Sorting aggregation groups in BI snapin now
    * Sidebar: Sorting sites in master control snapin case insensitive
    * Added some missing localizations (error messages, view editor)
    * Introducted multisite config option hide_languages to remove available
      languages from the multisite selection dialogs. To hide the builtin
      english language simply add None to the list of hidden languages.
    * FIX: fixed localization of general permissions
    * FIX: show multisite warning messages even after page reload
    * FIX: fix bug in Age ValueSpec: days had been ignored
    * FIX: fixed bug showing only sidebar after re-login in multisite
    * FIX: fixed logwatch loosing the master_url parameter in distributed setups
    * FIX: Fixed doubled var "site" in view editor (site and siteopt filter)
    * FIX: Don't crash on requests without User-Agent HTTP header
    * Downtimes: new conveniance function for downtime from now for ___ minutes.
      This is especially conveniant for scripting.
    * FIX: fixed layout of login dialog when showing up error messages
    * FIX: Fixed styling of wato quickaccess snapin preview
    * FIX: Made printer_supply perfometer a bit more robust against bad perfdata
    * FIX: Removed duplicate url parameters e.g. in dashboard (display_options)
    * FIX: Dashboard: If original request showed no "max rows"-message, the
           page rendered during reload does not show the message anymore
    * FIX: Fixed bug in alert statistics view (only last 1000 lines were
           processed for calculating the statistics)
    * FIX: Added missing downtime icon for comment view
    * FIX: Fixed handling of filter configuration in view editor where filters
           are using same variable names. Overlaping filters are now disabled
	   in the editor.
    * FIX: Totally hiding hidden filters from view editor now

    Livecheck:
    * FIX: Compile livecheck also if diet libc is missing

1.2.0p2:
    Core:
    * simulation_mode: legacy_checks, custom_checks and active_checks
      are replaced with dummy checks always being OK
    * FIX: Precisely define order of reading of configuration files. This
      fixes a WATO rule precedence problem

    Checks & Agents:
    * FIX: Fixed syntax errors in a bunch of man pages
    * if_lancom: silently ignore Point-To-Point interfaces
    * if_lancom: add SSID to logical WLAN interface names
    * Added a collection of MSSQL checks for monitoring MSSQL servers
      (backups, tablespaces, counters)
    * New check wut_webio_io: Monitor the IO input channels on W&T Web-IO 
      devices
    * nfsmounts: reclassify "Stale NFS handle" from WARN to CRIT
    * ORACLE agent/checks: better error handling. Let SQL errors get
      through into check output, output sections even if no database
      is running.
    * oracle_version: new check outputting the version of an ORACLE
      database - and using uncached direct SQL output.
    * ORACLE agent: fix handling of EXCLUDE, new variable ONLY_SIDS
      for explicitely listing SIDs to monitor
    * mk_logwatch on Linux: new options regex and iregex for file selection
    * remove obsolete ORACLE checks where no agent plugins where available
    * FIX: printer_supply: Fix problem on DELL printers with "S/N" in output
      (thanks to Sebastian Talmon)
    * FIX: winperf_phydisk: Fix typo (lead to WATO rule not being applied)
    * Windows agent: new [global] option crash_debug (see online docu)
    * AIX agent: new check for LVM volume status in rootvg.
    * PostgreSQL plugin: agent is now modified to work with PostgreSQL 
      versions newer than 8.1. (multiple reports, thanks!)

    Multisite:
    * Show number of rows and number of selected rows in header line
      (also for WATO hosts table)
    * FIX: fix problem in showing exceptions (due to help function)
    * FIX: fixed several localization problems in view/command processing
    * FIX: fixed duplicated settings in WATO when using localisation
    * FIX: fixed exception when refering to a language which does not exist
    * FIX: Removing all downtimes of a host/service is now possible again
    * FIX: The refresh time in footer is updated now when changing the value
    * FIX: view editor shows "(Mobile)" hint in view titles when linking to views

    WATO: 
    * Main menu of ruleeditor (Host & Service Parameters) now has
      a topic for "Used rules" - a short overview of all non-empty
      rulesets.
    * FIX: add missing context help to host details dialog
    * FIX: set new site dirty is host move due to change of
      folder attributes
    * FIX: fix exception on unknown value in DropdownChoice
    * FIX: add service specification to ruleset Delay service notifications
    * FIX: fixed problem with disabled sites in WATO
    * FIX: massive speedup when changing roles/users and activing changes
      (especially when you have a larger number of users and folders)
    * Add variable CONTACTPAGER to allowed macros in notifications
    * FIX: fixed default setting if "Hide names of configuration variables"
      in WATO
    * FIX: ListOfString Textboxes (e.g. parents of folders) do now extend in IE
    * FIX: fixed duplicated sections of permissions in rule editor

    BI:
    * New iterators FOREACH_CHILD and FOREACH_PARENT
    * FIX: fix handling of FOREACH_ in leaf nodes (remove hard coded
      $HOST$, replace with $1$, $2$, ..., apply argument substitution)
    * New logical datatable for aggregations that have the same name
      as a host. Converted view "BI Boxes" to this new table. This allows
      for Host-Aggregations containing data of other hosts as well.
    * count_ok: allow percentages, e.g. "count_ok!70%!50%"

1.2.0p1:
    Core:
    * Added macros $DATE$, $SHORTDATETIME$ and $LONGDATETIME$' to
      notification macros

    Checks & Agents:
    * FIX: diskstat: handle output 'No Devices Found' - avoiding exception
    * 3ware_units: Following states now lead to WARNING state instead of
      CRITICAL: "VERIFY-PAUSED", "VERIFYING", "REBUILDING"
    * New checks tsm_stagingpools, tsm_drive and tsm_storagepools
      Linux/UNIX
    * hpux_fchba: new check for monitoring FibreChannel HBAs und HP-UX

    Multisite:
    * FIX: fix severe exception in all views on older Python versions
      (like RedHat 5.5).

    WATO:
    * FIX: fix order of rule execution: subfolders now take precedence
      as they should.

1.2.0:
    Setup:
    * FIX: fix building of RPM packages (due to mk_mysql, mk_postgres)

    Core:
    * FIX: fix error message in case of duplicate custom check

    WATO:
    * FIX: add missing icon on cluster hosts to WATO in Multisite views
    * FIX: fix search field in host table if more than 10 hosts are shown
    * FIX: fix bulk edit and form properties (visibility of attributes was broken)
    * FIX: fix negating hosts in rule editor

    Checks & Agents: 
    * fileinfo: added this check to Linux agent. Simply put your
      file patterns into /etc/check_mk/fileinfo.cfg for configuration.
    * mysql.sessions: New check for MySQL sessions (need new plugin mk_mysql)
    * mysql.innodb_io: New check for Disk-IO of InnoDB
    * mysql_capacity: New check for used/free capacity of MySQL databases
    * postgres_sessions: New check for PostgreSQL number of sessions
    * postgres_stat_database: New check for PostgreSQL database statistics
    * postgres_stat_database.size: New check for PostgreSQL database size
    * FIX: hpux_if: convert_to_hex was missing on non-SNMP-hosts -replace
      with inline implementation
    * tcp_conn_stats: handle state BOUND (found on Solaris)
    * diskstat: support for checking latency, LVM and VxVM on Linux (needs 
      updated agent)
    * avoid duplicate checks cisco_temp_perf and cisco_sensor_temp

1.2.0b6:
    Multisite:
    * FIX: Fixed layout of some dropdown fields in view filters
    * Make heading in each page clickable -> reload page
    * FIX: Edit view: couldn't edit filter settings
    * FIX: Fixed styling of links in multisite context help
    * FIX: Fixed "select all" button for IE
    * FIX: Context links added by hooks are now hidden by the display
           option "B" again
    * FIX: preselected "refresh" option did not reflect view settings
           but was simply the first available option - usually 30.
    * FIX: fixed exception with custom views created by normal users

    WATO:
    * FIX: Fixed "select all" button in hosts & folders for IE
    * Optically mark modified variables in global settings
    * Swapped icons for rule match and previous rule match (makes for sense)

    Core:
    * FIX: Fixed "make_utf is not defined" error when having custom
           timeperiods defined in WATO

    Checks & Agents: 
    * MacOS X: Agent for MacOS (Thanks to Christian Zigotzky)
    * AIX: New check aix_multipath: Supports checking native AIX multipathing from AIX 5.2 onward
    * Solaris: New check solaris_multipath: Supports checking native Solaris multipath from Solaris10 and up.
    * Solaris: The ZFS Zpool status check now looks more closely at the reported messages. (It's also tested to work on Linux now)

1.2.0b5:
    Core:
    * FIX: handle UTF-8 encoded binary strings correctly (e.g. in host alias)
    * FIX: fix configuration of passive checks via custom_checks
    * Added NOTIFICATIONTYPE to host/service mail bodies

    WATO:
    * Site management: "disabled" only applies to Livestatus now
    * FIX: fix folding problems with dependent host tags
    * FIX: Detecting duplicate tag ids between regular tags and auxtags
    * FIX: Fixed layout problem of "new special rule" button in rule editor
    * FIX: Fixed layout problem on "activate changes" page
    * FIX: Added check if contacts belong to contactgroup before contactgroup deletion
    * FIX: fix site configuration for local site in Multisite environments
    * FIX: "(no not monitor)" setting in distributed WATO now works
    * FIX: Site management: replication setting was lost after re-editing
    * FIX: fixed problems after changing D/WATO-configuration
    * FIX: D/WATO: mark site dirty after host deletion
    * FIX: D/WATO: replicate auth.secret, so that login on one site also
           is valid on the replication slaves
    * FIX: implement locking in order to prevent data corruption on
           concurrent changes
    * FIX: Fixed handling of validation errors in cascading dropdown fields
    * FIX: fix cloning of users
    * Keep track of changes made by other users before activating changes,
      let user confirm this, new permission can be used to prevent a user
      from activating foreign changes.
    * FIX: Allowing german umlauts in users mail addresses
    * Allow list of aux tags to be missing in host tag definitions. This
      makes migration from older version easier.
    * FIX: user management modules can now deal with empty lines in htpasswd
    * FIX: Fixed js error on hostlist page with search form

    Multisite:
    * New display type 'boxes-omit-root' for BI views
    * Hostgroup view BI Boxes omits the root level
    * Finalized layout if view options and commands/filters/painteroptions.
    * Broken plugins prevent plugin caching now
    * FIX: remove refresh button from dashboard.
    * FIX: remove use of old option defaults.checkmk_web_uri
    * FIX: fixed outgoing bandwidth in fc port perfometer
    * FIX: remove nasty JS error in sidebar
    * FIX: fix folding in custom links (directories would not open)
    * FIX: animation of rotation treeangle in trees works again
    * FIX: Logwatch: Changed font color back to black
    * FIX: show toggle button for checkboxes in deactivated state
    * FIX: fix repeated stacked refresh when toggling columns
    * FIX: disable checkbox button in non-checkboxable layouts
    * FIX: fix table layout for views (gaps where missing sometimes)
    * FIX: Fixed sorting views by perfdata values which contain floats
    * FIX: fix sometimes-broken sizing of sidebar and dashboard on Chrome
    * FIX: fix dashboard layout on iPad
    * FIX: Fixed styling issues of sidebar in IE7
    * FIX: fix problem where filter settings (of checkboxes) are not effective
           when it comes to executing commands
    * FIX: Fixed styling issues of view filters with dropdown fields
    * FIX: multisite login can now deal with empty lines in htpasswd
    * FIX: Fixed a bunch of js/css errors

    Mobile:
    * FIX: Fixed logtime filter settings in all mobile views
    * FIX: fix some layout problems

    BI:
    * New aggregation function count_ok, that counts the number
      of nodes in state OK.
    * FIX: Removed debug output int count_ok aggregation

    Checks & Agents:
    * Linux: Modified cluster section to allow pacemaker/corosync clusters without heartbeat
    * AIX: convert NIC check to lnx_if (now being compatible with if/if64)
    * AIX: new check for CPU utilization (using section lparstat_aix)
    * ntp checks: Changed default value of time offsets to be 200ms (WARN) / 500ms (CRIT)
    * aironet_{errors,clients}: detect new kinds of devices (Thanks to Tiago Sousa)
    * check_http, check_tcp: allow to omit -I and use dynamic DNS name instead

1.2.0b4:
    Core:
    * New configuration variable snmp_timing, allowing to 
      configure timeout and retries for SNMP requests (also via WATO)
    * New configuration variable custom_checks. This is mainly for
      WATO but also usable in main.mk It's a variant of legacy_checks that
      automatically creates the required "define command" sections.

    WATO:
    * ps and ps.perf configurable via WATO now (without inventory)
    * New layout of main menu and a couple of other similar menus
    * New layout of ruleset overviews
    * Hide check_mk variable names per default now (change via global settings)
    * New layout of global settings
    * Folder layout: show contact groups of folder
    * Folder movement: always show complete path to target folder
    * Sidebar snapin: show pending changes
    * New rule for configuring custom_checks - allowing to run arbitrary
      active checks even if not yet formalized (like HTTP and TCP)
    * Added automation_commands to make automations pluginable
    * New layout and new internal implementation of input forms
    * New layout for view overview and view editor
    * Split up host search in two distinct pages
    * Use dynamic items in rule editor for hosts and items (making use
      of ListOfStrings())
    * FIX: audit log was not shown if no entry for today existed
    * FIX: fix parent scan on single site installations
    * FIX: fix folder visibility permission handling
    * FIX: honor folder-permissions when creating, deleting 
           and modifiying rules
    * FIX: detect non-local site even if unix: is being used
    * FIX: better error message if not logged into site during 
           action that needs remote access
    * FIX: send automation data via POST not GET. This fixes inventory
           on hosts with more than 500 services.
    * FIX: make config options directly active after resetting them
           to their defaults (didn't work for start_url, etc.
    * FIX: Fixed editing of ListOf in valuespec editors (e.g. used in logwatch
    pattern editor)
    * FIX: Reimplemented correct behaviour of the logwatch pattern "ignore"
    state which is used to drop the matching log lines

    Multisite:
    * FIX: fixed filter of recent event views (4 hours didn't catch)
    * FIX: convert more buttons to new graphical style
    * FIX: Logwatch handles logs with only OK lines in it correctly in logfile list views
    * FIX: Fixed syntax error in "Single-Host Problems" view definition
    * New help button at top right of each page now toggles help texts
    * Snapin Custom Links allows to specify HTTP link target
    * Redesign of bar with Display/Filter/Commands/X/1,2,3,4,6,8/30,60,90/Edit

    Mobile GUI:
    * FIX: commands can be executed again
    * FIX: fixed styling of buttons

    Checks & Agents:
    * FIX: Logwatch: fixed missing linebreak during reclassifing lines of logfiles
    * FIX: Logwatch: Logwatch services in rules configured using WATO must be
      given as item, not as whole service name
    * New active check via WATO: check_ldap
    * printer_alerts: new configuration variable printer_alerts_text_map. Make
      'Energiesparen' on Brother printers an OK state.
    * services: This check can now be parameterized in a way that it warn if
      a certain service is running. WATO formalization is available.

    BI:
    * FIX: make rotating folding arrows black (white was not visible)
    * Display format 'boxes' now in all BI views available
    * Display format 'boxes' now persists folding state

1.2.0b3:
    Core:
    * FIX: fixed SNMP info declaration in checks: could be garbled
      up in rare cases
    * avoid duplicate parents definition, when using 'parents' and
      extra_host_conf["parents"] at the same time. The later one has
      precedence.

    Multisite:
    * Logwatch: Colorizing OK state blocks correctly
    * FIX: allow web plugins to be byte compiled (*.pyc). Those
      are preferred over *.py if existing
    * View Editor: Fixed jump to top of the page after moving painters during
      editing views
    * FIX: Fixed login redirection problem after relogging
    * Filter for times now accept ranges (from ... until)
    * New view setting for page header: repeat. This repeats the
      column headers every 20'th row.
    * FIX: Fixed problem with new eval/pickle
    * FIX: Fixed commands in host/service search views

    Checks & Agents:
    * FIX: Made logwatch parsing mechanism a little more robust
      (Had problems with emtpy sections from windows agent)
    * FIX: brocade_fcport: Configuration of portsates now possible  
    * if_lancom: special version for if64 for LANCOM devices (uses
      ifName instead of ifDescr)


    WATO:
    * Reimplemented folder listing in host/folders module
    * Redesigned the breadcrumb navigation
    * Global settings: make boolean switches directly togglable
    * New button "Recursive Inventory" on folder: Allows to do
      a recursive inventory over all hosts. Also allows to selectively
      retry only hosts that have failed in a previous inventory.
    * You can configure parents now (via a host attribute, no rules are
      neccessary).
    * You can now do an automated scan for parents and layer 3 (IP)
    * You can configure active checks (check_tcp, ...) via WATO now
    * FIX: fix page header after confirmation dialogs
    * FIX: Fixed umlaut problem in host aliases and ip addresses created by WATO
    * FIX: Fixed exception caused by validation problems during editing tags in WATO
    * FIX: create sample config only if both rules.mk and hosttags.mk are missing
    * FIX: do not loose host tags when both using WATO-configured and 
      manual ones (via multisite.mk)
    * Timeperiods: Make list of exceptions dynamic, not fixed to 10 entries
    * Timeperiods: Configure exclusion of other timeperiods
    * Configuration of notification_delay and notification_interval

1.2.0b2:
    Core:
    * FIX: Cluster host checks were UNKNOWN all the time
    * FIX: reset counter in case of (broken) future time
    * FIX: Automation try-inventory: Fixed problem on where checks which
      produce equal service descriptions could lead to invalid inventory
      results on cluster hosts.
    * FIX: do not create contacts if they won't be assigned to any host
      or service. Do *not* assign to dummy catch-all group "check_mk".

    WATO:
    * Added new permission "move hosts" to allow/deny moving of hosts in WATO
    * Also write out contact definitions for users without contactgroups to
      have the mail addresses and other notification options persisted
    * FIX: deletion of automation accounts now works
    * FIX: Disabling notifications for users does work now
    * New main overview for rule editor
    * New multisite.mk option wato_hide_varnames for hiding Check_MK 
      configuration variable names from the user
    * New module "Logwatch Pattern Analyzer" to verify logwatch rules
    * Added new variable logwatch_rules which can also be managed through the
      WATO ruleset editor (Host/Service Parameters > Parameters and rules for
      inventorized checks > Various applications > Logwatch Patterns)
    * Users & Contacts: Added new option wato_hidden_users which holds a list
      of userids to hide the listed users from the WATO user management GUI.
    * WATO API: Added new method rewrite_configuration to trigger a rewrite of
      all host related wato configuration files to distribute changed tags
    * Added new internal hook pre-activate-changes to execute custom
      code BEFORE Check_MK is called to restart Nagios
    * FIX: Only showing sudo hint message on sudo error message in automation
      command
    * FIX: Fixed js eror in IE7 on WATO host edit page
    * FIX: Using pickle instead of repr/eval when reading data structures from
      urls to prevent too big security issues
    * Rule editor: improve sorting of groups and rulesets
    * FIX: Escaping single quotes in strings when writing auth.php
    * FIX: Fix resorting of host tags (was bug in ListOf)

    Multisite
    * Added config option default_ts_format to configure default timestamp
      output format in multisite
    * Layout and design update
    * Quicksearch: display site name if more than one different site
      is present in the current search result list
    * FIX: Fixed encoding problem in "custom notification" message
    * New configuration parameter page_heading for the HTML page heads
      of the main frameset (%s will be replaced with OMD site name)
    * FIX: Fix problem where snapins where invisible
    * FIX: Fixed multisite timeout errors when nagios not running
    * Sidebar: some new layout improvements
    * Login page is not shown in framesets anymore (redirects framed page to
      full screen login page)
    * FIX: fix exception when disallowing changing display options
    * FIX: Automatically redirect from login page to target page when already
      logged in
    * FIX: Updating the dashboard header time when the dashlets refresh

    BI:
    * Added new painter "affected hosts (link to host page)" to show all
      host names with links to the "hosts" view
    * FIX: Fixed filtering of Single-Host Aggregations
    * New sorter for aggregation group
    * FIX: fix sorting of Single-Host Aggregations after group
    * Avoid duplicate rule incarnations when using FOREACH_*
    * BI Boxes: allow closing boxes (not yet persisted)
    * New filter for services (not) contained in any aggregate
    * Configure sorting for all BI views

    Checks & Agents:
    * FIX: snmp_uptime handles empty snmp information without exception
    * FIX: Oracle checks try to handle ORA-* errors reported by the agent
      All oracle checks will return UNKNOWN when finding an ORA-* message
    * FIX: filesystem levels set via WATO didn't work, but do now
    * FIX: Group filters can handle groups without aliases now
    * nfsmounts: Added nfs4 support thanks to Thorsten Hintemann
    * megaraid_pdisks megaraid_ldisks: Support for Windows.  Thanks to Josef Hack

1.2.0b1:
    Core, Setup, etc.:
    * new tool 'livedump' for dumping configuration and status
      information from one monitoring core and importing this
      into another.
    * Enable new check registration API (not yet used in checks)
    * FIX: fix handling of prefix-tag rules (+), needed for WATO
    * FIX: handle buggy SNMP devices with non-consecutive OIDS
      (such as BINTEC routers)
    * Check API allows a check to get node information
    * FIX: fix problem with check includes in subchecks
    * Option --checks now also applies to ad-hoc check (e.g.
      cmk --checks=mrpe,df -v somehost)
    * check_mk_templates.cfg: added s to notification options
      of host and service (= downtime alerts)

    WATO:
    * Hosttag-editor: allow reordering of tags
    * Create very basic sample configuration when using
      WATO the first time (three tag groups, two rules)
    * Much more checks are configurable via WATO now
    * Distributed WATO: Made all URL calls using curl now
    * FIX: fix bug in inventory in validate_datatype()
    * Better output in case of inventory error
    * FIX: fix bug in host_icon rule on non OMD
    * FIX: do not use isdisjoint() (was in rule editor on Lenny)
    * FIX: allow UTF-8 encoded permission translations
    * FIX: Fixed several problems in OMD apache shared mode
    * FIX: Do not use None$ as item when creating new rules
    * FIX: Do load *all* users from htpasswd, so passwords from
      users not created via WATO will not be lost.
    * FIX: honor site disabling in replication module
    * FIX: honor write permissions on folder in "bulk delete"
    * FIX: honor permissions for "bulk cleanup" and "bulk edit"
    * FIX: honor write permissions and source folder when moving hosts
    * FIX: honor permissions on hosts also on bulk inventory
    * Only create contacts in Nagios if they are member of at
      least one contact group.
    * It is now possible to configure auxiliary tags via WATO
      (formerly also called secondary tags)
    * FIX: Fixed wrong label "Main Overview" shown for moved WATO folders
      in foldertree snapin
    * FIX: Fixed localization of empty host tags
    * FIX: User alias and notification enabling was not saved

    Checks & Agents:
    * hpux_if: fix missing default parameter errors
    * hpux_if: make configurable via WATO
    * if.include: fix handling of NIC with index 0
    * hpux_lunstats: new check for disk IO on HP-UX
    * windows - mk_oracle tablespace: Added missing sid column
    * diskstat: make inventory mode configurable via WATO
    * added new checks for Fujitsu ETERNUS DX80 S2 
      (thanks to Philipp Höfflin)
    * New checks: lgp_info, lgp_pdu_info and lgp_pdu_aux to monitor Liebert
      MPH/MPX devices
    * Fix Perf-O-Meter of fileage
    * hpux_snmp_cs.cpu: new SNMP check for CPU utilization
      on HP-UX.
    * if/if64: inventory also picks up type 62 (fastEther). This
      is needed on Cisco WLC 21xx series (thanks to Ralf Ertzinger)
    * FIX: fix inventory of f5_bigip_temp
    * mk_oracle (lnx+win): Fixed TEMP tablespace size calculations
    * ps: output node process is running on (only for clusters)
    * FIX: Linux Agent: Fixed ipmi-sensors handling of Power_Unit data
    * hr_mem: handle rare case where more than one entry is present
      (this prevents an exception of pfSense)
    * statgrab_load: level is now checked against 15min average - 
      in order to be consistent with the Linux load check
    * dell_powerconnect_cpu: hopefully correctly handle incomplete
      output from agent now.
    * ntp: do not check 'when' anymore since it can produce false
      alarms.
    * postfix_mailq: handle output with 'Total requests:' in last line
    * FIX: check_mk-hp_blade_psu.php: allow more than 4 power supplies
    * FIX: smart plugin: handle cases with missing vendor (thanks
      to Stefan Kärst)
    * FIX: megaraid_bbu: fix problem with alternative agent output
      (thanks to Daniel Tuecks)
    * mk_oracle: fix quoting problem, replace sessions with version,
      use /bin/bash instead of /bin/sh

    Multisite:
    * Added several missing localization strings
    * IE: Fixed problem with clicking SELECT fields in the new wato foldertree snapin
    * Fixed problem when trying to visit dashboards from new wato foldertree snapin
    * Chrome: Fixed styling problem of foldertree snapin
    * Views: Only show the commands and row selection options for views where
      commands are possible
    * The login mask honors the default_language definition now
    * check_bi_local.py: works now with cookie based authentication
    * FIX: Fixed wrong redirection after login in some cases
    * FIX: Fixed missing stats grouping in alert statistics view
    * FIX: Fixed preview table styling in view editor
    * FIX: Multisite authed users without permission to multisite are
      automatically logged out after showing the error message
    * Retry livestatus connect until timeout is used up. This avoids
      error messages when the core is being restarted
    * Events view now shows icon and text for "flapping" events
    * Use buffer for HTML creation (this speeds up esp. HTTPS a lot)
    * FIX: Fixed state filter in log views

    Livestatus:
    * Add missing column check_freshness to services table

    BI:
    * New column (painter) for simplistic box display of tree.
      This is used in a view for a single hostgroup.

1.1.13i3:
    Core, Setup, etc.:
    * *_contactgroups lists: Single group rules are all appended. When a list
      is found as a value this first list is used exclusively. All other
      matching rules are ignored
    * cmk -d does now honor --cache and --no-tcp
    * cmk -O/-R now uses omd re{start,load} core if using OMD
    * FIX: setup.sh now setups up permissions for conf.d/wato
      correctly
    * cmk --localize update supports an optional ALIAS which is used as
      display string in the multisite GUI
    * FIX: Fixed encoding problems with umlauts in group aliases
    * FIX: honor extra_summary_host_conf (was ignored)
    * new config variable snmpv2c_hosts that allows to enable SNMP v2c
      but *not* bulkwalk (for some broken devices). bulkwalk_hosts still
      implies v2c.

    Checks & Agents:
    * Windows agent: output eventlog texts in UTF-8 encoding. This
      should fix problems with german umlauts in message texts.
    * Windows agent: Added installer for the windows agent (install_agent.exe)
    * Windows agent: Added dmi_sysinfo.bat plugin (Thanks to Arne-Nils Kromer for sharing)
    * Disabled obsolete checks fc_brocade_port and fc_brocade_port_detailed.
      Please use brocade_fcport instead.
    * aironet_errors, statgrab_disk, statgrab_net: Performance data has
      been converted from counters to rates. You might need to delete your
      existing RRDs of these checks. Sorry, but these have been that last
      checks still using counters...
    * ibm_imm_health: added last missing scan function
    * Filesystem checks: trend performance data is now normalized to MB/24h.
      If you have changed the trend range, then your historic values will
      be displayed in a wrong scale. On the other hand - from now on changes
      in the range-setting will not affect the graph anymore.
    * if/if64/lnx_if: pad port numbers with zeros in order to sort correctly.
      This can be turned off with if_inventory_pad_portnumbers = False.
    * Linux agent: wrap freeipmi with lock in order to avoid cache corruption
    * New check: megaraid_bbu - check existance & status of LSI MegaRaid BBU module
    * HP-UX Agent: fix mrpe (remove echo -e and test -e, thanks to Philipp Lemke)
    * FIX: ntp checks: output numeric data also if stratum too high
    * Linux agent: new check for dmraid-based "bios raid" (agent part as plugin)
    * FIX: if64 now uses ifHighSpeed instead of ifSpeed for determining the
      link speed (fixes speed of 10GBit/s and 20GBit/s ports, thanks Marco Poet)
    * cmctc.temp: serivce has been renamed from "CMC Temperature %s" to just
      "Temperature %s", in order to be consistent with the other checks.
    * mounts: exclude changes of the commit option (might change on laptops),
      make only switch to ro critical, other changes warning.
    * cisco_temp_sensor: new check for temperature sensors of Cisco NEXUS
      and other new Cisco devices
    * oracle_tablespace: Fixed tablespace size/free space calculations
    * FIX: if/if64: omit check result on counter wrap if bandwidth traffic levels
      are used.

    Multisite:
    * Improve transaction handling and reload detection: user can have 
      multiple action threads in parallel now
    * Sounds in views are now enabled per default. The new configuration
      variable enable_sounds can be set to False in multisite.mk in order
      to disable sounds.
    * Added filter for log state (UP,DOWN,OK,CRIT...) to all log views
    * New painter for normal and retry check interval (added to detail views)
    * Site filter shows "(local)" in case of non multi-site setup
    * Made "wato folder" columns sortable
    * Hiding site filter in multisite views in single site setups
    * Replaced "wato" sidebar snapin which mixed up WATO and status GUIs with
      the new "wato_foldertree" snapin which only links to the status views
      filtered by the WATO folder.
    * Added "Dashboard" section to views snapin which shows a list of all dashboards
    * FIX: Fixed auth problem when following logwatch icon links while using
      the form based auth
    * FIX: Fix problem with Umlaut in contact alias
    * FIX: Creating auth.php file on first login dialog based login to ensure
      it exists after login when it is first needed
    * Dashboard: link problem views to *unhandled* views (this was
      inconsistent)
    * Localization: Fixed detection of gettext template file when using the
      local/ hierarchy in OMD

    Mobile:
    * Improved sorting of views in main page 
    * Fix: Use all the availiable space in header
    * Fix: Navigation with Android Hardwarekeys now working
    * Fix: Links to pnp4nagios now work better
    * Fix: Host and Service Icons now finger friendly
    * Fix: Corrected some buildin views

    WATO:
    * Removed IP-Address attribute from folders
    * Supporting localized tag titles
    * Using Username as default value for full names when editing users
    * Snapshot/Factory Reset is possible even with a broken config
    * Added error messages to user edit dialog to prevent notification problems
      caused by incomplete configuration
    * Activate Changes: Wato can also reload instead of restarting nagios
    * Replication: Can now handle replication sites which use the form based auth
    * Replication: Added option to ignore problems with the ssl certificates
                   used in ssl secured replications
    * WATO now supports configuring Check_MK clusters
    * FIX: Fixed missing folders in "move to" dropdown fields
    * FIX: Fixed "move to target folders" after CSV import
    * FIX: Fixed problem with duplicate extra_buttons when using the i18n of multiisite
    * FIX: Fixed problem with duplicate permissions when using the i18n of multiisite
    * FIX: Writing single host_contactgroups rules for each selected
      contactgroup in host edit dialog
    * FIX: Fixed wrong folder contacgroup related permissions in auth.php api
    * FIX: Fixed not up-to-date role permission data in roles_saved hook
    * FIX: Fixed duplicate custom columns in WATO after switching languages

    BI:
    * improve doc/treasures/check_bi_local.py: local check that creates
      Nagios services out of BI aggregates

    Livestatus:
    * ColumnHeaders: on is now able to switch column header on even if Stats:
      headers are used. Artifical header names stats_1, stats_2, etc. are
      begin used. Important: Use "ColumnHeaders: on" after Columns: and 
      after Stats:.

1.1.13i2:
    Core, Setup, etc.:
    * cmk -I: accept host tags and cluster names

    Checks & Agents:
    * linux agent - ipmi: Creating directory of cache file if not exists
    * dell_powerconnect_cpu: renamed service from CPU to "CPU utilization", in
      order to be consistent with other checks
    
    Multisite:
    * Several cleanups to prevent css/js warning messages in e.g. Firefox
    * Made texts in selectable rows selectable again
    * Adding reschedule icon to all Check_MK based services. Clicks on these
      icons will simply trigger a reschedule of the Check_MK service
    * FIX: ship missing CSS files for mobile GUI
    * FIX: rename check_mk.js into checkmk.js in order to avoid browser
      caching problems during version update

    WATO:
    * Optimized wraps in host lists tag column
    * Bulk inventory: Remove leading pipe signs in progress bar on main
      folder inventory
    * NagVis auhtorization file generation is also executed on activate_changes
    * Implemented a new inclusion based API for using multisite permissions
      in other addons
    * Inventory of SNMP devices: force implicit full scan if no services
      are configured yet
    * FIX: Calling activate_changes hook also in distributed WATO setups
    * FIX: Fixed display bug in host tags drop down menu after POST of form
    * FIX: Fixed javascript errors when doing replication in distributed
      wato environments when not having the sidebar open
    * FIX: Fixed search form dependant attribute handling
    * FIX: Fixed search form styling issues
    * You can now move folders to other folders
    * FIX: Distributed WATO: Supressing site sync progress output written in
      the apache error log

1.1.13i1:
    Multisite:
    * New nifty sidebar snapin "Speed-O-Meter"
    * Implemented new cookie based login mechanism including a fancy login GUI
    * Implemented logout functionality for basic auth and the new cookie based auth
    * Implemented user profile management page for changing the user password and
      the default language (if available)
    * New filter for the (new) state in host/service alerts
    * New command for sending custom notifications
    * FIX: Fixed encoding problem when opening dashboard
    * New icon on a service whos host is in downtime
    * Only show most frequently used context buttons (configurable
      in multisite.mk via context_buttons_to_show)
    * Show icon if user has modified a view's filter settings
    * New config option debug_livestatus_queries, normal debug
      mode does not include this anymore
    * Icons with link to page URL at bottom of each page
    * Logwatch: Switched strings in logwatch to i18n strings
    * Logwatch: Fixed styling of context button when acknowleding log messages
    * Logwatch: Implemented overview page to show all problematic logfiles
    * Add Snapin page: show previews of all snapins
    * Add Snapin page: Trying to prevent dragging confusions by using other click event
    * New (hidden) button for reloading a snapin (left to the close button)
    * Automatically falling back to hardcoded default language if configured
    language is not available
    * Repair layout of Perf-O-Meter in single dataset layout
    * FIX: Fixed duplicate view plugin loading when using localized multisite
    * FIX: Host-/Servicegroup snapin: Showing group names when no alias is available
    * FIX: Removed double "/" from pnp graph image urls in views

    BI:
    * Host/Service elements are now iterable via FOREACH_HOST, e.g.
      (FOREACH_HOST, ['server'], ALL_HOSTS, "$HOST$", "Kernel" ),
    * FIX: Assuming host states is possible again (exception: list index "3")

    WATO:
    * Evolved to full featured monitoring configuration tool!
    * Major internal code cleanup
    * Hosts can now be created directly in folders. The concept of host lists
      has been dropped (see migration notes!)
    * Configuration of global configuration variables of Check_MK via WATO
    * Configuration of main.mk rules
    * Configuration of Nagios objects and attributes
    * Configuration of users and roles
    * Configuration of host tags
    * Distributed WATO: replication of the configuration to slaves and peers
    * Added missing API function update_host_attributes() to change the
      attributes of a host
    * Added API function num_hosts_in_folder() to count the number of hosts
      below the given folder
    * Added option to download "latest" snapshot
    * extra_buttons can now register a function to gather the URL to link to
    * Implemented NagVis Authorisation management using WATO users/permissions

    Livestatus:
    * Experimental feature: livecheck -> super fast active check execution
      by making use of external helper processes. Set livecheck=PATH_TO_bin/livecheck
      in nagios.cfg where you load Livestatus. Optional set num_livecheck_helpers=NUM
      to set number of processes. Nagios will not fork() anymore for check exection.
    * New columns num_hosts and num_services in status table
    * New aggregation functions suminv and avginv (see Documentation)

    Core, Setup, etc.:
    * New configuration variable static_checks[] (used by WATO)
    * New configuration variable checkgroup_parameters (mainly for WATO)
    * check_submission defaults now to "file" (was "pipe")
    * Added pre-configured notification via cmk --notify
    * Drop RRA-configuration files for PNP4Nagios completely
    * New configuration variable ping_levels for configuring parameters
      for the host checks.
    * cmk --notify: new macros $MONITORING_HOST$, $OMD_ROOT$ and $OMD_SITE$
    * make ping_levels also apply to PING services for ping-only hosts
      (thanks to Bernhard Schmidt)

    Checks & Agents:
    * if/if64: new ruleset if_disable_if64_hosts, that force if on
      hosts the seem to support if64
    * Windows agent: new config variable "sections" in [global], that
      allows to configure which sections are being output.
    * Windows agent: in [logwatch] you can now configure which logfiles
      to process and which levels of messages to send.
    * Windows agent: new config variable "host" in all sections that
      restricts the folling entries to certain hosts.
    * Windows agent: finally implemented <<<mrpe>>. See check_mk.ini
      for examples.
    * Windows agent: do not execute *.txt and *.dir in <<<plugins>>> and
      <<<local>>>
    * Windows agent: make extensions to execute configurable (see
      example check_mk.ini)
    * Windows agent: agent now reuses TCP port even when taskkill'ed, so
      a system reboot is (hopefully) not neccessary anymore
    * Windows agent: section <<<df>>> now also outputs junctions (windows
      mount points). No external plugin is needed.
    * Windows agent: new section <<<fileinfo>>> for monitoring file sizes
      (and later possible ages)
    * logwatch: allow to classify messages based on their count (see
      man page of logwatch for details)
    * fileinfo: new check for monitoring age and size of files
    * heartbeat_crm: apply patches from Václav Ovsík, so that the check
      should work on Debian now.
    * ad_replication: added warninglevel 
    * fsc_*: added missing scan functions
    * printer_alerts: added further state codes (thanks to Matthew Stew)
    * Solaris agent: changed shell to /usr/bin/bash (fixes problems with LC_ALL=C)

1.1.12p7:
    Multisite:
    * FIX: detail view of host was missing column headers
    * FIX: fix problem on IE with background color 'white'
    * FIX: fix hitting enter in host search form on IE
    * FIX: fix problem in ipmi_sensors perfometer

    Checks & Agents:
    * FIX: fixed man pages of h3c_lanswitch_sensors and statgrab_cpu
    * FIX: netapp_volumes: added raid4 as allowed state (thanks to Michaël Coquard)

    Livestatus
    * FIX: fix type column in 'GET columns' for dict-type columns (bug found
      by Gerhard Lausser)

1.1.12p6:
    Checks & Agents:
    * FIX: lnx_if: remove debug output (left over from 1.1.12p5)
    
1.1.12p5:
    Multisite:
    * FIX: fix hitting enter in Quicksearch on IE 8
    * FIX: event/log views: reverse sorting, so that newest entries
      are shown first
    * FIX: fix dashboard dashlet background on IE
    * FIX: fix row highlight in status GUI on IE 7/8
    * FIX: fix row highlight after status page reload
    * FIX: single dataset layout honors column header settings
    * FIX: quote '#' in PNP links (when # is contained in services)
    * FIX: quote '#' in PNP image links also
    * FIX: add notifications to host/service event view

    Checks & Agents:
    * FIX: lnx_if: assume interfaces as up if ethtool is missing or
      not working but interface has been used since last reboot. This
      fixes the problem where interface are not found by inventory.
    * FIX: snmp_uptime: handels alternative timeformat
    * FIX: netapp_*: scan functions now detect IBM versions of firmware
    * FIX: bluecoat_diskcpu: repair scan function
    * FIX: mem.vmalloc: fix default levels (32 and 64 was swapped)
    * FIX: smart: make levels work (thanks to Bernhard Schmidt)
    * FIX: PNP template if if/if64: reset LC_ALL, avoids syntax error
    * FIX: dell_powerconnect_cpu: handle sporadic incomplete output
      from SNMP agent

1.1.12p4:
    Multisite:
    * FIX: sidebar snapin Hostgroups and Servicegroups sometimes
           failed with non-existing "available_views".
    * FIX: Fix host related WATO context button links to point to the hosts site
    * FIX: Fixed view editor redirection to new view after changing the view_name
    * FIX: Made icon painter usable when displaying hostgroup rows
    * Logwatch: Switched strings in logwatch to i18n strings
    * Logwatch: Fixed styling of context button when acknowleding log messages
    * Logwatch: Implemented overview page to show all problematic logfiles

    WATO:
    * FIX: add missing icon_csv.png
    * FIX: WATO did not write values of custom macros to extra_host_conf definitions

1.1.12p3:
    Core, Setup, etc.:
    * FIX: really suppress precompiling on PING-only hosts now

1.1.12p2:
    Core, Setup, etc.:
    * FIX: fix handling of empty suboids
    * FIX: do not create precomiled checks for host without Check_MK services

    Checks & Agents:
    * FIX: mem.win: Default levels now works, check not always OK
    * FIX: blade_health: fix OID specification
    * FIX: blade_bays: fix naming of item and man page

    Multisite:
    * FIX: Fixed styling of view header in older IE browsers
    * FIX: Do not show WATO button in views if WATO is disabled
    * FIX: Remove WATO Folder filter if WATO is disabled 
    * FIX: Snapin 'Performance': fix text align for numbers
    * FIX: Disallow setting downtimes that end in the past
    * FIX: Fix links to downtime services in dashboard
    * FIX: Fix popup help of reschedule icon

1.1.12p1:
    Core, Setup, etc.:
    * FIX: fix aggregate_check_mk (Summary host agent status)

    Checks & Agents:
    * FIX: mk_oracle now also detects XE databases
    * FIX: printer_alerts: handle 0-entries of Brother printers
    * FIX: printer_supply: fix Perf-O-Meter if no max known
    * FIX: Added id parameter to render_statistics() method to allow more than
      one pie dashlet for host/service stats
    * FIX: drbd: fixed inventory functions
    * FIX: printer_supply: handle output of Brother printers
    * FIX: ps.perf PNP template: show memory usage per process and not
      summed up. This is needed in situations where one process forks itself
      in irregular intervals and rates but you are interested just in the
      memory usage of the main process.

    Multisite:
    * FIX: finally fixed long-wanted "NagStaMon create hundreds
      of Apache processes" problem!
    * FIX: query crashed when sorting after a join columns without
      an explicit title.
    * FIX: filter for WATO file/folder was not always working.
    * Added filter for hard services states to search and service
      problems view
    * FIX: dashboard problem views now ignore notification period,
      just as tactical overview and normal problem views do
    * FIX: Loading dashboard plugins in dashboard module
 

1.1.12:
    Checks & Agents:
    * dell_powerconnect_*: final fixed, added PNP-templates
    * ps.perf: better error handling in PNP template

    Multisite:
    * Dashboard: fix font size of service statistics table
    * Dashboard: insert links to views into statistics
    * Dashboard: add links to PNP when using PNP graphs
    
1.1.12b2:
    Core, Setup, etc.:
    * FIX: fix crash with umlauts in host aliases
    * FIX: remove duplicate alias from Nagios config

    Checks & Agents:
    * services: better handling of invalid patterns
    * FIX: multipath: fix for another UUID format
    * AIX agent: fix implementation of thread count
    * blade_bays: detect more than 16 bays
    * statgrab_*: added missing inventory functions
    * FIX: fix smart.temp WARN/CRIT levels were off by one degree

    Multisite:
    * Remove Check_MK logo from default dashboard
    * Let dashboard use 10 more pixels right and bottom
    * FIX: do not show WATO icon if no WATO permission
    * Sidebar sitestatus: Sorting sites by sitealias
    * FIX: removed redundant calls of view_linktitle()

    WATO:
    * FIX: fix update of file/folder title after title property change

    Livestatus:
    * FIX: fix crash on imcomplete log lines (i.e. as
      as result of a full disk)
    * FIX: Livestatus-API: fix COMMAND via persistent connections
	

1.1.12b1:
    Core, Setup, etc.:
    * FIX: fix cmk -D on cluster hosts
    * Made profile output file configurable (Variable: g_profile_path)

    Checks & Agents:
    * FIX: j4p_performance: fix inventory functions 
    * FIX: mk_oracle: fix race condition in cache file handling (agent data
      was missing sections in certain situations)
    * mrpe: make check cluster-aware and work as clustered_service
    * cups_queues: Run agent part only on directly on CUPS servers,
      not on clients
    * FIX: mbg_lantime_state: Fixed output UOM to really be miliseconds
    * FIX: ntp: Handling large times in "poll" column correctly
    * New check dmi_sysinfo to gather basic hardware information
    * New check bintec_info to gather the software version and serial number
    of bintec routers

    Multisite:
    * FIX: fix rescheduling of host check
    * FIX: fix exception when using status_host while local site is offline
    * FIX: Fixed not updating pnp graphs on dashboard in some browsers (like chrome)
    * FIX: fix URL-too-long in permissions page
    * FIX: fix permission computation
    * FIX: fixed sorting of service perfdata columns
    * FIX: fixed sorting of multiple joined columns in some cases
    * FIX: fixed some localisation strings
    * Cleanup permissions page optically, add comments for views and snapins
    * Added some missing i18n strings in general HTML functions
    * Added display_option "w" to disable limit messages and livestatus errors in views
    * Service Perfdata Sorters are sorting correctly now
    * Added "Administration" snapin to default sidebar
    * Tactical Overview: make link clickable even if count is zero
    * Minor cleanup in default dashboard
    * Dashboard: new dashlet attribute title_url lets you make a title into a link
    * Dashboard: make numbers match "Tactical Overview" snapin

    Livestatus:
    * Write messages after initialization into an own livestatus.log

    WATO:
    * FIX: "bulk move to" at the top of wato hostlists works again
    * FIX: IE<9: Fixed problem with checkbox events when editing a host
    * FIX: "move to" dropdown in IE9 works again

1.1.11i4:
    Core, Setup, etc.:
    * FIX: use hostgroups instead of host_groups in Nagios configuration.
      This fixes a problem with Shinken
    * --scan-parents: detected parent hosts are now tagged with 'ping', so
      that no agent will be contacted on those hosts

    Checks & Agents:
    * Added 4 new checks dell_powerconnect_* by Chris Bowlby
    * ipmi_sensors: correctly handle further positive status texts
      (thanks to Sebastian Talmon)
    * FIX: nfsmounts handles zero-sized volumes correctly
    * AIX agent now outputs the user and performance data in <<<ps>>>

    Multisite:
    * FIX: WATO filtered status GUIs did not update the title after changing
      the title of the file/folder in WATO
    * FIX: Removed new python syntax which is incompatible with old python versions
    * FIX: Made bulk inventory work in IE
    * FIX: Fixed js errors in IE when having not enough space on dashboard 
    * FIX: fix error when using non-Ascii characters in view title
    * FIX: fix error on comment page caused by missing sorter
    * FIX: endless javascript when fetching pnp graphs on host/service detail pages
    * FIX: Not showing the action form in "try" mode of the view editor
    * FIX: Preventing up-then-over effect while loading the dashboard in firefox
    * Added missing i18n strings in command form and list of views
    * Views are not reloaded completely anymore. The data tables are reloaded
      on their own.
    * Open tabs in views do not prevent reloading the displayed data anymore
    * Added display_option "L" to enable/disable column title sortings
    * Sorting by joined columns is now possible
    * Added missing sorters for "service nth service perfdata" painters
    * Implemented row selection in views to select only a subset of shown data
      for actions
    * Sort titles in views can be enabled by clicking on the whole cells now
    * Submitting the view editor via ENTER key saves the view now instead of try mode
    * Host comments have red backgrounded rows when host is down
    * Implemented hook api to draw custom link buttons in views

    WATO:
    * Changed row selection in WATO to new row selection mechanism
    * Bulk action buttons are shown at the top of hostlists too when the lists
      have more than 10 list items
    * New function for backup and restore of the configuration

    Livestatus:
    * FIX: fix compile error in TableLog.cc by including stddef.h
    * FIX: tables comments and downtimes now honor AuthUser
    * Table log honors AuthUser for entries that belong to hosts
      (not for external commands, though. Sorry...)
    * FIX: fix Stats: sum/min/max/avg for columns of type time

1.1.11i3:
    Core, Setup, etc.:
    * FIX: allow host names to have spaces
    * --snmpwalk: fix missing space in case of HEX strings
    * cmk --restore: be aware of counters and cache being symbolic links
    * do_rrd_update: direct RRD updates have completely been removed.
      Please use rrdcached in case of performance problems.
    * install_nagios.sh has finally been removed (was not maintained anyway).
      Please use OMD instead.
    * Inventory functions now only take the single argument 'info'. The old
      style FUNC(checkname, info) is still supported but deprecated.
    * Show datasource program on cmk -D
    * Remove .f12 compile helper files from agents directory
    * Output missing sections in case of "WARNING - Only __ output of __..."
    * Remove obsolete code of snmp_info_single
    * Remove 'Agent version (unknown)' for SNMP-only hosts
    * Options --version, --help, --man, --list-checks and --packager now
      work even with errors in the configuration files
    * Minor layout fix in check man-pages

    Checks & Agents:
    * FIX: hr_mem: take into account cache and buffers
    * FIX: printer_pages: workaround for trailing-zero bug in HP Jetdirect
    * mk_logwatch: allow to set limits in processing time and number of
      new log messages per log file
    * Windows Agent: Now supports direct execution of powershell scripts
    * local: PNP template now supports multiple performance values
    * lnx_if: make lnx_if the default interface check for Linux
    * printer_supply: support non-Ascii characters in items like
      "Resttonerbehälter". You need to define snmp_character_encodings in main.mk
    * mem.win: new dedicated memory check for Windows (see Migration notes)
    * hr_mem: added Perf-O-Meter
    * Renamed all temperature checks to "Temperature %s". Please
      read the migration notes!
    * df and friends: enabled trend performance data per default. Please
      carefully read the migration notes!
    * diskstat: make summary mode the default behavious (one check per host)

    MK Livestatus:
    * WaitObject: allow to separate host name and service with a semicolon.
      That makes host names containing spaces possible.
    * Better error messages in case of unimplemented operators

    Multisite:
    * FIX: reschedule now works for host names containing spaces
    * FIX: correctly sort log views in case of multi site setups
    * FIX: avoid seven broken images in case of missing PNP graphs
    * FIX: Fixed javascript errors when opening dashboard in IE below 9
    * FIX: Views: Handling deprecated value "perpage" for option
      column_headers correctly
    * FIX: Fixed javascript error when saving edited views without sidebar
    * FIX: Showing up PNP hover menus above perfometers
    * Host/Service Icon column is now modularized and can be extended using
      the multisite_icons list.
    * New sorters for time and line number of logfile entries
    * Bookmarks snapin: save relative URLs whenever possible
    * Man-Pages of Check_MK checks shown in Multisite honor OMD's local hierarchy
    * nicer output of substates, translate (!) and (!!) into HTML code
    * new command for clearing modified attributes (red cross, green checkmark)
    * Perf-O-Meters: strip away arguments from check_command (e.g.
      "check-foo!17!31" -> "check-foo").
    * Added several missing i18n strings in view editor
    * Views can now be sorted by the users by clicking on the table headers.
      The user sort options are not persisted.
    * Perf-O-Meters are now aware if there really is a PNP graph

    WATO:
    * Show error message in case of empty inventory due to agent error
    * Commited audit log entries are now pages based on days
    * Added download link to download the WATO audit log in CSV format

1.1.11i2:
    Core, Setup, etc.:
    * FIX: sort output of cmk --list-hosts alphabetically
    * FIX: automatically remove leading and trailing space from service names
      (this fixes a problem with printer_pages and an empty item)
    * Great speed up of cmk -N/-C/-U/-R, especially when number of hosts is
      large.
    * new main.mk option delay_precompile: if True, check_mk will skip Python 
      precompilation during cmk -C or cmk -R, but will do this the first 
      time the host is checked.  This speeds up restarts. Default is False.
      Nagios user needs write access in precompiled directory!
    * new config variable agent_ports, allowing to specify the agent's
      TCP port (default is 6556) on a per-host basis.
    * new config variable snmp_ports, allowing to specify the UDP port
      to used with SNMP, on a per-host basis.
    * new config variable dyndns_hosts. Hosts listed in this configuration
      list (compatible to bulkwalk_hosts) use their hostname as IP address.
    
    Checks & Agents:
    * FIX: AIX agent: output name of template in case of MRPE
    * FIX: cisco_temp: skip non-present sensors at inventory
    * FIX: apc_symmetra: fix remaining runtime calculation (by factor 100)
    * FIX: Added PNP-template for winperf_phydisk
    * FIX: if64: fix UNKNOWN in case of non-unique ifAlias
    * FIX: lnx_if/if/if64: ignore percentual traffic levels on NICs without
           speed information.
    * FIX: cisco_temp_perf: add critical level to performance data
    * FIX: windows agent: hopefully fix case with quotes in directory name
    * FIX: printer_supply: fixed logic of Perf-O-Meter (mixed up crit with ok)
    * FIX: Solaris agent: reset localization to C, fixes problems with statgrab
    * FIX: blade_*: fix SNMP scan function for newer firmwares (thanks to Carlos Peón)
    * snmp_uptime, snmp_info: added scan functions. These checks will now
      always be added. Please use ingored_checktypes to disable, if non needed.
    * brocade_port: check for Brocade FC ports has been rewritten with
      lots of new features.
    * AIX agent now simulates <<<netctr>>> output (by Jörg Linge)
    * mbg_lantime_state: Handling refclock offsets correctly now; Changed
      default thresholds to 5/10 refclock offset
    * brocade_port: parameter for phystate, opstate and admstate can now
      also be lists of allowed states.
    * lnx_if: treat interfaces without information from ethtool as
      softwareLoopback interface. The will not be found by inventory now.
    * vbox_guest: new check for checking guest additions of Linux virtual box hosts
    * if/if64: Fixed bug in operstate detection when using old tuple based params
    * if/if64: Fixed bug in operstate detection when using tuple of valid operstates
    * mk_oracle: Added caching of results to prevent problems with long
    running SQL queries. Cache is controlled by CACHE_MAXAGE var which is preset to
    120 seconds 
    * mk_oracle: EXCLUDE_<sid>=ALL or EXCLUDE_<sid>=oracle_sessions can be
    used to exclude specific checks now
    * mk_oracle: Added optional configuration file to configure the new options
    * j4p_performance agent plugin: Supports basic/digest auth now
    * New checks j4p_performance.threads and j4p_performance.uptime which
      track the number of threads and the uptime of a JMX process
    * j4p_performance can fetch app and servlet specific status data. Fetching
      the running state, number of sessions and number of requests now. Can be
      extended via agent configuration (j4p.cfg).
    * Added some preflight checks to --scan-parents code
    * New checks netapp_cluster, netapp_vfiler for checking NetAPP filer 
      running as cluster or running vfilers.
    * megaraid_pdisks: Better handling of MegaCli output (Thanks to Bastian Kuhn)
    * Windows: agent now also sends start type (auto/demand/disabled/boot/system)
    * Windows: inventory_services now allowes regexes, depends and state/start type
      and also allows host tags.

    Multisite:
    * FIX: make non-Ascii characters in services names work again
    * FIX: Avoid exceptions in sidebar on Nagios restart
    * FIX: printer_supply perfometer: Using white font for black toners
    * FIX: ipmi: Skipping items with invalid data (0.000 val, "unspecified" unit) in summary mode
    * FIX: ipmi: Improved output formating in summary mode
    * FIX: BI - fixed wrong variable in running_on aggregation function
    * FIX: "view_name" variable missing error message when opening view.py
      while using the "BI Aggregation Groups" and "Hosts" snapins in sidebar
    * FIX: Fixed styling of form input elements in IE + styling improvements
    * FIX: Fixed initial folding state on page loading on pages with multiple foldings opened
    * Introduced basic infrastructure for multilanguage support in Multisite
    * Make 'Views' snapin foldable
    * Replace old main view by dashboard
    * Sidebar: Snapins can register for a triggered reload after a nagios
      restart has been detected. Check interval is 30 seconds for now.
    * Quicksearch snapin: Reloads host lists after a detected nagios restart.
    * New config directory multisite.d/ - similar to conf.d/
    * great speed up of HTML rendering
    * support for Python profiling (set profile = True in multisite.mk, profile
      will be in var/check_mk/web)
    * WATO: Added new hook "active-changes" which calls the registered hosts
      with a dict of "dirty" hosts
    * Added column painter for host contacts
    * Added column painters for contact groups, added those to detail views
    * Added filters for host and service contact groups
    * Detail views of host/service now show contacts
    * Fix playing of sounds: All problem views now have play_sounds activated,
      all other deactivated.
    * Rescheduling of Check_MK: introduce a short sleep of 0.7 sec. This increases
      the chance of the passive services being updated before the repaint.
    * Added missing i18n strings in filter section of view editor
    * Added filter and painter for the contact_name in log table
    * Added several views to display the notification logs of Nagios

    WATO:
    * Configration files can now be administered via the WEB UI
      (config_files in multisite.mk is obsolete)
    * Snapin is tree-based and foldable
    * Bulk operation on host lists (inventory, tags changed, etc)
    * Easy search operation in host lists
    * Dialog for global host search
    * Services dialog now tries to use cached data. On SNMP hosts
      no scan will be done until new button "Full Scan" is pressed.

    BI:
    * FIX: Fixed displaying of host states (after i18n introduction)h
    * FiX: Fixed filter for aggregation group
    * FIX: Fixed assumption button for services with non-Ascii-characters

    MK Livestatus:
    * FIX: fix compile problem on Debian unstable (Thanks to Sven Velt)
    * Column aggregation (Stats) now also works for perf_data
    * New configuration variable data_encoding and full UTF-8 support.
    * New column contact_groups in table hosts and services (thanks to
      Matthew Kent)
    * New headers Negate:, StatsNegate: and WaitConditionNegate:

1.1.11i1:
    Core, Setup, etc.:
    * FIX: Avoid duplicate SNMP scan of checktypes containing a period
    * FIX: honor ignored_checktypes also on SNMP scan
    * FIX: cmk -II also refreshes cluster checks, if all nodes are specified
    * FIX: avoid floating points with 'e' in performance data
    * FIX: cmk -D: drop obsolete (and always empty) Notification:
    * FIX: better handling of broken checks returning empty services
    * FIX: fix computation of weight when averaging
    * FIX: fix detection of missing OIDs (led to empty lines) 
    * SNMP scan functions can now call oid(".1.3.6.1.4.1.9.9.13.1.3.1.3.*")
      That will return the *first* OID beginning with .1.3.6.1.4.1.9.9.13.1.3.1.3
    * New config option: Set check_submission = "file" in order to write
      check result files instead of using Nagios command pipe (safes
      CPU ressources)
    * Agent simulation mode (for internal use and check development)
    * Call snmpgetnext with the option -Cf (fixes some client errors)
    * Call snmp(bulk)walk always with the option -Cc (fixes problems in some
      cases where OIDs are missing)
    * Allow merging of dictionary based check parameters
    * --debug now implies -v
    * new option --profile: creates execution profile of check_mk itself
    * sped up use of stored snmp walks
    * find configuration file in subdirectories of conf.d also
    * check_mk_templates.cfg: make check-mk-ping take arguments

    Multisite:
    * FIX: Display limit-exceeded message also in multi site setups
    * FIX: Tactical Overview: fix unhandled host problems view
    * FIX: customlinks snapin: Suppressing exception when no links configured
    * FIX: webservice: suppress livestatus errors in multi-site setups
    * FIX: install missing example icons in web/htdocs/images/icons
    * FIX: Nagios-Snapin: avoid duplicate slash in URL
    * FIX: custom_style_sheet now also honored by sidebar
    * FIX: ignore case when sorting groups in ...groups snapin
    * FIX: Fixed handling of embedded graphs to support the changes made to
    * FIX: avoid duplicate import of plugins in OMD local installation
    the PNP webservice
    * FIX: Added host_is_active and host_flapping columns for NagStaMon views
    * Added snmp_uptime, uptime and printer_supply perfometers
    * Allow for displaying service data in host tables
    * View editor foldable states are now permament per user
    * New config variable filter_columns (default is 2)

    BI:
    * Added new component BI to Multisite.

    WATO:
    * FIX: fix crash when saving services after migration from old version
    * Allow moving hosts from one to another config file

    Checks & Agents:
    * FIX: hr_mem: ignore devices that report zero memory
    * FIX: cisco_power: fix syntax error in man page (broke also Multisite)
    * FIX: local: fixed search for custom templates PNP template
    * FIX: if/if64: always generate unique items (in case ifAlias is used)
    * FIX: ipmi: fix ugly ouput in case of warning and error
    * FIX: vms_df: fix, was completely broken due to conversion to df.include
    * FIX: blade_bays: add missing SNMP OIDs (check was always UNKNOWN)
    * FIX: df: fix layout problems in PNP template
    * FIX: df: fix trend computation (thanks to Sebastian Talmon)
    * FIX: df: fix status in case of critical trend and warning used
    * FIX: df: fix display of trend warn/crit in PNP-graph
    * FIX: cmctc: fix inventory in case of incomplete entries
    * FIX: cmctc: add scan function
    * FIX: ucd_cpu_load and ucd_cpu_util: make scan function find Rittal
    * FIX: ucd_cpu_util: fix check in case of missing hi, si and st
    * FIX: mk_logwatch: improve implementation in order to save RAM
    * FIX: mk_oracle: Updated tablespace query to use 'used blocks' instead of 'user blocks'
    * FIX: mk_oracle: Fixed computation for TEMP table spaces
    * FIX: bluecoat_sensors: Using scale parameter provided by the host for reported values
    * FIX: fjdarye60_devencs, fjdarye60_disks.summary: added snmp scan functions
    * FIX: decru_*: added snmp scan functions
    * FIX: heartbeat_rscstatus handles empty agent output correctly
    * FIX: hp_procurve_cpu: fix synatx error in man page
    * FIX: hp_procurve_memory: fix syntax error in man page
    * FIX: fc_brocade_port_detailed: fix PNP template in MULTIPLE mode
    * FIX: ad_replication.bat only generates output on domain controllers now.
           This is useful to prevent checks on non DC hosts (Thanks to Alex Greenwood)
    * FIX: cisco_temp_perf: handle sensors without names correctly
    * printer_supply: Changed order of tests. When a printer reports -3 this
      is used before the check if maxlevel is -2.
    * printer_supply: Skipping inventory of supplies which have current value
    and maxlevel both set to -2.
    * cisco_locif: The check has been removed. Please switch to if/if64
      has not the index 1
    * cisco_temp/cisco_temp_perf: scan function handles sensors not beginning
      with index 1
    * df: split PNP graphs for growth/trend into two graphs
    * omd_status: new check for checking status of OMD sites
    * printer_alerts: Added new check for monitoring alert states reported by
      printers using the PRINTER-MIB
    * diskstat: rewritten check: now show different devices, r+w in one check
    * canon_pages: Added new check for monitoring processed pages on canon
    printer/multi-function devices
    * strem1_sensors: added check to monitor sensors attached to Sensatorinc EM1 devices
    * windows_update: Added check to monitor windows update states on windows
      clients. The check monitors the number of pending updates and checks if
      a reboot is needed after updates have been installed.
    * lnx_if: new check for Linux NICs compatible with if/if64 replacing 
      netif.* and netctr.
    * if/if64: also output performance data if operstate not as expected
    * if/if64: scan function now also detects devices where the first port
    * if/if64: also show perf-o-meter if speed is unknown
    * f5_bigip_pool: status of F5 BIP/ip load balancing pools
    * f5_bigip_vserver: status of F5 BIP/ip virtual servers
    * ipmi: new configuration variable ipmi_ignored_sensors (see man page)
    * hp_procurve_cpu: rename services description to CPU utilization
    * ipmi: Linux agent now (asynchronously) caches output of ipmitool for 20 minutes
    * windows: agent has new output format for performance counters
    * winperf_process.util: new version of winperf.cpuusage supporting new agent
    * winperf_system.diskio: new version of winperf.diskstat supporting new agent
    * winperf_msx_queues: new check for MS Exchange message queues
    * winperf_phydisk: new check compatible with Linux diskstat (Disk IO per device!)
    * smart.temp/smart.stats: added new check for monitoring health of HDDs
      using S.M.A.R.T
    * mcdata_fcport: new check for ports of MCData FC Switches
    * hp_procurve_cpu: add PNP template
    * hp_procurve_cpu: rename load to utilization, rename service to CPU utilizition
    * df,df_netapp,df_netapp32,hr_fs,vms_df: convert to mergeable dictionaries
    * mbg_lantime_state,mbg_lantime_refclock: added new checks to monitor 
      Meinberg LANTIME GPS clocks

    Livestatus:
    * Updated Perl API to version 0.74 (thanks to Sven Nierlein)

1.1.10:
    Core, Setup, etc.:
    * --flush now also deletes all autochecks 
    
    Checks & Agents:
    * FIX: hr_cpu: fix inventory on 1-CPU systems (thanks to Ulrich Kiermayr)


1.1.10b2:
    Core, Setup, etc.:
    * FIX: setup.sh on OMD: fix paths for cache and counters
    * FIX: check_mk -D did bail out if host had no ip address
    * cleanup: all OIDs in checks now begin with ".1.3.6", not "1.3.6"

    WATO:
    * FIX: Fixed bug that lost autochecks when using WATO and cmk -II together

    Checks & Agents:
    * Added check man pages for systemtime, multipath, snmp_info, sylo,
      ad_replication, fsc_fans, fsc_temp, fsc_subsystems
    * Added SNMP uptime check which behaves identical to the agent uptime check


1.1.10b1:
    Core, Setup, etc.:
    * FIX: do not assume 127.0.0.1 as IP address for usewalk_hosts if
      they are not SNMP hosts.
    * FIX: precompile: make sure check includes are added before actual
      checks
    * FIX: setup.sh: do not prepend current directory to url_prefix
    * FIX: output agent version also for mixed (tcp|snmp) hosts
    * RPM: use BuildArch: noarch in spec file rather than as a command
      line option (thanks to Ulrich Kiermayr)
    * setup.sh: Allow to install Check_MK into existing OMD site (>= 0.46).
      This is still experimental!

    Checks & Agents:
    * FIX: Windows agent: fix output of event ID of log messages
    * FIX: if/if64: output speed correctly (1.50MB/s instead of 1MB/s)
    * FIX: drbd now handles output of older version without an ep field
    * FIX: repaired df_netapp32
    * FIX: Added SNMP scan function of df_netapp and df_netapp32
    * FIX: repaired apc_symmetra (was broken due to new option -Ot 
      for SNMP)
    * FIX: df, hr_fs and other filesystem checks: fix bug if using
      magic number. levels_low is now honored.
    * FIX: scan function avoids hr_cpu and ucd_cpu_utilization
      at the same time
    * FIX: HP-UX agent: fixed output of df for long mount points
      (thanks to Claas Rockmann-Buchterkirche)
    * FIX: df_netapp/32: fixed output of used percentage (was always
      0% due to integer division)
    * FIX: fixed manual of df (magic_norm -> magic_normsize)
    * FIX: removed filesystem_trend_perfdata. It didn't work. Use
      now df-parameter "trend_perfdata" (see new man page of df)
    * FIX: cisco_temp_perf: fix return state in case of WARNING (was 0 = OK)
    * FIX: repair PNP template for df when using trends
    * FIX: cisco_qos: fix WATO exception (was due to print command in check)
    * FIX: check_mk check: fixed template for execution time
    * FIX: blade_health, fc_brocade_port_detailed removed debug outputs
    * FIX: netapp_volumes: The check handled 64-bit aggregates correctly
    * FIX: netapp_volumes: Fixed snmp scan function
    * FIX: blade_*: Fixed snmp scan function
    * FIX: nfsmount: fix exception in check in case of 'hanging'
    * systemtime: new simple check for time synchronization on Windows
      (needs agent update)
    * Added Perf-O-Meter for non-df filesystem checks (e.g. netapp)
    * hp_proliant_*: improve scan function (now just looks for "proliant")

    Multisite:
    * FIX: fix json/python Webservice

1.1.9i9:
    Core, Setup, etc.:
    * FIX: check_mk_templates.cfg: add missing check_period for hosts
      (needed for Shinken)
    * FIX: read *.include files before checks. Fixes df_netapp not finding
      its check function
    * FIX: inventory checks on SNMP+TCP hosts ignored new TCP checks
    * local.mk: This file is read after final.mk and *not* backup up
      or restored
    * read all files in conf.d/*.mk in alphabetical order now.
    * use snmp commands always with -Ot: output time stamps as UNIX epoch
      (thanks to Ulrich Kiermayr)

    Checks & Agents:
    * ucd_cpu_load: new check for CPU load via UCD SNMP agent
    * ucd_cpu_util: new check for CPU utilization via UCD SNMP agent
    * steelhead_status: new check for overall health of Riverbed Steelhead appliance
    * steelhead_connections: new check for Riverbed Steelhead connections
    * df, df_netapp, df_netapp32, hr_fs, vms_df: all filesystem checks now support
      trends. Please look at check manpage of df for details.
    * FIX: heartbeat_nodes: Fixed error handling when node is active but at least one link is dead
    * 3ware_units: Handling INITIALIZING state as warning now
    * FIX: 3ware_units: Better handling of outputs from different tw_cli versions now
    * FIX: local: PNP template for local now looks in all template directories for
      specific templates (thanks to Patrick Schaaf)

    Multisite:
    * FIX: fix "too many values to unpack" when editing views in single layout
      mode (such as host or service detail)
    * FIX: fix PNP icon in cases where host and service icons are displayed in 
      same view (found by Wolfgang Barth)
    * FIX: Fixed view column editor forgetting pending changes to other form
           fields
    * FIX: Customlinks snapin persists folding states again
    * FIX: PNP timerange painter option field takes selected value as default now
    * FIX: Fixed perfometer styling in single dataset layouts
    * FIX: Tooltips work in group headers now
    * FIX: Catching exceptions caused by unset bandwidth in interface perfometer

    WATO:
    * FIX: fix problem with vanishing services on Windows. Affected were services
      containing colons (such as fs_C:/).

    Livestatus:
    * FIX: fix most compiler warnings (thanks to patch by Sami Kerola)
    * FIX: fix memory leak. The leak caused increasing check latency in some
      situations
    
1.1.9i8:
    Multisite:
    * New "web service" for retrieving data from views as JSON or 
      Python objects. This allows to connect with NagStaMon 
      (requires patch in NagStaMon). Simply add &output_format=json
      or &output_format=python to your view URL.
    * Added two builtin views for NagStaMon.
    * Acknowledgement of problem now has checkboxes for sticky,
      send notification and persisten comment
    * Downtimes: allow to specify fixed/flexible downtime
    * new display_options d/D for switching on/off the tab "Display"
    * Improved builtin views for downtimes
    * Bugfix: Servicegroups can be searched with the quicksearch snapin using
      the 'sg:' prefix again

    WATO:
    * Fixed problem appearing at restart on older Python version (RH)

1.1.9i7:
    Core, Setup, etc.:
    * Fix crash on Python 2.4 (e.g. RedHat) with fake_file
    * Fixed clustering of SNMP hosts
    * Fix status output of Check_MK check in mixed cluster setups

    Checks & Agents:
    * PNP templates for if/if64: fix bugs: outgoing packets had been
      same as incoming, errors and discards were swapped (thanks to 
      Paul Freeman)
    * Linux Agent: Added suport for vdx and xvdx volumes (KVM+Virtio, XEN+xvda)

    Multisite:
    * Fix encoding problem when host/service groups contain non-ascii
      characters.

    WATO:
    * Fix too-long-URL problem in cases of many services on one host


1.1.9i6:
    INCOMPATIBLE CHANGES:
    * Removed out-dated checks blade_misc, ironport_misc and snia_sml. Replaced
      with dummy checks begin always UNKNOWN.

    Core, Setup, etc.:
    * cmk -D: show ip address of host 
    * Fix SNMP inventory find snmp misc checks inspite of negative scan function
    * Fix output of MB and GB values (fraction part was zero)

    Checks & Agents:
    * megaraid_ldisks: remove debug output
    * fc_brocade_port: hide on SNMP scan, prefer fc_brocade_port_detailed
    * fc_brocade_port_detailed: improve scan function, find more devices
    * New agent for HP-UX
    * hpux_cpu: new check for monitoring CPU load average on HP-UX
    * hpux_if: New check for monitoring NICs on HP-UX (compatible to if/if64)
    * hpux_multipath: New check for monitoring Multipathing on HP-UX
    * hpux_lvm: New check for monitoring LVM mirror state on HP-UX
    * hpux_serviceguard: new check for monitoring HP-UX Serviceguard
    * drbd: Fixed var typo which prevented inventory of drbd general check
      (Thanks to Andreas Behler)
    * mk_oracle: new agent plugin for monitoring ORACLE (currently only
      on Linux and HP-UX, but easily portable to other Unices)
    * oracle_sessions: new check for monitoring the current number of active
      database sessions.
    * oracle_logswitches: new check for monitoring the number of logswitches
      of an ORACLE instances in the last 60 minutes.
    * oracle_tablespaces: new check for monitoring size, state and autoextension
      of ORACLE tablespaces.
    * h3c_lanswitch_cpu: new check for monitoring CPU usage of H3C/HP/3COM switches
    * h3c_lanswitch_sensors: new check for monitoring hardware sensors of H3C/HP/3COM switches
    * superstack3_sensors: new check for monitoring hardware sensors of 3COM Superstack 3 switches

    Multisite:
    * Fixed aligns/widths of snapin contents and several small styling issues
    * Fixed links and border-styling of host matrix snapin
    * Removed jQuery hover menu and replaced it with own code

1.1.9i5:
    Multisite:
    * custom notes: new macros $URL_PREFIX$ and $SITE$, making 
      multi site setups easier
    * new intelligent logwatch icon, using url_prefix in multi site
      setups


1.1.9i4:
    Core, Setup, etc.:
    * added missing 'register 0' to host template
    * setup: fix creation of symlink cmk if already existing

    Multisite:
    * New reschedule icon now also works for non-local sites.
    * painter options are now persisted on a per-user-base
    * new optional column for displaying host and service comments
      (not used in shipped views but available in view editor)

    Livestatus:
    * Check for buffer overflows (replace strcat with strncat, etc.)
    * Reduce number of log messages (reclassify to debug)

    Checks & Agents:
    * apc_symmetra: handle empty SNMP variables and treat as 0.


1.1.9i3:
    INCOMPATIBLE CHANGES:
    * You need a current version of Livestatus for Multisite to work!
    * Multisite: removed (undocumented) view parameters show_buttons and show_controls.
      Please use display_options instead.
    * Finally removed deprecated filesystem_levels. Please use check_parameters instead.
    * Livestatus: The StatsGroupBy: header is still working but now deprecated.
      Please simply use Columns: instead. If your query contains at least one Stats:-
      header than Columns: has the meaning of the old StatsGroupBy: header

    Core, Setup, etc.:
    * Create alias 'cmk' for check_mk in bin/ (easier typing)
    * Create alias 'mkp' for check_mk -P in bin/ (easier typing) 

    Multisite:
    * Each column can now have a tooltip showing another painter (e.g.
      show the IP address of a host when hovering over its name)
    * Finally show host/services icons from the nagios value "icon_image".
      Put your icon files in /usr/share/check_mk/web/htdocs/images/icons.
      OMD users put the icons into ~/local/share/check_mk/web/htdocs/images/icons.
    * New automatic PNP-link icons: These icons automatically appear, if
      the new livestatus is configured correctly (see below). 
    * new view property "hidebutton": allow to hide context button to a view.
    * Defaults views 'Services: OK', 'Services: WARN, etc. do now not create
      context buttons (cleans up button bar).
    * new HTML parameter display_options, which allows to switch off several
      parts of the output (e.g. the HTML header, external links, etc).
    * View hoststatus: show PNP graph of host (usually ping stats)
    * new tab "Display": here the user can choose time stamp
      display format and PNP graph ranges
    * new column "host_tags", showing the Check_MK host tags of a host
    * new datasource "alert_stats" for computing alert statistics
    * new view "Alert Statistics" showing alert statistics for all hosts
      and services
    * Sidebar: Fixed snapin movement to the bottom of the snapin list in Opera
    * Sidebar: Fixed scroll position saving in Opera
    * Fixed reloading button animation in Chrome/IE (Changed request to async mode)
    * Sidebar: Removed scrollbars of in older IE versions and IE8 with compat mode
    * Sidebar: Fixed scrolling problem in IE8 with compat mode (or maybe older IE versions)
      which broke the snapin titles and also the tactical overview table
    * Sidebar: Fixed bulletlist positioning
    * Sidebar: The sidebar quicksearch snapin is case insensitive again
    * Fixed header displaying on views when the edit button is not shown to the user
    * View pages are not refreshed when at least one form (Filter, Commands,
      Display Options) is open
    * Catching javascript errors when pages from other domain are opened in content frame
    * Columns in view editor can now be added/removed/moved easily

    Checks & Agents:
    * Fixed problem with OnlyFrom: in Linux agent (df didn't work properly)
    * cups_queues: fixed plugin error due to invalid import of datetime,
      converted other checks from 'from datetime import...' to 'import datetime'.
    * printer_supply: handle the case where the current value is missing
    * megaraid_ldisks: Fixed item detection to be compatible with different versions of megaraid
    * Linux Agent: Added new 3ware agent code to support multiple controllers
      (Re-inventory of 3ware checks needed due to changed check item names)

    Livestatus:
    * new column pnpgraph_present in table host and service. In order for this
      column to work you need to specify the base directory of the PNP graphs
      with the module option pnp_path=, e.g. pnp_path=/omd/sites/wato/var/pnp4nagios/perfdata
    * Allow more than one column for StatsGroupBy:
    * Do not use function is_contact_member_of_contactgroup anymore (get compatible
      with Nagios CVS)
    * Livestatus: log timeperiod transitions (active <-> inactive) into Nagios
      log file. This will enable us to create availability reports more simple
      in future.

    Multisite:
    * allow include('somefile.mk') in multisite.mk: Include other files.
      Paths not beginning with '/' are interpreted relative to the directory
      of multisite.mk

    Livestatus:
    * new columns services_with_info: similar to services_with_state but with
      the plugin output appended as additional tuple element. This tuple may
      grow in future so do not depend on its length!

1.1.9i2:
    Checks & Agents:
    * ibm_imm_health: fix inventory function
    * if/if64: fix average line in PNP-template, fix display of speed for 20MBit
      lines (e.g. Frame Relay)

    Multisite:
    * WATO: Fixed omd mode/site detection and help for /etc/sudoers
    * WATO: Use and show common log for pending changes 
    * Sidebar Quicksearch: Now really disabling browser built-in completion
      dropdown selections
    
1.1.9i1:
    INCOMPATIBLE CHANGES:
    * TCP / SNMP: hosts using TCP and SNMP now must use the tags 'tcp'
      and 'snmp'. Hosts with the tag 'ping' will not inventorize any
      service. New configuration variable tcp_hosts.
    * Inventory: The call syntax for inventory has been simplified. Just
      call check_mk -I HOSTNAME now. Omit the "tcp" or "snmp". If you
      want to do inventory just for certain check types, type "check_mk --checks=snmp_info,if -I hostnames..."
      instead
    * perfdata_format now defaults to "pnp". Previous default was "standard".
      You might have to change that in main.mk if you are not using PNP (only
      relevant for MRPE checks)
    * inventory_check_severity defaults to 1 now (WARNING)
    * aggregation_output_format now defaults to "multiline"
    * Removed non_bulkwalk_hosts. You can use bulkwalk_hosts with NEGATE
      instead (see docu)
    * snmp_communites is now initialized with [], not with {}. It cannot
      be a dict any longer.
    * bulkwalk_hosts is now initizlized with []. You can do += here just
      as with all other rule variables.
    * Configuration check (-X) is now always done. It is now impossible to
      call any Check_MK action with an invalid configuration. This saves
      you against mistyped variables.
    * Check kernel: converted performance data from counters to rates. This
      fixes RRD problems (spikes) on reboots and also allows better access 
      to the peformance data for the Perf-O-Meters.  Also changed service 
      descriptions. You need to reinventurize the kernel checks. Your old
      RRDs will not be deleted, new ones will be created.
    * Multisite: parameters nagios_url, nagios_cgi_url and pnp_url are now
      obsolete. Instead the new parameter url_prefix is used (which must
      end with a /).

    Core, Setup, etc.:
    * Improve error handling: if hosts are monitored with SNMP *and* TCP,
      then after an error with one of those two agents checks from the
      other haven't been executed. This is fixed now. Inventory check
      is still not complete in that error condition.
    * Packages (MKP): Allow to create and install packages within OMD!
      Files are installed below ~/local/share/check_mk. No root permissions
      are neccessary
    * Inventory: Better error handling on invalid inventory result of checks
    * setup.sh: fix problem with missing package_info (only appears if setup
      is called from another directory)
    * ALL_SERVICES: Instead of [ "" ] you can now write ALL_SERVICES
    * debug_log: also output Check_MK version, check item and check parameters
    * Make sure, host has no duplicate service - this is possible e.g. by
      monitoring via agent and snmp in parallel. duplicate services will
      make Nagios reject the configuration.
    * --snmpwalk: do not translate anymore, use numbers. All checks work
      with numbers now anyway.
    * check_mk -I snmp will now try all checktypes not having an snmp scan
      function. That way all possible checks should be inventorized.
    * new variable ignored_checks: Similar to ignored_checktypes, but allows
      per-host configuration
    * allow check implementations to use common include files. See if/if64
      for an example
    * Better handling for removed checks: Removed exceptions in check_mk calls
      when some configured checks have been removed/renamed

    Checks & Agents:
    * Renamed check functions of imm_health check from test_imm to imm_health
      to have valid function and check names. Please remove remove from
      inventory and re-inventory those checks.
    * fc_brocade_port_detailed: allow to specify port state combinations not 
      to be critical
    * megaraid_pdisks: Using the real enclosure number as check item now
    * if/if64: allow to configure averaging of traffic over time (e.g. 15 min) 
      and apply traffic levels and averaged values. Also allow to specify relative
      traffic levels. Allow new parameter configuration via dictionary. Also
      allow to monitor unused ports and/or to ignore link status.
    * if/if64: Added expected interface speed to warning output
    * if/if64: Allow to ignore speed setting (set target speed to None)
    * wut_webtherm: handle more variants of WuT Webtherms (thanks to Lefty)
    * cisco_fan: Does not inventorize 'notPresent' sensors anymore. Improved output
    * cisco_power: Not using power source as threshold anymore. Improved output
    * cisco_fan: Does not inventorize 'notPresent' sensors anymore. Improved output
    * cisco_power: Not using power source as threshold anymore. Improved output
    * cisco_power: Excluding 'notPresent' devices from inventory now
    * cisco_temp_perf: Do not crash if device does not send current temperature
    * tcp_conn_stats: new check for monitoring number of current TCP connections
    * blade_*: Added snmp scan functions for better automatic inventory
    * blade_bays: Also inventorizes standby blades and has a little more
                  verbose output.
    * blade_blowers: Can handle responses without rpm values now. Improved output
    * blade_health: More detailed output on problems
    * blade_blades: Added new check for checking the health-, present- and
                    power-state of IBM Bladecenter blades
    * win_dhcp_pools: Several cleanups in check
    * Windows agent: allow restriction to ip addresses with only_hosts (like xinetd)
    * heartbeat_rscstatus: Catching empty output from agent correctly
    * tcp_conn_stats: Fixed inventory function when no conn stats can be inventoried
    * heartbeat_nodes: fix Linux agent for hostname with upper case letters (thanks to
            Thorsten Robers)
    * heartbeat_rscstatus: Catching empty output from agent correctly
    * heartbeat_rscstatus: Allowing a list as expected state to expect multiple OK states
    * win_dhcp_pools agent plugin: Filtering additional error message on
      systems without dhcp server
    * j4p_performance: Added experimental agent plugin fetching data via 
      jmx4perl agent (does not need jmx4perl on Nagios)
    * j4p_performance.mem: added new experimental check for memory usage via JMX.
    * if/if64: added Perf-O-Meter for Multisite
    * sylo: fix performance data: on first execution (counter wrap) the check did
      output only one value instead of three. That lead to an invalid RRD.
    * Cleaned up several checks to meet the variable naming conventions
    * drbd: Handling unconfigured drbd devices correctly. These devices are
      ignored during nventory
    * printer_supply: In case of OKI c5900 devices the name of the supply units ins not
      unique. The color of the supply unit is reported in a dedicated OID and added to the
      check item name to have a unique name now.
    * printer_supply: Added simple pnp template to have better graph formating for the check results
    * check_mk.only_from: new check for monitoring the IP address access restriction of the
      agent. The current Linux and Windows agents provide this information.
    * snmp_info check: Recoded not to use snmp_info_single anymore
    * Linux Agent: Fixed <<<cpu>>> output on SPARC machines with openSUSE
    * df_netapp/df_netapp32: Made check inventory resistant against empty size values
    * df_netapp32: Added better detection for possible 32bit counter wrap
    * fc_brocade_port_detailed: Made check handle phystate "noSystemControlAccessToSlot" (10)
      The check also handles unknown states better now
    * printer_supply: Added new parameter "printer_supply_some_remaining_status" to
      configure the reported state on small remaining capacity.
    * Windows agent: .vbs scripts in agents plugins/ directory are executed
      automatically with "cscript.exe /Nologo" to prevent wrong file handlers
    * aironet_clients: Only counting clients which don't have empty values for strength
    * statgrab_disk: Fixed byte calculation in plugin output
    * statgrab_disk: Added inventory function
    * 3ware_disks: Ignoring devices in state NOT-PRESENT during inventory

    Multisite:
    * The custom open/close states of custom links are now stored for each
      user
    * Setting doctype in sidebar frame now
    * Fixed invalid sidebar css height/width definition
    * Fixed repositioning the sidebar scroll state after refreshing the page
    * Fixed mousewheel scrolling in opera/chrome
    * Fixed resize bug on refresh in chrome
    * New view for all services of a site
    * Sidebar snapin site_status: make link target configurable
    * Multisite view "Recently changed services": sort newest first
    * Added options show_header and show_controls to remove the page headers
      from views
    * Cool: new button for an immediate reschedule of a host or service
      check: the view is redisplayed exactly at the point of time when
      Nagios has finished the check. This makes use of MK Livestatus'
      unique waiting feature.

   Livestatus:
    * Added no_more_notifications and check_flapping_recovery_notification
      fields to host table and no_more_notifications field to service table.
      Thanks to Matthew Kent

1.1.8:
    Core, Setup, etc.:
    * setup.sh: turn off Python debugging
    * Cleaned up documentation directory
    * cluster host: use real IP address for host check if cluster has
      one (e.g. service IP address)

    Checks & Agents:
    * Added missing PNP template for check_mk-hr_cpu
    * hr_fs: inventory now ignores filesystem with size 0,
      check does not longer crash on filesystems with size 0
    * logwatch: Fixed typo in 'too many unacknowledged logs' error message
    * ps: fix bug: inventory with fixed user name now correctly puts
      that user name into the resulting check - not None.
    * ps: inventory with GRAB_USER: service description may contain
      %u. That will be replaced with the user name and thus makes the
      service description unique.
    * win_dhcp_pools: better handle invalid agent output
    * hp_proliant_psu: Fixed multiple PSU detection on one system (Thanks to Andreas Döhler)
    * megaraid_pdisks: Fixed coding error
    * cisco_fan: fixed check bug in case of critical state
    * nfsmounts: fix output (free and used was swapped), make output identical to df

    Livestatus:
    * Prohibit { and } in regular expressions. This avoids a segmentation
      fault caused by regcomp in glibc for certain (very unusual) regular
      expressions.
    * Table status: new columns external_command_buffer_slots,
      external_command_buffer_usage and external_command_buffer_max
      (this was implemented according to an idea and special request of
       Heinz Fiebig. Please sue him if this breaks anything for you. I was
       against it, but he thinks that it is absolutely neccessary to have
       this in version 1.1.8...)
    * Table status: new columns external_commands and external_commands_rate
      (also due to Mr. Fiebig - he would have quit our workshop otherwise...)
    * Table downtimes/comments: new column is_service

    Multisite:
    * Snapin Performance: show external command per second and usage and
      size of external command buffer
    * Downtimes view: Group by hosts and services - just like comments
    * Fix links for items containing + (e.g. service descriptionen including
      spaces)
    * Allow non-ASCII character in downtimes and comments
    * Added nagvis_base_url to multisite.mk example configuration
    * Filter for host/service groups: use name instead of alias if 
      user has no permissions for groups

1.1.8b3:
    Core, Setup, etc.:
    * Added some Livestatus LQL examples to documentation
    * Removed cleanup_autochecks.py. Please use check_mk -u now.
    * RRA configuration for PNP: install in separate directory and do not
      use per default, since they use an undocumented feature of PNP.

    Checks & Agents:
    * postfix_mailq: Changed limit last 6 lines which includes all needed
		information
    * hp_proliant_temp/hp_proliant_fans: Fixed wrong variable name
    * hp_procurve_mem: Fixed wrong mem usage calculation
    * ad_replication: Works no with domain controller hostnames like DC02,DC02
    * aironet_client: fix crash on empty variable from SNMP output
    * 3ware_disks, 3ware_units: hopefully repaired those checks
    * added rudimentary agent for HP-UX (found in docs/)

    Multisite:
    * added Perf-O-Meter to "Problems of Host" view
    * added Perf-O-Meter to "All Services" view
    * fix bug with cleaning up persistent connections
    * Multisite now only fetches the available PNP Graphs of hosts/services
    * Quicksearch: limit number of items in dropdown to 80
      (configurable via quicksearch_dropdown_limit)
    * Views of hosts: make counts of OK/WARN/CRIT klickable, new views
      for services of host in a certain state
    * Multisite: sort context buttons in views alphabetically
    * Sidebar drag scrolling: Trying to compensate lost mouse events when
	leaving the sidebar frame while dragging

    Livestatus:
    * check for event_broker_options on start
    * Fix memory leakage caused by Filter: headers using regular expressions
    * Fix two memory leaks in logfile parser

1.1.8b2:
    Core, Setup, etc.:
    * Inventory: skip SNMP-only hosts on non-SNMP checktypes (avoids timeouts)
    * Improve error output for invalid checks
    
    Checks & Agents:
    * fix bug: run local and plugins also when spaces are in path name
      (such as C:\Program Files\Check_MK\plugins
    * mem.vmalloc: Do not create a check for 64 bit architectures, where
      vmalloc is always plenty
    * postfix_mailq: limit output to 1000 lines
    * multipath: handle output of SLES 11 SP1 better
    * if/if64: output operstatus in check output
    * if/if64: inventory now detects type 117 (gigabitEthernet) for 3COM
    * sylo: better handling of counter wraps.

    Multisite:
    * cleanup implementation of how user settings are written to disk
    * fix broken links in 'Edit view -> Try out' situation
    * new macros $HOSTNAME_LOWER$, $HOSTNAME_UPPER$ and $HOSTNAME_TITLE$ for
      custom notes

1.1.8b1:
    Core, Setup, etc.:
    * SNMPv3: allow privProtocol and privPassword to be specified (thanks
      to Josef Hack)
    * install_nagios.sh: fix problem with broken filenames produced by wget
    * install_nagios.sh: updated software to newest versions
    * install_nagios.sh: fix Apache configuration problem
    * install_nagios.sh: fix configuration vor PNP4Nagios 0.6.6
    * config generation: fix host check of cluster hosts
    * config generation: add missing contact groups for summary hosts
    * RPM package of agent: do not overwrite xinetd.d/check_mk, but install
      new version with .rpmnew, if admin has changed his one
    * legacy_checks: fix missing perfdata, template references where in wrong
      direction (thanks Daniel Nauck for his precise investigation)

    Checks & Agents:
    * New check imm_health by Michael Nieporte
    * rsa_health: fix bug: detection of WARNING state didn't work (was UNKNOWN
            instead)
    * check_mk_agent.solaris: statgrab now excludes filesystems. This avoids hanging
      in case of an NFS problem. Thanks to Divan Santana.
    * multipath: Handle new output of multipath -l (found on SLES11 SP1)
    * ntp: fix typo in variable ntp_inventory_mode (fixes inventory problem)
    * if64: improve output formatting of link speed
    * cisco_power: inventory function now ignores non-redundant power supplies
    * zpool_status: new check from Darin Perusich for Solaris zpools

    Multisite:
    * fix several UTF-8 problems: allow non-ascii characters in host names
      (must be UTF 8 encoded!)
    * improve compatibility with Python 2.3
    * Allow loading custom style sheet overriding Check_MK styles by setting
      custom_style_sheet in multisite.mk
    * Host icons show link to detail host, on summary hosts.
    * Fix sidebar problem: Master Control did not display data correctly
    * status_host: honor states even if sites hosting status hosts is disabled
      (so dead-detection works even if local site is disabled)
    * new config variable start_url: set url for welcome page
    * Snapin Quicksearch: if no host is matching, automatically search for
      services
    * Remove links to legacy Nagios GUI (can be added by user if needed)
    * Sidebar Quicksearch: fix several annoyances
    * Views with services of one host: add title with host name and status

    Livestatus:
    * fix memory leak: lost ~4K on memory on each StatsAnd: or StatsOr:
      header (found by Sven Nierlein)
    * fix invalid json output for empty responses (found by Sven Nierlein)
    * fix Stats: avg ___ for 0 matching elements. Output was '-nan' and is
      now '0.0'
    * fix output of floating point numbers: always use exponent and make
      sure a decimal point is contained (this makes JSON/Python detect
      the correct type)

1.1.7i5:
    Core, Setup, etc.:
    * SNMP: do not load any MIB files (speeds up snmpwalk a lot!)
    * legacy_checks: new config variable allowing creating classical
      non-Check_MK checks while using host tags and config options
    * check_mk_objects.cfg: beautify output, use tabs instead of spaces
    * check_mk -II: delete only specified checktypes, allow to reinventorize
      all hosts
    * New option -O, --reload: Does the same as -R, but reloads Nagios
      instead of restarting it.
    * SNMP: Fixed string detection in --snmpwalk calls
    * SNMP: --snmpwalk does walk the enterprises tree correctly now
    * SNMP: Fixed missing OID detection in SNMP check processing. There was a problem
      when the first column had OID gaps in the middle. This affected e.g. the cisco_locif check.
    * install_nagios.sh: correctly detect Ubuntu 10.04.1
    * Config output: make order of service deterministic
    * fix problem with missing default hostgroup

    Multisite:
    * Sidebar: Improved the quicksearch snapin. It can search for services, 
      servicegroups and hostgroups now. Simply add a prefix "s:", "sg:" or "hg:"
      to search for other objects than hosts.
    * View editor: fix bug which made it impossible to add more than 10 columns
    * Service details: for Check_MK checks show description from check manual in
      service details
    * Notes: new column 'Custom notes' which allows customizable notes
      on a per host / per service base (see online docu for details)
    * Configuration: new variable show_livestatus_errors which can be set
      to False in order to hide error about unreachable sites
    * hiding views: new configuration variables hidden_views and visible_views
    * View "Service problems": hide problems of down or unreachable hosts. This
      makes the view consistant with "Tactical Overview"

    Checks & Agents:
    * Two new checks: akcp_sensor_humidity and akcp_sensor_temp (Thanks to Michael Nieporte)
    * PNP-template for kernel: show average of displayed range
    * ntp and ntp.time: Inventory now per default just creates checks for ntp.time (summary check).
      This is controlled by the new variable ntp_inventory_mode (see check manuals).
    * 3ware: Three new checks by Radoslav Bak: 3ware_disks, 3ware_units, 3ware_info
    * nvidia: agent now only queries GPUCoreTemp and GPUErrors. This avoids
      a vmalloc leakage of 32kB per call (bug in NVIDIA driver)
    * Make all SNMP based checks independent of standard MIB files
    * ad_replication: Fixed syntax errors and unhandled date output when
      not replicated yet
    * ifoperstatus: Allowing multiple target states as a list now
    * cisco_qos: Added new check to monitor traffic in QoS classes on Cisco routers
    * cisco_power: Added scan function
    * if64/if/cisco_qos: Traffic is displayed in variable byte scales B/s,KB/s,MB/s,GB/s
      depending on traffic amount.
    * if64: really using ifDescr with option if_inventory_uses_description = True
    * if64: Added option if_inventory_uses_alias to using ifAlias for the item names
    * if64/if: Fixed bug displaying the out traffic (Perfdata was ok)
    * if64/if: Added WARN/CRIT thresholds for the bandwidth usage to be given as rates
    * if64/if: Improved PNP-Templates
    * if64/if: The ifoperstatus check in if64/if can now check for multiple target states
    * if64/if: Removing all null bytes during hex string parsing (These signs Confuse nagios pipe)
    * Fixed hr_mem and hr_fs checks to work with new SNMP format
    * ups_*: Inventory works now on Riello UPS systems
    * ups_power: Working arround wrong implemented RFC in some Riello UPS systems (Fixing negative power
      consumption values)
    * FreeBSD Agent: Added sections: df mount mem netctr ipmitool (Thanks to Florian Heigl)
    * AIX: exclude NFS and CIFS from df (thanks to Jörg Linge)
    * cisco_locif: Using the interface index as item when no interface name or description are set

    Livestatus:
    * table columns: fix type of num_service_* etc.: was list, is now int (thanks to Gerhard Laußer)
    * table hosts: repair semantics of hard_state (thanks to Michael Kraus). Transition was one
      cycle to late in certain situations.

1.1.7i4:
    Core, Setup, etc.:
    * Fixed automatic creation of host contactgroups
    * templates: make PNP links work without rewrite

    Multisite:
    * Make page handler modular: this allows for custom pages embedded into
      the Multisite frame work and thus using Multisite for other tasks as
      well.
    * status_host: new state "waiting", if status host is still pending
    * make PNP links work without rewrite
    * Fix visibility problem: in multisite setups all users could see
      all objects.

1.1.7i3:
    Core, Setup, etc.:
    * Fix extra_nagios_conf: did not work in 1.1.7i2
    * Service Check_MK now displays overall processing time including
      agent communication and adds this as performance data
    * Fix bug: define_contactgroups was always assumed True. That led to duplicate
      definitions in case of manual definitions in Nagios 

    Checks & Agents:
    * New Check: hp_proliant_da_phydrv for monitoring the state of physical disks
      in HP Proliant Servers
    * New Check: hp_proliant_mem for monitoring the state of memory modules in
      HP Proliant Servers
    * New Check: hp_proliant_psu for monitoring the state of power supplies in
      HP Proliant Servers
    * PNP-templates: fix several templates not working with MULTIPLE rrds
    * new check mem.vmalloc for monitoring vmalloc address space in Linux kernel.
    * Linux agent: add timeout of 2 secs to ntpq 
    * wmic_process: make check OK if no matching process is found

    Livestatus:
    * Remove obsolete parameter 'accept_timeout'
    * Allow disabling idle_timeout and query_timeout by setting them to 0.

    Multisite:
    * logwatch page: wrap long log lines

1.1.7i2:
    Incompatible Changes:
    * Remove config option define_timeperiods and option --timeperiods.
      Check_MK does not longer define timeperiod definitions. Please
      define them manually in Nagios.
    * host_notification_period has been removed. Use host_extra_conf["notification_period"]
      instead. Same holds for service_notification_periods, summary_host_notification_periods
      and summary_service_notification_periods.
    * Removed modes -H and -S for creating config data. This now does
      the new option -N. Please set generate_hostconf = False if you
      want only services to be defined.

    Core, Setup, etc.:
    * New config option usewalk_hosts, triggers --usewalk during
      normal checking for selected hosts.
    * new option --scan-parents for automatically finding and 
      configuring parent hosts (see online docu for details)
    * inventory check: put detailed list of unchecked items into long
      plugin output (to be seen in status details)
    * New configuration variable check_parameters, that allows to
      override default parameters set by inventory, without defining 
      manual checks!

    Checks & Agents:
    * drbd: changed check parameters (please re-inventorize!)
    * New check ad_replication: Checks active directory replications
      of domain controllers by using repadm
    * New check postifx_mailq: Checks mailqueue lengths of postifx mailserves
    * New check hp_procurve_cpu: Checks the CPU load on HP Procurve switches
    * New check hp_procurve_mem: Checks the memory usage on HP Procurve switches
    * New check hp_procurve_sensors: Checks the health of PSUs, FANs and
      Temperature on HP Procurve switches
    * New check heartbeat_crm: Monitors the general state of heartbeat clusters
      using the CRM
    * New check heartbeat_crm_resources: Monitors the state of resources and nodes
      in heartbeat clusters using the CRM
    * *nix agents: output AgentOS: in header
    * New agent for FreeBSD: It is based on the linux agent. Most of the sections
      could not be ported easily so the FreeBSD agent provides information for less
      checks than the linux agent.
    * heartbeat_crm and heartbeat_crm.resources: Change handling of check parameters.
      Please reinvenurize and read the updated man page of those checks
    * New check hp_proliant_cpu: Check the physical state of CPUs in HP Proliant servers
    * New check hp_proliant_temp: Check the temperature sensors of HP Proliant servers
    * New check hp_proliant_fans: Check the FAN sensors of HP Proliant servers

    Multisite:
    * fix chown problem (when nagios user own files to be written
      by the web server)
    * Sidebar: Fixed snapin movement problem using older firefox
      than 3.5.
    * Sidebar: Fixed IE8 and Chrome snapin movement problems
    * Sidebar: Fixed IE problem where sidebar is too small
    * Multisite: improve performance in multi site environments by sending
      queries to sites in parallel
    * Multisite: improve performance in high latency situations by
      allowing persistent Livestatus connections (set "persist" : True 
      in sites, use current Livestatus version)

    Livestatus:
    * Fix problems with in_*_period. Introduce global
      timeperiod cache. This also improves performance
    * Table timeperiods: new column 'in' which is 0/1 if/not the
      timeperiod is currently active
    * New module option idle_timeout. It sets the time in ms
      Livestatus waits for the next query. Default is 300000 ms (5 min).
    * New module option query_timeout. It limits the time between
      two lines of a query (in ms). Default is 10000 ms (10 sec).

1.1.7i1: Core, Setup, etc.:
    * New option -u for reordering autochecks in per-host-files
      (please refer to updated documentation about inventory for
       details)
    * Fix exception if check_mk is called without arguments. Show
      usage in that case.
    * install_nagios.sh: Updated to NagVis 1.5 and fixed download URL
    * New options --snmpwalk and --usewalk help implemeting checks
      for SNMP hardware which is not present
    * SNMP: Automatically detect missing entries. That fixes if64
      on some CISCO switches.
    * SNMP: Fix hex string detection (hopefully)
    * Do chown only if running as root (avoid error messages)
    * SNMP: SNMPv3 support: use 4-tuple of security level, auth protocol,
      security name and password instead of a string in snmp_communities
      for V3 hosts.
    * SNMP: Fixed hexstring detection on empty strings
    * New option -II: Is like -I, but removes all previous autochecks
      from inventorized hosts
    * install_nagios.sh: Fix detection of PNP4Nagios URL and URL of
      NagVis
    * Packager: make sanity check prohibiting creating of package files
      in Check MK's directories
    * install_nagios.sh: Support Ubuntu 10.04 (Thanks to Ben)
      
    Checks & Agents:
    * New check ntp.time: Similar to 'ntp' but only honors the system peer
      (that NTP peer where ntpq -p prints a *).
    * wmic_process: new check for ressource consumption of windows processes
    * Windows agent supports now plugins/ and local/ checks
    * [FIX] ps.perf now correctly detects extended performance data output
      even if number of matching processes is 0
    * renamed check cisco_3640_temp to cisco_temp, renamed cisco_temp
      to cisco_temp_perf, fixed snmp detection of those checks
    * New check hr_cpu - checking the CPU utilization via SNMP
    * New check hr_fs - checking filesystem usage via SNMP
    * New check hr_mem - checking memory usage via SNMP
    * ps: inventory now can configured on a per host / tag base
    * Linux: new check nvidia.temp for monitoring temperature of NVIDIA graphics card
    * Linux: avoid free-ipmi hanging forever on hardware that does not support IPMI
    * SNMP: Instead of an artificial index column, which some checks use, now
      the last component of the OID is used as index. That means that inventory
      will find new services and old services will become UNKNOWN. Please remove
      the outdated checks.
    * if: handle exception on missing OIDs
    * New checks hp_blade* - Checking health of HP BladeSystem Enclosures via SNMP
    * New check drbd - Checking health of drbd nodes
    * New SNMP based checks for printers (page counter, supply), contributed
      by Peter Lauk (many thanks!)
    * New check cups_queues: Checking the state of cups printer queues
    * New check heartbeat_nodes: Checking the node state and state of the links
      of heartbeat nodes
    * New check heartbeat_rscstatus: Checks the local resource status of
      a heartbeat node
    * New check win_dhcp_pools: Checks the usage of Windows DHCP Server lease pools
    * New check netapp_volumes: Checks on/offline-condition and states of netapp volumes 

    Multisite:
    * New view showing all PNP graphs of services with the same description
    * Two new filters for host: notifications_enabled and acknowledged
    * Files created by the webserver (*.mk) are now created with the group
      configured as common group of Nagios and webserver. Group gets write
      permissions on files and directories.
    * New context view: all services of a host group
    * Fix problems with Umlauts (non-Ascii-characters) in performance data
    * New context view: all services of a host group
    * Sidebar snapins can now fetch URLs for the snapin content instead of
      building the snapin contents on their own.
    * Added new nagvis_maps snapin which displays all NagVis maps available
      to the user. Works with NagVis 1.5 and newer.

1.1.6:
    Core, Setup, etc.:
    * Service aggregation: new config option aggregation_output_format.
      Settings this to "multiline" will produce Nagios multiline output
      with one line for each individual check.

    Multisite:
    * New painter for long service plugin output (Currently not used
      by any builtin view)

    Checks & Agents:
    * Linux agent: remove broken check for /dev/ipmi0

1.1.6rc3:
    Core, Setup, etc.:
    * New option --donate for donating live host data to the community.
      Please refer to the online documentation for details.
    * Tactical Overview: Fixed refresh timeout typo
      (Was 16 mins instead of 10 secs)

    Livestatus:
    * Assume strings are UTF-8 encoded in Nagios. Convert from latin-1 only
      on invalid UTF-8 sequences (thanks to Alexander Yegorov)

    Multisite:
    * Correctly display non-ascii characters (fixes exception with 'ascii codec')
      (Please also update Livestatus to 1.1.6rc3)

1.1.6rc2:
    Multisite:
    * Fix bug in Master control: other sites vanished after klicking buttons.
      This was due to connection error detection in livestatus.py (Bug found
      by Benjamin Odenthal)
    * Add theme and baseurl to links to PNP (using features of new PNP4Nagios
      0.6.4)

    Core, Setup, etc.:
    * snmp: hopefully fix HEX/string detection now

    Checks & Agents:
    * md: fix inventory bug on resync=PENDING (Thanks to Darin Perusich)

1.1.6rc1:
    Multisite:
    * Repair Perf-O-Meters on webkit based browsers (e.g. Chrome, Safari)
    * Repair layout on IE7/IE8. Even on IE6 something is working (definitely
      not transparent PNGs though). Thanks to Lars.
    * Display host state correct if host is pending (painter "host with state")
    * Logfile: new filter for plugin output
    * Improve dialog flow when cloning views (button [EDIT] in views snapin)
    * Quicksearch: do not open search list if text did not change (e.g. Shift up),
      close at click into field or snapin.

    Core, Setup, etc.:
    * Included three patched from Jeff Dairiki dealing with compile flags
      and .gitignore removed from tarballs
    * Fix problem with clustered_services_of[]: services of one cluster
      appeared also on others
    * Packager: handle broken files in package dir
    * snmp handling: better error handling in cases where multiple tables
      are merged (e.g. fc_brocade_port_detailed)
    * snmp: new handling of unprintable strings: hex dumps are converted
      into binary strings now. That way all strings can be displayed and
      no information is lost - nevertheless.
      
    Checks & Agents:
    * Solaris agent: fixed rare df problems on Solaris 10, fix problem with test -f
      (thanks to Ulf Hoffmann)
    * Converted all PNP templates to format of 0.6.X. Dropped compatibility
      with 0.4.X.
    * Do not use ipmi-sensors if /dev/ipmi0 is missing. ipmi-sensors tries
      to fiddle around with /dev/mem in that case and miserably fails
      in some cases (infinite loop)
    * fjdary60_run: use new binary encoding of hex strings
    * if64: better error handling for cases where clients do not send all information
    * apc_symmetra: handle status 'smart boost' as OK, not CRITICAL

    Livestatus:
    * Delay starting of threads (and handling of socket) until Nagios has
      started its event loop. This prevents showing services as PENDING 
      a short time during program start.

1.1.6b3:
    Multisite:
    * Quicksearch: hide complete host list if field is emptied via Backspace or Del.
      Also allow handle case where substring match is unique.

1.1.6b2:
    Core, Setup, etc.:
    * Packager: fix unpackaged files (sounds, etc)

    Multisite:
    * Complete new design (by Tobias Roeckl, Kopf & Herz)
    * New filters for last service check and last service state change
    * New views "Recently changed services" and "Unchecked services"
    * New page for adding sidebar snapins
    * Drag & Drop for sidebar snapins (thanks to Lars)
    * Grab & Move for sidebar scrolling (thanks to Lars)
    * Filter out summary hosts in most views.
    * Set browser refresh to 30 secs for most views
    * View host status: added a lot of missing information
    * View service status: also added information here
    * Make sure, enough columns can be selected in view editor
    * Allow user to change num columns and refresh directly in view
    * Get back to where you came after editing views
    * New sidebar snapin "Host Matrix"
    * New feature "status_host" for remote sites: Determine connection
      state to remote side by considering a certain host state. This
      avoids livestatus time outs to dead sites.
    * Sidebar snapin site status: fix reload problem
    * New Perf-O-Meters displaying service performance data
    * New snapin "Custom Links" where you easily configure your own
      links via multisite.mk (see example in new default config file)
    * Fixed problem when using only one site and that is not local

    Livestatus:
    * new statistics columns: log_messages and log_messages_rate
    * make statistics average algorithm more sluggish

1.1.5i3:
     Core, Setup, etc.:
     * New Check_MK packager (check_mk -P)

1.1.5i2:
     Core, Setup, etc.:
     * install_nagios.sh: add missing package php5-iconv for SLES11

     Checks & Agents:
     * if64: new SNMP check for network interfaces. Like if, but uses 64 bit
       counters of modern switches. You might need to configure bulkwalk_hosts.
     * Linux agent: option -d enabled debug output
     * Linux agent: fix ipmi-sensors cache corruption detection
     * New check for temperature on Cisco devices (cisco_3640_temp)
     * recompiled waitmax with dietlibc (fixed incompatibility issues
       on older systems)

     Multisite:
     * Filters for groups are negateable.

1.1.5i1:
     Checks & Agents:
     * uptime: new check for system uptime (Linux)
     * if: new SNMP check for network interfaces with very detailed traffic,
       packet and error statistics - PNP graphs included

     Multisite:
     * direct integration of PNP graphs into Multisite views
     * Host state filter: renamed HTML variables (collision with service state). You
       might need to update custom views using a filter on host states.
     * Tactical overview: exclude services of down hosts from problems, also exclude
       summary hosts
     * View host problems/service problems: exclude summary hosts, exclude services
       of down hosts
     * Simplified implementation of sidebar: sidebar is not any longer embeddeable.
     * Sidebar search: Added host site to be able to see the context links on
       the result page
     * Sidebar search: Hitting enter now closes the hint dropdown in all cases

1.1.5i0:
      Core, Setup, etc.:
      * Ship check-specific rra.cfg's for PNP4Nagios (save much IO and disk space)
      * Allow sections in agent output to apear multiple times
      * cleanup_autochecks.py: new option -f for directly activating new config
      * setup.sh: better detection for PNP4Nagios 0.6
      * snmpwalk: use option -Oa, inhibit strings to be output as hex if an umlaut
        is contained.

      Checks & Agents:
      * local: allow more than once performance value, separated by pipe (|)
      * ps.perf: also send memory and CPU usage (currently on Linux and Solaris)
      * Linux: new check for filesystems mount options
      * Linux: new very detailed check for NTP synchronization
      * ifoperstatus: inventory honors device type, per default only Ethernet ports
        will be monitored now
      * kernel: now inventory is supported and finds pgmajfault, processes (per/s)
        and context switches
      * ipmi_sensors: Suppress performance data for fans (save much IO/space)
      * dual_lan_check: fix problem which using MRPE
      * apc_symmetra: PNP template now uses MIN for capacity (instead of AVERAGE)
      * fc_brocade_port_detailed: PNP template now uses MAX instead of AVERAGE
      * kernel: fix text in PNP template
      * ipmi_sensors: fix timeout in agent (lead to missing items)
      * multipath: allow alias as item instead of uuid
      * caching agent: use /var/cache/check_mk as cache directory (instead of /etc/check_mk)
      * ifoperstatus: is now independent of MIB

      Multisite:
      * New column host painter with link to old Nagios services
      * Multisite: new configuration parameter default_user_role
      
      Livestatus:
      * Add missing LDFLAGS for compiling (useful for -g)

1.1.4:
      Summary:
      * A plentitude of problem fixes (including MRPE exit code bug)
      * Many improvements in new Multisite GUI
      * Stability and performance improvements in Livestatus

      Core, Setup, etc.:
      * Check_MK is looking for main.mk not longer in the current and home
        directory
      * install_nagios.sh: fix link to Check_MK in sidebar
      * install_nagios.sh: switch PNP to version 0.6.3
      * install_nagios.sh: better Apache-Config for Multisite setup
      * do not search main.mk in ~ and . anymore (brought only trouble) 
      * clusters: new variable 'clustered_services_of', allowing for overlapping
         clusters (as proposed by Jörg Linge)
      * install_nagios.sh: install snmp package (needed for snmp based checks)
      * Fix ower/group of tarballs: set them to root/root
      * Remove dependency from debian agent package    
      * Fixed problem with inventory when using clustered_services
      * tcp_connect_timeout: Applies now only for connect(), not for
        time of data transmission once a connection is established
      * setup.sh now also works for Icinga
      * New config parameter debug_log: set this to a filename in main.mk and you
        will get a debug log in case if 'invalid output from plugin...'
      * ping-only-hosts: When ping only hosts are summarized, remove Check_MK and
        add single PING to summary host.
      * Service aggregation: fix state relationship: CRIT now worse than UNKNOWN 
      * Make extra_service_conf work also for autogenerated PING on ping-only-hosts
        (groups, contactgroups still missing)

      Checks & Agents:
      * mrpe in Linux agent: Fix bug introduced in 1.1.3: Exit status of plugins was
        not honored anymore (due to newline handling)
      * mrpe: allow for sending check_command to PNP4Nagios (see MRPE docu)
      * Logwatch GUI: fix problem on Python 2.4 (thanks to Lars)
      * multipath: Check is now less restrictive when parsing header lines with
        the following format: "<alias> (<id>)"
      * fsc_ipmi_mem_status: New check for monitoring memory status (e.g. ECC)
         on FSC TX-120 (and maybe other) systems.
      * ipmi_sensors in Linux agent: Fixed compatibility problem with new ipmi
        output. Using "--legacy-output" parameter with newer freeipmi versions now.
      * mrpe: fix output in Solaris agent (did never work)
      * IBM blade center: new checks for chassis blowers, mediatray and overall health
      * New caching agent (wrapper) for linux, supporting efficient fully redundant
        monitoring (please read notes in agents/check_mk_caching_agent)
      * Added new smbios_sel check for monitoring the System Event Log of SMBIOS.
      * fjdarye60_rluns: added missing case for OK state
      * Linux agent: The xinetd does not log each request anymore. Only
        failures are logged by xinetd now. This can be changed in the xinetd
	configuration files.
      * Check df: handle mountpoints containing spaces correctly 
        (need new inventorization if you have mountpoints with spaces)
      * Check md on Linux: handle spare disks correctly
      * Check md on Linux: fix case where (auto-read-only) separated by space
      * Check md on Linux: exclude RAID 0 devices from inventory (were reported as critical)
      * Check ipmi: new config variable ipmi_ignore_nr
      * Linux agent: df now also excludes NFSv4
      * Wrote man-page for ipmi check
      * Check mrpe: correctly display multiline output in Nagios GUI
      * New check rsa_health for monitoring IBM Remote Supervisor Adapter (RSA)
      * snmp scan: suppress error messages of snmpget
      * New check: cpsecure_sessions for number of sessions on Content Security Gateway
      * Logwatch GUI: move acknowledge button to top, use Multisite layout,
         fix several layout problem, remove list of hosts
      * Check logwatch: limit maximum size of stored log messages (configurable
        be logwatch_max_filesize)
      * AIX agent: fix output of MRPE (state and description was swapped)
      * Linux agent: fixed computation of number of processors on S390
      * check netctr: add missing perfdata (was only sent on OK case)
      * Check sylo: New check for monitoring the sylo state
      
      Livestatus:
      * Table hosts: New column 'services' listing all services of that host
      * Column servicegroups:members: 'AuthUser' is now honored
      * New columns: hosts:services_with_state and servicegroups:members_with_state
      * New column: hostgroup:members_with_state
      * Columns hostgroup:members and hostgroup:members_with_state honor AuthUser
      * New rudimentary API for C++
      * Updates API for Python
      * Make stack size of threads configurable
      * Set stack size of threads per default o 64 KB instead of 8 MB
      * New header Localtime: for compensating time offsets of remote sites
      * New performance counter for fork rate
      * New columns for hosts: last_time_{up,down,unreachable}
      * New columns for services: last_time_{ok,warning,critical,unknown}
      * Columns with counts honor now AuthUser
      * New columns for hosts/services: modified_attributes{,_list}
      * new columns comments_with_info and downtimes_with_info
      * Table log: switch output to reverse chronological order!
      * Fix segfault on filter on comments:host_services
      * Fix missing -lsocket on Solaris
      * Add missing SUN_LEN (fixed compile problem on Solaris)
      * Separators: remote sanitiy check allowing separators to be equal
      * New output format "python": declares strings as UTF-8 correctly
      * Fix segault if module loaded without arguments

      Multisite:
      * Improved many builtin views
      * new builtin views for host- and service groups
      * Number of columns now configurable for each layout (1..50)
      * New layout "tiled"
      * New painters for lists of hosts and services in one column
      * Automatically compensate timezone offsets of remote sites
      * New datasources for downtimes and comments
      * New experimental datasource for log
      * Introduce limitation, this safes you from too large output
      * reimplement host- and service icons more intelligent
      * Output error messages from dead site in Multisite mode
      * Increase wait time for master control buttons from 4s to 10s
      * Views get (per-view) configurable browser automatic reload interval
      * Playing of alarm sounds (configurable per view)
      * Sidebar: fix bookmark deletion problem in bookmark snapin
      * Fixed problem with sticky debug
      * Improve pending services view
      * New column with icon with link to Nagios GUI
      * New icon showing items out of their notification period.
      * Multisite: fix bug in removing all downtimes
      * View "Hostgroups": fix color and table heading
      * New sidebar snapin "Problem hosts"
      * Tactical overview: honor downtimes
      * Removed filter 'limit'. Not longer needed and made problems
        with new auto-limitation.
      * Display umlauts from Nagios comments correctly (assuming Latin-1),
         inhibit entering of umlauts in new comments (fixes exception)
      * Switched sidebar from synchronous to asynchronous requests
      * Reduced complete reloads of the sidebar caused by user actions
      * Fix reload problem in frameset: Browser reload now only reloads
        content frames, not frameset.


1.1.3:

      Core, Setup, etc.:
      * Makefile: make sure all files are world readable
      * Clusters: make real host checks for clusters (using check_icmp with multiple IP addresses)
      * check_mk_templates: remove action_url from cluster and summary hosts (they have no performance data)
      * check_mk_template.cfg: fix typo in notes_url
      * Negation in binary conf lists via NEGATE (clustered_services, ingored_services,
	bulkwalk_hosts, etc).
      * Better handling of wrapping performance counters
      * datasource_programs: allow <HOST> (formerly only <IP>)
      * new config variable: extra_nagios_conf: string simply added to Nagios
        object configuration (for example for define command, etc.)
      * New option --flush: delete runtime data of some or all hosts
      * Abort installation if livestatus does not compile.
      * PNP4Nagios Templates: Fixed bug in template file detection for local checks
      * nagios_install.sh: Added support for Ubuntu 9.10
      * SNMP: handle multiline output of snmpwalk (e.g. Hexdumps)
      * SNMP: handle ugly error output of snmpwalk
      * SNMP: allow snmp_info to fetch multiple tables
      * check_mk -D: sort hostlist before output
      * check_mk -D: fix output: don't show aggregated services for non-aggregated hosts
      * check_mk_templates.cfg: fix syntax error, set notification_options to n

      Checks & Agents:
      * logwatch: fix authorization problem on web pages when acknowledging
      * multipath: Added unhandled multipath output format (UUID with 49 signs)
      * check_mk-df.php: Fix locale setting (error of locale DE on PNP 0.6.2)
      * Make check_mk_agent.linux executable
      * MRPE: Fix problems with quotes in commands
      * multipath: Fixed bug in output parser
      * cpu: fixed bug: apply level on 15min, not on 1min avg
      * New check fc_brocade_port_detailed
      * netctrl: improved handling of wrapped counters
      * winperf: Better handling of wrapping counters
      * aironet_client: New check for number of clients and signal
        quality of CISCO Aironet access points
      * aironet_errors: New check for monitoring CRC errors on
        CISCO Aironet access points
      * logwatch: When Agent does not send a log anymore and no local logwatch
                  file present the state will be UNKNOWN now (Was OK before).
      * fjdarye60_sum: New check for summary status of Fidary-E60 devices
      * fjdarye60_disks: New check for status of physical disks
      * fjdarye60_devencs: New check for status of device enclosures
      * fjdarye60_cadaps: New check for status of channel adapters
      * fjdarye60_cmods: New check for status of channel modules
      * fjdarye60_cmods_flash: New check for status of channel modules flash
      * fjdarye60_cmods_mem: New check for status of channel modules memory
      * fjdarye60_conencs: New check for status of controller enclosures
      * fjdarye60_expanders: New check for status of expanders
      * fjdarye60_inletthmls: New check for status of inlet thermal sensors
      * fjdarye60_thmls: New check for status of thermal sensors
      * fjdarye60_psus: New check for status of PSUs
      * fjdarye60_syscaps: New check for status of System Capacitor Units
      * fjdarye60_rluns: New check for RLUNs
      * lparstat_aix: New check by Joerg Linge
      * mrpe: Handles multiline output correctly (only works on Linux,
	      Agents for AIX, Solaris still need fix).
      * df: limit warning and critical levels to 50/60% when using a magic number
      * fc_brocade_port_detailed: allow setting levels on in/out traffic, detect
         baudrate of inter switch links (ISL). Display warn/crit/baudrate in
	 PNP-template

      MK Livestatus:
      * fix operators !~ and !~~, they didn't work (ever)
      * New headers for waiting (please refer to online documentation)
      * Abort on errors even if header is not fixed16
      * Changed response codes to better match HTTP
      * json output: handle tab and other control characters correctly
      * Fix columns host:worst_service_state and host:worst_service_hard_state
      * New tables servicesbygroup, servicesbyhostgroup and hostsbygroup
      * Allow to select columns with table prefix, e.g. host_name instead of name
        in table hosts. This does not affect the columns headers output by
	ColumnHeaders, though.
      * Fix invalid json output of group list column in tables hosts and services
      * Fix minor compile problem.
      * Fix hangup on AuthUser: at certain columns
      * Fix some compile problems on Solaris

      Multisite:
      * Replaced Multiadmin with Multisite.


1.1.2:
      Summary:
      * Lots of new checks
      * MK Livestatus gives transparent access to log files (nagios.log, archive/*.log)
      * Many bug fixes

      MK Livestatus:
      * Added new table "log", which gives you transparent access to the Nagios log files!
      * Added some new columns about Nagios status data to stable 'status'
      * Added new table "comments"
      * Added logic for count of pending service and hosts
      * Added several new columns in table 'status' 
      * Added new columns flap_detection and obsess_over_services in table services
      * Fixed bug for double columns: filter truncated double to int
      * Added new column status:program_version, showing the Nagios version
      * Added new column num_services_pending in table hosts
      * Fixed several compile problems on AIX
      * Fixed bug: queries could be garbled after interrupted connection
      * Fixed segfault on downtimes:contacts
      * New feature: sum, min, max, avg and std of columns in new syntax of Stats:

      Checks & Agents:
      * Check ps: this check now supports inventory in a very flexible way. This simplifies monitoring a great number of slightly different processes such as with ORACLE or SAP.
      * Check 'md': Consider status active(auto-read-only) as OK
      * Linux Agent: fix bug in vmware_state
      * New Checks for APC Symmetra USV
      * Linux Agent: made <<<meminfo>>> work on RedHat 3.
      * New check ps.perf: Does the same as ps, but without inventory, but with performance data
      * Check kernel: fixed missing performance data
      * Check kernel: make CPU utilization work on Linux 2.4
      * Solaris agent: don't use egrep, removed some bashisms, output filesystem type zfs or ufs
      * Linux agent: fixed problem with nfsmount on SuSE 9.3/10.0
      * Check 'ps': fix incompability with old agent if process is in brackets
      * Linux agent: 'ps' now no longer supresses kernel processes
      * Linux agent: make CPU count work correctly on PPC-Linux
      * Five new checks for monitoring DECRU SANs
      * Some new PNP templates for existing checks that still used the default templates
      * AIX Agent: fix filesystem output
      * Check logwatch: Fix problem occuring at empty log lines
      * New script install_nagios.sh that does the same as install_nagios_on_lenny.sh, but also works on RedHat/CentOS 5.3.
      * New check using the output of ipmi-sensors from freeipmi (Linux)
      * New check for LSI MegaRAID disks and arrays using MegaCli (based on the driver megaraid_sas) (Linux)
      * Added section <<<cpu>>> to AIX and Solaris agents
      * New Check for W&T web thermograph (webthermometer)
      * New Check for output power of APC Symmetra USP
      * New Check for temperature sensors of APC Symmetra WEB/SNMP Management Card.
      * apc_symmetra: add remaining runtime to output
      * New check for UPS'es using the generic UPS-MIB (such as GE SitePro USP)
      * Fix bug in PNP-template for Linux NICs (bytes and megabytes had been mixed up).
      * Windows agent: fix bug in output of performance counters (where sometimes with , instead of .)
      * Windows agent: outputs version if called with 'version'
      
      Core, Setup, etc.:
      * New SNMP scan feature: -I snmp scans all SNMP checks (currently only very few checks support this, though)
      * make non-bulkwalk a default. Please edit bulkwalk_hosts or non_bulkwalk_hosts to change that
      * Improve setup autodetection on RedHat/CentOS.  Also fix problem with Apache config for Mutliadmin: On RedHat Check_MK's Apache conf file must be loaded after mod_python and was thus renamed to zzz_check_mk.conf.
      * Fix problem in Agent-RPM: mark xinetd-configfile with %config -> avoid data loss on update
      * Support PNP4Nagios 0.6.2
      * New setup script "install_nagios.sh" for installing Nagios and everything else on SLES11
      * New option define_contactgroups: will automatically create contactgroup definitions for Nagios

1.1.0:
      * Fixed problems in Windows agent (could lead
        to crash of agent in case of unusal Eventlog
	messages)
      * Fixed problem sind 1.0.39: recompile waitmax for
        32 Bit (also running on 64)
      * Fixed bug in cluster checks: No cache files
        had been used. This can lead to missing logfile
	messages.
      * Check kernel: allow to set levels (e.g. on 
	pgmajfaults)
      * Check ps now allows to check for processes owned
        by a specific user (need update of Linux agent)
      * New configuration option aggregate_check_mk: If
        set to True, the summary hosts will show the
	status auf check_mk (default: False)
      * Check winperf.cpuusage now supports levels
        for warning and critical. Default levels are
	at 101 / 101
      * New check df_netapp32 which must be used
        for Netapps that do not support 64 bit 
	counters. Does the same as df_netapp
      * Symlink PNP templates: df_netapp32 and
        df_netapp use same template as df
      * Fix bug: ifoperstatus does not produce performance
        data but said so.
      * Fix bug in Multiadmin: Sorting according to
        service states did not work
      * Fix two bugs in df_netapp: use 64 bit counters
        (32 counter wrap at 2TB filesystems) and exclude
       	snapshot filesystems with size 0 from inventory.
      * Rudimentary support for monitoring ESX: monitor
        virtual filesystems with 'vdf' (using normal df
	check of check_mk) and monitor state of machines 
	with vcbVmName -s any (new check vmware_state).
      * Fixed bug in MRPE: check failed on empty performance
        data (e.g. from check_snmp: there is emptyness
        after the pipe symbol sometimes)
      * MK Livestatus is now multithreaded an can
        handle up to 10 parallel connections (might
        be configurable in a future version).
      * mk_logwatch -d now processes the complete logfile
        if logwatch.state is missing or not including the
	file (this is easier for testing)
      * Added missing float columns to Livestatus.
      * Livestatus: new header StatsGroupBy:
      * First version with "Check_MK Livestatus Module"!
        setup.sh will compile, install and activate
	Livestatus per default now. If you do not want
	this, please disable it by entering <tt>no</tt>,
	when asked by setup.
      * New Option --paths shows all installation, config
        and data paths of Check_mk and Nagios
      * New configuration variable define_hostgroups and
        define service_groups allow you to automatically
        create host- and service groups - even with aliases.
      * Multiadmin has new filter for 'active checks enabled'.
      * Multiadmin filter for check_command is now a drop down list.
      * Dummy commands output error message when passive services
        are actively checked (by accident)
      * New configuration option service_descriptions allows to
        define customized service descriptions for each check type
      * New configuration options extra_host_conf, extra_summary_host_conf
        and extra_service_conf allow to define arbitrary Nagios options
	in host and service defitions (notes, icon_image, custom variables,
        etc)
      * Fix bug: honor only_hosts also at option -C


1.0.39:
      * New configuration variable only_hosts allows
	you to limit check_mk to a subset of your
	hosts (for testing)
      * New configuration parameter mem_extended_perfdata
	sends more performance data on Linux (see 
	check manual for details)
      * many improvements of Multiadmin web pages: optionally 
	filter out services which are (not) currently in downtime
	(host or service itself), optionally (not) filter out summary
	hosts, show host status (down hosts), new action
	for removing all scheduled downtimes of a service.
	Search results will be refreshed every 90 seconds.
	Choose between two different sorting orders.
	Multadmin now also supports user authentication
      * New configuration option define_timeperiods, which
	allows to create Nagios timeperiod definitions.
	This also enables the Multiadmin tools to filter
	out services which are currently not in their
	notification interval.
      * NIC check for Linux (netctr.combined) now supports
	checking of error rates
      * fc_brocade_port: New possibility of monitoring
	CRC errors and C3 discards
      * Fixed bug: snmp_info_single was missing
        in precompiled host checks
	
1.0.38:
      * New: check_mk's multiadmin tool (Python based
	web page). It allows mass administration of
	services (enable/disable checks/notifications, 
	acknowledgements, downtimes). It does not need
	Nagios service- or host groups but works with
	a freeform search.
      * Remove duplicate <?php from the four new 
	PNP templates of 1.0.37.
      * Linux Agent: Kill hanging NFS with signal 9
	(signal 15 does not always help)
      * Some improvements in autodetection. Also make
	debug mode: ./autodetect.py: This helps to
	find problems in autodetection.
      * New configuration variables generate_hostconf and
	generate_dummy_commands, which allows to suppress
	generation of host definitions for Nagios, or 
	dummy commands, resp.
      * Now also SNMP based checks use cache files.
      * New major options --backup and --restore for
	intelligent backup and restore of configuration
	and runtime data
      * New variable simulation_mode allows you to dry
	run your Nagios with data from another installation.
      * Fixed inventory of Linux cpu.loads and cpu.threads
      * Fixed several examples in checks manpages
      * Fixed problems in install_nagios_on_lenny.sh
      * ./setup.sh now understands option --yes: This
        will not output anything except error messages
	and assumes 'yes' to all questions
      * Fix missing 'default.php' in templates for
	local
	
1.0.37:
      * IMPORTANT: Semantics of check "cpu.loads" has changed.
	Levels are now regarded as *per CPU*. That means, that
	if your warning level is at 4.0 on a 2 CPU machine, then 
	a level of 8.0 is applied.
      * On check_mk -v now also ouputs version of check_mk
      * logfile_patterns can now contain host specific entries.
	Please refer to updated online documentation for details.
      * Handling wrapping of performance counters. 32 and 64 bit
	counters should be autodetected and handled correctly.
	Counters wrapping over twice within one check cycle
	cannot be handled, though.
      * Fixed bug in diskstat: Throughput was computed twice
	too high, since /proc/diskstats counts in sectors (512 Bytes)
	not in KB
      * The new configuration variables bulkwalk_hosts and
	non_bulkwalk_hosts, that allow 	to specify, which hosts 
	support snmpbulkwalk (which is
	faster than snmpwalk) and which not. In previos versions,
	always bulk walk was used, but some devices do not support
	that.
      * New configuration variable non_aggregated_hosts allows
	to exclude hosts generally from service aggregation.
      * New SNMP based check for Rittal CMC TC 
	(ComputerMultiControl-TopConcept) Temperature sensors 
      * Fixed several problems in autodetection of setup
      * Fixed inventory check: exit code was always 0
	for newer Python versions.
      * Fixed optical problem in check manual pages with
	newer version of less.
      * New template check_mk-local.php that tries to
	find and include service name specific templates.
	If none is found, default.php will be used.
      * New PNP templates check_mk-kernel.php for major page
	faults, context switches and process creation
      * New PNP template for cpu.threads (Number of threads)
      * Check nfsmounts now detects stale NFS handles and
	triggers a warning state in that case

1.0.36:
      * New feature of Linux/UNIX Agent: "MRPE" allows
	you to call Nagios plugins by the agent. Please
	refer to online documentation for details.
      * Fix bug in logwatch.php: Logfiles names containing spaces
	now work.
      * Setup.sh now automatically creates cfg_dir if
	none found in nagios.cfg (which is the case for the
	default configuration of a self compiled Nagios)
      * Fix computation of CPU usage for VMS.
      * snmp_hosts now allows config-list syntax. If you do
	not define snmp_hosts at all, all hosts with tag
	'snmp' are considered to be SNMP hosts. That is 
	the new preferred way to do it. Please refer
	to the new online documentation.
      * snmp_communities now also allows config-list syntax
	and is compatible to datasource_programs. This allows
	to define different SNMP communities by making use
	of host tags.
      * Check ifoperstatus: Monitoring of unused ports is
	now controlled via ifoperstatus_monitor_unused.
      * Fix problem in Windows-Agent with cluster filesystems:
	temporarily non-present cluster-filesystems are ignored by
	the agent now.
      * Linux agent now supports /dev/cciss/d0d0... in section
	<<<diskstat>>>
      * host configuration for Nagios creates now a variable
	'name host_$HOSTNAME' for each host. This allows
	you to add custom Nagios settings to specific hosts
	in a quite general way.
      * hosts' parents can now be specified with the
	variable 'parents'. Please look at online documentation
	for details.
      * Summary hosts now automatically get their real host as a
	parent. This also holds for summary cluster hosts.
      * New option -X, --config-check that checks your configuration
	for invalid variables. You still can use your own temporary
	variables if you prefix them with an underscore.
	IMPORTANT: Please check your configuration files with
	this option. The check may become an implicit standard in
	future versions.
      * Fixed problem with inventory check on older Python 
	versions.
      * Updated install_nagios_on_lenny.sh to Nagios version
	3.2.0 and fixed several bugs.

1.0.35:
      * New option -R/--restart that does -S, -H and -C and
	also restarts Nagios, but before that does a Nagios
	config check. If that fails, everything is rolled
	back and Nagios keeps running with the old configuration.
      * PNP template for PING which combines RTA and LOSS into
	one graph.
      * Host check interval set to 1 in default templates.
      * New check for hanging NFS mounts (currently only
	on Linux)
      * Changed check_mk_templates.cfg for PING-only hosts:
	No performance data is processed for the PING-Check
	since the PING data is already processed via the
	host check (avoid duplicate RRDs)
      * Fix broken notes_url for logwatch: Value from setup.sh
	was ignored and always default value taken.
      * Renamed config variable mknagios_port to agent_port
	(please updated main.mk if you use that variable)
      * Renamed config variable mknagios_min_version to
	agent_min_version (update main.mk if used)
      * Renamed config variable mknagios_autochecksdir to 
	autochecksdir (update main.mk if used)
      * configuration directory for Linux/UNIX agents is
	now configurable (default is /etc/check_mk)
      * Add missing configuration variable to precompiled
	checks (fix problem when using clusters)
      * Improved multipath-check: Inventory now determines
	current number of paths. And check output is more
	verbose.
      * Mark config files as config files in RPM. RPM used
	to overwrite main.mk on update!
	
1.0.34:
      * Ship agents for AIX and SunOS/Solaris (beta versions).
      * setup script now autodetects paths and settings of your
	running Nagios
      * Debian package of check_mk itself is now natively build
	with paths matching the prepackaged Nagios on Debian 5.0
      * checks/df: Fix output of check: percentage shown in output
	did include reserved space for root where check logic did
	not. Also fix logic: account reserved space as used - not
	as avail.
      * checks/df: Exclude filesystems with size 0 from inventory.
      * Fix bug with host tags in clusters -> precompile did not
	work.
      * New feature "Inventory Check": Check for new services. Setting
	inventory_check_interval=120 in main.mk will check for new services
	every 2 hours on each host. Refer to online documentation
	for more details.
      * Fixed bug: When agent sends invalid information or check
	has bug, check_mk now handles this gracefully
      * Fixed bug in checks/diskstat and in Linux agent. Also
	IDE disks are found. The inventory does now work correctly
	if now disks are found.
      * Determine common group of Apache and Nagios at setup.
	Auto set new variable www_group which replaces logwatch_groupid.
	Fix bug: logwatch directories are now created with correct
	ownership when check_mk is called manually as root.
      * Default templates: notifications options for hosts and
	services now include also recovery, flapping and warning
	events.
      * Windows agent: changed computation of RAM and SWAP usage
	(now we assume that "totalPageFile" includes RAM *and*
	SWAP).
      * Fix problem with Nagios configuration files: remove
	characters Nagios considers as illegal from service
	descriptions.
      * Processing of performance data (check_icmp) for host
        checks and PING-only-services now set to 1 in default
	templates check_mk_templates.cfg.
      * New SNMP checks for querying FSC ServerView Agent: fsc_fans,
	fsc_temp and fsc_subsystems. Successfully tested with agents
	running	on Windows and Linux.
      * RPM packaged agent tested to be working on VMWare ESX 4.0 
	(simply install RPM package with rpm -i ... and open port 
	in firewall with "esxcfg-firewall -o 6556,tcp,in,check_mk")
      * Improve handling of cache files: inventory now uses cache
	files only if they are current and if the hosts are not
	explicitely specified.
	
1.0.33:
      * Made check_mk run on Python 2.3.4 (as used in CentOS 4.7
	und RedHat 4.7). 
      * New option -M that prints out manual pages of checks.
	Only a few check types are documented yet, but more will
	be following.
      * Package the empty directory /usr/lib/check_mk_agent/plugins
	and ../local into the RPM and DEB package of the agent
      * New feature: service_dependencies. check_mk lets you comfortably
	create Nagios servicedependency definitions for you and also
	supports them by executing the checks in an optimal order.
      * logwatch.php: New button for hiding the context messages.
	This is a global setting for all logfiles and its state is
	stored in a cookie.
	
1.0.32:
      * IMPORTANT: Configuration variable datasource_programs is now
        analogous to that of host_groups. That means: the order of
        program and hostlist must be swapped!
      * New option --fake-dns, useful for tests with non-existing
	hosts.
      * Massive speed improvement for -S, -H and -C
      * Fixed bug in inventory of clusters: Clustered services where
	silently dropped (since introduction of host tags). Fixed now.
      * Fixed minor bug in inventory: Suppress DNS lookup when using
	--no-tcp
      * Fixed bug in cluster handling: Missing function strip_tags()
	in check_mk_base.py was eliminated.
      * Changed semantics of host_groups, summary_host_groups,
	host_contactgroups, and summary_host_groups for clusters. 
	Now the cluster names will be relevant, not
	the names of the nodes. This allows the cluster hosts to
	have different host/contactgroups than the nodes. And it is more
	consistent with other parts of the configuration.
      * Fixed bug: datasource_programs on cluster nodes did not work
	when precompiling

1.0.31:
      * New option -D, --dump that dumps all configuration information
	about one, several or all hosts
	New config variables 'ignored_checktypes' and 'ignored_services',
        which allow to include certain checktypes in general or
        some services from some hosts from inventory
      * Config variable 'clustered_services' now has the same semantics
	as ignored_checktypes and allows to make it host dependent.
      * Allow magic tags PHYSICAL_HOSTS, CLUSTER_HOSTS and ALL_HOSTS at
	all places, where lists of hosts are expected (except checks).
	This fixes various problems that arise when using all_hosts at
	those places:
	  * all_hosts might by changed by another file in conf.d
	  * all_hosts does not contain the cluster hosts
      * Config file 'final.mk' is read after all other config files -
	if it exists. You can put debug code there that prints the
	contents of your variables.
      * Use colored output only, if stdout is a tty. If you have
	problems with colors, then you can pipe the output
	through cat or less
      * Fixed bug with host tags: didn't strip off tags when
	processing configuration lists (occurs when using
	custom host lists)
      * mk_logwatch is now aware of inodes of logfiles. This
	is important for fast rotating files: If the inode
	of a logfile changes between two checks mk_logwatch
	assumes that the complete content is new, even if
	the new file is longer than the old one.
      * check_mk makes sure that you do not have duplicate
	hosts in all_hosts or clusters.

1.0.30:
      * Windows agent now automatically monitors all existing
	event logs, not only "System" and "Application".

1.0.29:
      * Improved default Nagios configuration file:
	added some missing templates, enter correct URLs
	asked at setup time.
      * IMPORANT: If you do not use the new default 
	Nagios configuration file you need to rename
	the template for aggregated services (summary
	services) to check_mk_summarizes (old name
	was 'check_mk_passive-summary'). Aggregated
	services are *always* passive and do *never*
	have performance data.
      * Hopefully fixed CPU usage output on multi-CPU
	machines
      * Fixed Problem in Windows Agent: Eventlog monitoring
	does now also work, if first record has not number 1
	(relevant for larger/older eventlogs)
      * Fixed bug in administration.html: Filename for Nagios
	must be named check_mk.cfg and *not* main.mk. Nagios
	does not read files without the suffix .cfg. 
      * magic factor for df, that allows to automatgically 
        adapt levels for very big or very small filesystems.
      * new concept of host tags simplyfies configuration.
      * IMPORTANT: at all places in the configuration where
	lists of hosts are used those are not any longer
	interpreted as regular expressions. Hostnames
	must match exactly. Therefore the list [ "" ] does
	not any longer represent the list of all hosts.
	It is a bug now. Please write all_hosts instead
	of [ "" ]. The semantics for service expressions
	has not changed.
      * Fixed problem with logwatch.php: Begin with
	<?php, not with <?. This makes some older webservers
	happy.
      * Fixed problem in check ipmi: Handle corrupt output
	from agent
      * Cleaned up code, improved inline documentation
      * Fixed problem with vms_df: default_filesystem_levels,
	filesystem_levels and df magic number now are used
	for df, vms_df and df_netapp together. Works now also
	when precompiled.
	
1.0.28:
      * IMPORTANT: the config file has been renamed from
	check_mk.cfg to main.mk. This has been suggested
	by several of my customers in order to avoid 
	confusion with Nagios configuration files. In addition,
	all check_mk's configuration file have to end in
	'.mk'. This also holds for the autochecks. The 
	setup.sh script will automatically rename all relevant
	files. Users of RPM or DEB installations have to remove
	the files themselves - sorry.
      * Windows agent supports eventlogs. Current all Warning
        and Error messages from 'System' and 'Application' are
        being sent to check_mk. Events can be filtered on the
	Nagios host.
      * Fixed bug: direct RRD update didn't work. Should now.
      * Fixed permission problems when run as root.
      * Agent is expected to send its version in <<<check_mk>>>
	now (not any longer in <<<mknagios>>>
      * Fixed bug in Windows agent. Performance counters now output
	correct values
      * Change checks/winperf: Changed 'ops/sec' into MB/s.
	That measures read and write disk throughput
	(now warn/crit levels possible yet)
      * new SNMP check 'ifoperstatus' for checking link
        of network interfaces via SNMP standard MIB
      * translated setup script into english
      * fixed bug with missing directories in setup script
      * made setup script's output nicer, show version information
      * NEW: mk_logwatch - a new plugin for the linux/UNIX agent
	for watching logfiles
      * Better error handling with Nagios pipe
      * Better handling of global error: make check_mk return
	CRIT, when no data can retrieved at all.
      * Added missing template 'check_mk_pingonly' in sample
	Nagios config file (is needed for hosts without checks)
	
1.0.27:
      * Ship source code of windows agent
      * fix several typos
      * fix bug: option --list-hosts did not work
      * fix bug: precompile "-C" did not work because
	of missing extension .py
      * new option -U,--update: It combines -S, -H and
	-U and writes the Nagios configuration into a
	file (not to stdout).
      * ship templates for PNP4Nagios matching most check_mk-checks.
	Standard installation path is /usr/share/check_mk/pnp-templates
	
1.0.26:
      -	Changed License to GNU GPL Version 2
      * modules check_mk_admin and check_mk_base are both shipped
	uncompiled.
      * source code of windows agent togehter with Makefile shipped
	with normal distribution
      * checks/md now handles rare case where output of /proc/mdstat
	shows three lines per array

1.0.25:
      * setup skript remembers paths

1.0.24:
      * fixed bug with precompile: Version of Agent was always 0

1.0.23:
      * fixed bug: check_config_variables was missing in precompiled
	files
      * new logwatch agent in Python plus new logwatch-check that
	handles both the output from the old and the new agent

1.0.22:
      * Default timeout for TCP transfer increased from 3.0 to 60.0
      * Windows agent supports '<<<mem>>>' that is compatible with Linux
      * Windows agents performance counters output fixed
      * Windows agent can now be cross-compiled with mingw on Linux
      * New checktype winperf.cpuusage that retrieves the percentage
	of CPU usage from windows (still has to be tested on Multi-CPU
	machine)
      * Fixed bug: logwatch_dir and logwatch_groupid got lost when
	precompiling. 
      * arithmetic for CPU usage on VMS multi-CPU machines changed

1.0.21:
      * fixed bug in checks/df: filesystem levels did not work
	with precompiled checks

1.0.20:
      * new administration guide in doc/
      * fixed bug: option -v now works independent of order
      * fixed bug: in statgrab_net: variable was missing (affected -C)
      * fixed bug: added missing variables, imported re (affected -C)
      * check ipmi: new option ipmi_summarize: create only one check for all sensors
      * new pnp-template for ipmi summarized ambient temperature
 
1.0.19:
      * Monitoring of Windows Services
      * Fixed bug with check-specific default parameters
      * Monitoring of VMS (agent not included yet)
      * Retrieving of data via an external programm (e.g. SSH/RSH)
      * setup.sh does not overwrite check_mk.cfg but installs
	the new default file as check_mk.cfg-1.0.19
      * Put hosts into default hostgroup if none is configured<|MERGE_RESOLUTION|>--- conflicted
+++ resolved
@@ -15,11 +15,8 @@
     * 0305 FIX: apache_status: Fixed exception when agent reports HTML code as apache-status data...
     * 0104 FIX: mssql: Server instances with underline in name are now supported....
     * 0240 FIX: Virtualmachine names with space no longer have missing piggyback data...
-<<<<<<< HEAD
     * 0310 FIX: apache_status: Improved handling of unexpeted data sent by agents...
-=======
     * 0088 FIX: esx_vsphere_datastores: fixed error with reported capacity of 0 bytes...
->>>>>>> 3e2c35b8
 
     Multisite:
     * 0302 FIX: Fixed highlight of choosen elements in foldertee/views snapin in Chrome/IE
