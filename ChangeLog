--- conflicted
+++ resolved
@@ -29,11 +29,8 @@
     * 0179 check_dns: It is now possible to use the local dns server in wato configuration...
     * 1058 livedump-mail-fetch: Now supporting either quoted-printable or non encoded mails...
     * 0180 sap: It is now possible to add multiple sap instances to the sap.cfg file...
-<<<<<<< HEAD
     * 0637 jolokia_metrics.gc, jolokia_metrics.tp, jolokia_info: two new subchecks for the jolokia_metrics checks and better error handling for jolokia_info...
-=======
     * 0181 citrix_sessions, citrix_serverload: New checks for Citrix Load (a Score calculated by citrix) and the number of sessions
->>>>>>> e8195510
     * 0994 FIX: agent plugin smart: fixed syntax error
     * 0989 FIX: logwatch.ec: Fix forwarding multiple messages via syslog/TCP...
     * 0943 FIX: if.include: fixed incorrect traffic percentage values in the check output of if checks...
