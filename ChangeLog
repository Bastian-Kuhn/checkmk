--- conflicted
+++ resolved
@@ -149,11 +149,8 @@
     * 0262 FIX: ps: Now able to skip disabled "Process Inventory" rules...
     * 0264 FIX: printer_supply_ricoh: now reports correct filling levels...
     * 0575 FIX: cmciii_lcp_airin, cmciii_lcp_airout, cmciii_lcp_waterin, cmciii_lcp_waterout: improved handling of warning state...
-<<<<<<< HEAD
     * 0577 FIX: fileinfo.groups: new date pattern is now available for inventory check as well
-=======
     * 0272 FIX: if checks: port type 56 (fibrechannel) is no longer inventorized per default...
->>>>>>> 9ea13247
 
     Multisite:
     * 0371 Added log class filter to hostsvcevents view
