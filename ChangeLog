1.2.3i5:
    Core:
    * Automatically remove duplicate checks when monitoring with Agent+SNMP
       at the same time. TCP based ones have precedence.
    * inventory check of SNMP devices now does scan per default (configurable)
    * FIX: inventory check now honors settings for exit code
    * FIX: avoid exception nodes of cluster have different agent type
    * FIX: continue inventory, if one check does not support it
    * FIX: fix configuration of explicit SNMP community, allow unicode
    * FIX: avoid invalid cache of 2nd and up hosts in bulk inventory
    * FIX: fixed error handling in SNMP scan, inventory check fails now
           if SNMP agent is not responding
    * FIX: Ignore snmp_check_interval cache in interactive situations (e.g.  -nv)

    Event Console:
    * check_mkevents now available as C binary: check_mkevents_c
    * FIX: use default values for unset variables in actions

    Multisite:
    * Speed-O-Meter: now measure only service checks. Host checks
      are omitted, since they do not really matter and make the
      results less useful when using CMC.
    * Added host aliases filter to some views (host/service search)
    * It is now possible to enforce checkboxes in views upon view loading
      (needs to be confgured per view via the view editor)
    * FIX: Fixed encoding problem in webservice column output
    * FIX: Fix output format python for several numeric columns
    * FIX: Fixed searching hosts by aliases/adresses
<<<<<<< HEAD
    * FIX: Hosttag filter now works in service related views
=======
    * FIX: Remove duplicate entries from Quicksearch
    * FIX: Avoid timed browser reload after execution of exections
    * Wiki Sitebar Snapin: showing navigation and quicksearch. OMD only.

    BI:
    * FIX: Fix exception when showing BI tree in reporting time warp
    * FIX: Fixed blue triangle link: would show more aggregations,
       if one name was the prefix of another
>>>>>>> 34fe71e0

    Notifications:
    * Blacklisting for services in the felixble notification system

    Checks & Agents:
    * diskstat: removed (ever incorrect) latency computation for Linux
    * statgrab_load: support predictive levels, add perf-o-meter
    * ucd_cpu_load: support predictive levels
    * hpux_cpu, blade_bx_load: support predictive levels, add perf-o-meter,
       make WATO-configable
    * check_sql: Database port can now be explicitly set
    * steelhead_perrs: New check for Rivergate Gateways
    * alcatel_power: Check for power supplies on Alcatel switches
    * qnap_disks: New check for Hardisks in Qnap devices
    * Dell Open Manage: SNNP Checks for Physical Disks, CPU and Memory
    * check_tcp: Now able to set custom service description
    * Apache ActiveMQ: New Special Agent and Check to query ActiveMQ Queues
    * check_ftp: can now be configured via Wato
    * windows_tasks: New check to  monitor the Windows Task Scheduler
    * sensatronics_temp: New check for Sensatronic E4 Temperatur Sensor
    * akcp_sensor_drycontact: New Check for AKCP drycontact Sensors
    * FIX: Windows agent: gracefully handle garbled logstate.txt
    * FIX: esx_vsphere_counters: added missing ramdisk type upgradescratch
    * FIX: esx_vsphere_hostsystem: fixed bug in handling of params
    * FIX: local: tolerate invalid output lines
    * FIX: hp_proliant: Correct handling of missing snmp data
    * FIX: logwatch.ec: No longer forwards "I" lines to event console
    * FIX: check_dns: default to querying the host itself
    * FIX: ps: do not output perfdata of CPU averaging (use ps.perf for that)
    * FIX: nfsexports: also support systems with rpcbind instead of portmap
    * FIX: ups_in_freq: corrected spelling of service description
    * FIX: ups_bat_temp: renamed service description to "Temperature Battery",
           in order to make it consistent with the other temperature checks
    * FIX: hp_blade_blades: Fixed crash on inventory when receiving
           unexpected snmp data
    * FIX: apache_status: If ReqPerSec and BytesPerSec are not reported by
           the agent, no PNP graphs for them are drawn.
           (This is the case if ExtendedStatus set to Off in Apache config)
    * FIX: oracle_jobs: fixed issues with incorrect column count in check output


    WATO:
    * You can now have site-specific global settings when using
      distributed WATO (available in the "Distributed Monitoring")
    * bulk inventory: display percentage in progress bar
    * New option for full SNMP scan in bulk inventory
    * FIX: correct display of number of hosts in bulk inventory
    * FIX: nailed down ".siteid" exception when added new site
    * FIX: fixed setting for locking mode from 'ait' to 'wait'
    * FIX: avoid removal of tags from rules when not yet acknowledged
    * FIX: avoid need for apache restart when adding new service levels

    Livestatus:
    * Removed "livecheck". It never was really stable. Nagios4 has something
      similar built in. And also the Check_MK Micro Core.

1.2.3i4:
    Core:
    * Create inventory check also for hosts without services, if they
          have *no* ping tag.

    WATO:
    * Bulk inventory: speed up by use of cache files and doing stuff in
          groups of e.g. 10 hosts at once
    * Multisite connection: new button for cloning a connection

    Checks & Agents:
    * Linux agent RPM: remove dependency to package "time". That package
         is just needed for the binary mk-job, which is useful but not
         neccessary.

    Multisite:
    * FIX: fix broken single-site setups due to new caching

1.2.3i3:
    Core:
    * FIX: fixed typo in core startup message "logging initial states"
    * FIX: livestatus table statehist: fixed rubbish entries whenever
           logfile instances got unloaded

    Livestatus:
    * FIX: check_mk snmp checks with a custom check interval no longer
           have an incorrect staleness value

    Notifications:
    * mkeventd: new notification plugin for forwarding notifications
       to the Event Console. See inline docu in share/check_mk/notification/mkeventd
       for documentation.
    * FIX: cleanup environment from notifications (needed for CMC)

    Checks & Agents:
    * Windows agent: increased maximum plugin output buffer size to 2MB
    * check_icmp: New WATO rule for custom PING checks
    * agent_vsphere: now able to handle < > & ' " in login credentials
    * if/if64 and friends: add 95% percentiles to graphs
    * services: inventory now also matches against display names of services
    * esx_vsphere_hostsystem.multipath: now able to set warn/crit levels
    * cpu_netapp: added Perf-O-Meter and PNP template
    * cisco_cpu: added Perf-O-Meter and PNP template
    * apc_symmetra: add input voltage to informational output
    * agent_vsphere: new debug option --tracefile
    * FIX: windows_agent: fixed bug in cleanup of open thread handles
    * FIX: cups default printer is now monitored again in linux agent
    * FIX: host notification email in html format: fixed formating error
           (typo in tag)
    * FIX: netapp_volumes: better output when volume is missing
    * FIX: winperf_phydisk: handle case where not performance counters are available
    * FIX: check_mk_agent.linux: limit Livestatus check to 3 seconds
    * FIX: esx_vsphere_vm: fixed exception when memory info for vm is missing
    * FIX: esx_vsphere_hostsystem: Fixed typo in check output
    * FIX: psperf.bat/ps: Plugin output processing no longer crashes when
           the ps service is clustered

    Multisite:
    * Filtering in views by Hostalias is possible now too
       (however the filter is not displayed in any standard view - user needs
       to enable it by customizing the needed views himself)
    * FIX: add missing service icons to view "All Services with this descr..."
    * FIX: ldap attribute plugins: fixed crash when parameters are None
    * FIX: avoid duplicate output of log message in log tables
    * FIX: fixed problem with ldap userid encoding
    * FIX: removed state-based colors from all Perf-O-Meters
    * FIX: brocade_fcport pnp-template: fixed incorrect display of average values
    * FIX: all log views are now correctly sorted from new to old

    Livestatus-Proxy:
    * Implement caching of non-status requests (together with Multisite)
    * FIX: fix exception when printing error message
    * FIX: honor wait time (now called cooling period) after failed TCP connection
    * FIX: fix hanging if client cannot accept large chunks (seen on RH6.4)

    WATO:
    * Rule "State and count of processes": New configuration options:
           virtual and resident memory levels
    * Added title of tests to LDAP diagnose table
    * Bulk inventory: new checkbox to only include hosts that have a failed
        inventory check.
    * Bulk inventory: yet another checkbox for skipping hosts where the
        Check_MK service is currently critical
    * New rule: Multipath Count (used by esx_vsphere_hostsystem.multipath)
    * FIX: The rule "State and count of processes" is no longer available
           in "Parameters for inventorized check". This rule was solely
           intented for "Manual checks" configuration
    * FIX: Trying to prevent auth.php errors while file is being updated

1.2.3i2:
    Core:
    * New option -B for just generating the configuration
    * Introduced persistent host address lookup cache to prevent issues
      loading an unchanged configuration after a single address is not resolvable anymore
    * Assigning a service to a cluster host no longer requires a reinventory
    * Setting a check_type or service to ignore no longer requires a reinventory
      Note: If the ignore rule is removed the services will reappear
    * Config creation: The ignore services rule now also applies to custom, active
                       and legacy checks
    * Predictive monitoring: correctly handle spaces in variable names (thanks
       to Karl Golland)
    * New man page browser for console (cmk -m)
    * New option explicit_snmp_communities to override rule based SNMP settings
    * Preparations for significant SNMP monitoring performance improvement
      (It's named Inline SNMP, which is available as special feature via subscriptions)
    * Allow to specify custom host check via WATO (arbitrary command line)
    * Implement DNS caching. This can be disabled with use_dns_cache = False

    Livestatus:
    * new service column staleness: indicator for outdated service checks
    * new host    column staleness: indicator for outdated host checks

    Checks & Agents:
    * esx_hostystem multipath: criticize standby paths only if not equal to active paths
    * mk_logwatch: fixed bug when rewriting logwatch messages
    * check_mk: Re-inventory is no longer required when a service is ignored via rule
    * check_mk: Now possible to assign services to clusters without the need to
                reinventorize
    * lnx_if: Fixed crash on missing "Address" field
    * viprinet_router: Now able to set required target state via rule
    * windows_agent: Now available as 64 bit version
    * agent_vsphere: fix problem where sensors were missing when
      you queried multiple host systems via vCenter
    * cached checks: no longer output cached data if the age of the
                     cache file is twice the maximum cache age
    * windows agent: no longer tries to execute directories
    * fileinfo: no longer inventorize missing files(reported by windows agent)
    * New checks for Brocade fans, temperature and power supplies
    * cluster hosts: removed agent version output from Check_MK service (this
      was misleading for different agent versions on multiple nodes)
    * job check: better handling of unexpected agent output
    * lnx_thermal: Added check for linux thermal sensors (e.g. acpi)
    * hwg_temp: Make WATO-Rule "Room Temperature" match, add man page, graph
                and Perf-O-Meter
    * ps.perf: Support Windows with new plugin "psperf.bat". wmicchecks.bat
               is obsolete now.
    * Special Agent vSphere: support ESX 4.1 (thanks to Mirko Witt)
    * esx_vsphere_object: make check state configurable
    * mk_logwatch: support continuation lines with 'A'. Please refer to docu.
    * mk_oracle: Added plugin for solaris
    * win_netstat: New check for Windows for checking the existance of a UDP/TCP
        connection or listener
    * ps/ps.perf: allow to set levels on CPU util, optional averaging of CPU
    * diskstat: Agent is now also processing data of mmcblk devices
    * qmail: Added check for mailqueue 
    * cisco_locif: removed obsolete and already disabled check completely
    * fc_brocade_port: removed obsolete check
    * fc_brocade_port_detailed: removed obsolete check
    * tsm_stgpool: removed orphaned check
    * vmware_state: removed ancient, now orphaned check. Use vsphere_agent instead.
    * vms_{df,md,netif,sys}: remove orphaned checks that are not needed by the current agent
    * tsm: Added new TSM checks with a simple windows agent plugin
    * windows_agent: now starts local/plugin scripts in separate threads/processes
                     new script parameters cache_age, retry_count, timeout
                     new script caching options "off", "async", "sync"
    * windows_agent: increased maximum local/plugin script output length to 512kB
                     (output buffer now grows dynamically)
    * jolokia_metrics: fixed incorrect plugin output for high warn/crit levels
    * jolokia_metrics.uptime: Added pnp template
    * hyperv: Added a check for checking state changes.
    * df / esx_vsphere_datastore: now able to set absolute levels and levels depending
                                  on total disk space of used and free space
    * cisco_wlc: New check for monitoring cisco wireless lan access points 
    * cisco_wlc_clients: New check for the nummber of clients in a wlc wifi
    * df: Negative integer levels for MB left on a device
    * win_printers: Monitoring of printer queue on a windows printserver
    * cisco_qos: Updated to be able to mintor IOS XR 4.2.1 (on a ASR9K device)
    * New active check, check_form_submit, to submit HTML forms and check the resulting page
    * mk-job: /var/lib/check_mk_agent/job directory is now created with mode 1777 so 
              mk-job can be used by unprivileged users too
    * ADD: etherbox: new check for etherbox (messpc) sensors.
           currently supported: temperature, humidity, switch contact and smoke sensors
    * cisco_wlc_client: now supports low/high warn and crit levels
    * cisco_wlc: now supports configuration options for missing AP
    * agent_vsphere: completely rewritten, now considerably faster
                     vCenter is still queried by old version
    * windows_agent: windows eventlog informational/audit logs now reported with O prefix
    * mk_logwatch: ignored loglines now reported with an "." prefix (if required)
    * apache_status: Nopw also supports multithreaded mpm
    * windows_agent: now able to suppress context messages in windows eventlogs
    * agent_vsphere: completely rewritten, now considerably faster
                     vCenter is still queried by old version
    * windows_agent: windows eventlog informational/audit logs now reported with O prefix
    * mk_logwatch: ignored loglines now reported with an "." prefix (if required)
    * check_mk-if.pnp: fixed bug with pnp template on esx hosts without perfdata
    * jolokia checks (JVM): uptime, threads, sessions, requests, queue
      now configurable via WATO
    * vSphere checks: secret is not shown to the user via WATO anymore
    * WATO rule to check state of physical switch (currently used by etherbox check)
    * cisco_wlc: Allows to configure handling of missing AP
    * logwatch.ec: show logfiles from that we forwarded messages
    * FIX: blade_blades: Fixed output of "(UNKNOWN)" even if state is OK
    * FIX: apache_status: fix exception if parameter is None
    * FIX: hr_mem: handle virtual memory correct on some devices
    * FIX: apache_status agent plugin: now also works, if prog name contains slashes
    * FIX: check_dns: parameter -A does not get an additional string
    * FIX: cisco_qos: Catch policies without post/drop byte information
    * FIX: cisco_qos: Catch policies without individual bandwidth limits
    * FIX: windows_agent: fixed bug on merging plugin output buffers
    * FIX: esx_vsphere_datastores: Fix incomplete performance data and Perf-O-Meter
    * FIX: cleaned up fileinfo.groups pattern handling, manual configuration
      is now possible using WATO
    * FIX: check_mk-ipmi.php: PNP template now displays correct units as delivered
           by the check plugin
    * FIX: check_disk_smb: Remove $ from share when creating service description.
           Otherwise Nagios will not accept the service description.
    * FIX: mrpe: gracefully handle invalid exit code of plugin

    Notifications:
    * notify.py: Matching service level: Use the hosts service level if a
                 service has no service level set
    * notify.py: fixed bug with local notification spooling
    * HTML notifications: Now adding optional links to host- and service names
      when second argument notification script is configured to the base url of the
      monitoring installation (e.g. http://<host>/<site>/ in case of OMD setups)
    * HTML notifications: Added time of state change

    Multisite:
    * Finally good handling of F5 / browser reloads -> no page switching to
      start page anymore (at least in modern browsers)
    * User accounts can now be locked after a specified amount of auth
      failures (lock_on_logon_failures can be set to a number of tries)
    * Column Perf-O-Meter is now sortable: it sorts after the *first*
      performance value. This might not always be the one you like, but
      its far better than nothing.
    * logwatch: Logwatch icon no longer uses notes_url
    * Inventory screen: Host inventory also displays its clustered services
    * Rules: Renamed "Ignored services" to "Disabled services"
             Renamed "Ignored checks" to "Disabled checks"
    * Sorter Host IP address: fixed sorting, no longer uses str compare on ip
    * Views: New: Draw rule editor icon in multisite views (default off)
             Can be activated in global settings
    * New global multisite options: Adhoc downtime with duration and comment
                                    Display current date in dashboard
    * LDAP: Using asynchronous searches / added optional support for paginated
      searches (Can be enabled in connection settings)
    * LDAP: It is now possible to provide multiple failover servers, which are
      tried when the primary ldap server fails
    * LDAP: Supporting posixGroup with memberUid as member attribute
    * LDAP: Added filter_group option to user configuration to make the
    synchonized users filterable by group memberships in directories without
    memberof attributes
    * LDAP: Moved configuration to dedicated page which also provides some
      testing mechanisms for the configuration
    * Added option to enable browser scrollbar to the multisite sidebar (only
      via "sidebar_show_scrollbar = True" in multisite.mk
    * Added option to disable automatic userdb synchronizations in multisite
    * Implemented search forms for most data tables
    * New icons in view footers: export as CSV, export as JSON
    * Availability: new columns for shortest, longest, average and count
    * Editing localized strings (like the title) is now optional when cloning
      views or editing cloned views. If not edited, the views inherit the
      localized strings from their ancestors
    * Added simple problems Dashboard
    * New filter and column painter for current notification number (escalations)
    * Added new painters for displaying host tags (list of tags, single tag
    groups). All those painters are sortable. Also added new filters for tags.
    * Added painters, icon and filters for visualizing staleness information
    * Improved filtering of the foldertree snapin by user permissions (when a user is
      only permitted on one child folder, the upper folder is removed from the
      hierarchy)
    * "Unchecked Services" view now uses the staleness of services for filtering
    * Globe dashlets make use of the parameter "id" to make it possible to
      provide unique ids in the render HTML code to the dashlets
    * Multisite can now track wether or not a user is online, this need to be
      enabled e.g. via Global Settings in WATO (Save last access times of
      users)
    * Added popup message notification system to make it possible to notify
      multisite users about various things. It is linked on WATO Users page at
      the moment. An image will appear for a user in the sidebar footer with
      the number of pending messages when there are pending messages for a user.
      To make the sidebar check for new messages on a regular base, you need
      to configure the interval of sidebar popup notification updates e.g. via
      WATO Global Settings.
    * Event views: changed default horizon from 31 to 7 days
    * New option for painting timestamp: as Unix Epoch time
    * New filters: Host state type and Service state type
    * FIX: better error message in case of exception in SNMP handling
    * FIX: Inventory screen: Now shows custom checks
    * FIX: Fixed locking problem of multisite pages related to user loading/saving
    * FIX: Fixed wrong default settings of view filters in localized multisite
    * FIX: line wrapping of logwatch entries
    * FIX: Fixed button dragging bug when opening the view editor
           (at least in Firefox)

    WATO:
    * Allow to configure check-/retry_interval in second precision
    * Custom user attributes can now be managed using WATO
    * Allow GIT to be used for change tracking (enable via global option)
    * Hosts/Folders: SNMP communities can now be configured via the host
      and folders hierarchy. Those settings override the rule base config.
    * Require unique alias names in between the following elements:
      Host/Service/Contact Groups, Timeperiods and Roles
    * Removed "do not connect" option from site socket editor. Use the
      checkbox "Disable" to disable the site for multisite.
    * Converted table of Event Console Rules to new implementation, make it sortable
    * FIX: do validation of check items in rule editor
    * FIX: More consistent handling of folderpath select in rule editor
    * FIX: Now correctly handling depends_on_tags on page rendering for
           inherited values
    * FIX: Changed several forms from GET to POST to prevent "Request-URI too
           large" error messages during submitting forms
    * FIX: automation snmp scan now adhere rules for shoddy snmp devices
           which have no sys description
    * FIX: Cisco ruleset "Cisco WLC WiFi client connections" has been generalized to
           "WLC WiFi client connections"
    * FIX: Snapshot handling is a little more robust agains manually created
           files in snapshot directory now
    * FIX: Slightly more transparent handling of syntax errors when loading rules.mk

    Notifications:
    * Flexible Notification can now filter service levels
    * FIX: check_tcp corrected order of parameters in definition

    Event Console:
    * New global setting "force message archiving", converts the EC into
      a kind of syslog archive
    * New built-in snmptrap server to directly receive snmp traps
    * FIX: fix layout of filter for history action type
    * FIX: better detect non-IP-number hosts in hostname translation

1.2.3i1:
    Core:
    * Agents can send data for other hosts "piggyback". This is being
      used by the vSphere and SAP plugins
    * New variable host_check_commands, that allows the definition of
      an alternative host check command (without manually defining one)
    * New variable snmp_check_interval which can be used to customize
      the check intervals of SNMP based checks
    * setup: Added missing vars rrd_path and rrdcached_sock
    * new variable check_mk_exit_status: allows to make Check_MK service OK,
      even if host in not reachable.
    * set always_cleanup_autochecks to True per default now
    * check_mk: new option --snmptranslate

    Multisite:
    * New availability view for arbitrary host/service collections
    * New option auth_by_http_header to use the value of a HTTP header
      variable for authentication (Useful in reverse proxy environments)
    * New permission that is needed for seeing views that other users
      have defined (per default this is contained in all roles)
    * New path back to the view after command exection with all
      checkboxes cleared
    * Added plugins to config module to make registration of default values
      possible for addons like mkeventd - reset to default values works now
      correctly even for multisite related settings
    * perfometer: Bit values now using base of 1000
    * Added PNP tempate for check_disk_smb
    * Dashboards can now be configured to be reloaded on resizing
      (automatically adds width/height url parameters)
    * LDAP authentification: New config option "Do not use persistent
                             connections to ldap server"
    * Hosttags and auxiliary tags can now be grouped in topics
    * Fixed output of time in view if server time differs from user time

    Event Console:
    * New rule feature: automatically delete event after actions
    * New filter for maximum service level (minimum already existed)
    * New global setting: hostname translation (allows e.g. to drop domain name)
    * New rule match: only apply rule within specified time period

    Checks & Agents:
    * solaris_mem: New check for memory and swap for Solaris agent
    * agent_vsphere: New VMWare ESX monitoring that uses pySphere and the VMWare
      API in order to get data very efficiently. Read (upcoming) documentation
      for details.
    * new special agent agent_random for creating random monitoring data
    * New checks: windows_intel_bonding / windows_broadcom_bonding
    * Implemented SAP monitoring based on the agent plugin mk_sap. This
      must be run on a linux host. It connects via RFC calls to SAP R/3
      systems to retrieve monitoring information for this or other machines.
    * sap.dialog: Monitors SAP dialog statistics like the response time
    * sap.value: Simply processes information provided by SAP to Nagios
    * openvpn_clients: new check for OpenVPN connections
    * if64_tplink: special new check for TP Link switches with broken SNMP output
    * job: Monitoring states and performance indicators of any jobs on linux systems
    * oracle_asm_diskgroups: Added missing agent plugin + asmcmd wrapper script
    * oracle_jobs: New check to monitor oracle database job execution
    * oracle_rman_backups: New check to monitor state of ORACLE RMAN backups
    * jar_signature: New check to monitor wether or not a jar is signed and
      certificate is not expired
    * cisco_qos: adhere qos-bandwidth policies
    * check_disk_smb: WATO formalization for active check check_disk_smb
    * if.include: new configurable parameters for assumed input and output speed
    * cisco_qos: new param unit:    switches between bit/byte display
                 new param average: average the values over the given minute
                 new params post/drop can be configured via int and float
                 fixed incorrect worst state if different parameters exceed limit
    * logwatch.ec: Added optional spooling to the check to prevent dataloss
      when processing of current lines needs more time than max execution time
    * mounts: ignore multiple occurrances of the same device
    * Linux agent: allow cached local/plugins checks (see docu)
    * mem.include: Linux memory check now includes size of page tables. This
      can be important e.g. on ORACLE systems with a lot of memory
    * windows_agent: Now buffers output before writing it to the socket
                     Results in less tcp packages per call
    * smart.stats: rewrote check. Please reinventorize. Error counters are now
      snapshotted during inventory.
    * smart.temp: add WATO configuration
    * windows_agent: check_mk.ini: new option "port" - specifies agent port
    * winperf_processor: introduce averaging, support predictive levels
    * cpu_util.include: fixed bug when params are set to None
    * predictive levels: fixed bug when existing predictive levels get new options
    * windows_plugin mssql.vbs: No longer queries stopped mssql instances
    * cisco_hsrp: fixed problem when HSRP groups had same ip address
    * winperf_if: hell has frozen over: a new check for network adapters on Windows
    * windows agent: new config section plugins, now able to set timeouts for specific plugins
                     new global config option: timeout_plugins_total
    * lnx_if in Linux agent: force deterministical order of network devices
    * Linux agent: remove obsolete old <<<netif>>> and <<<netctr>>> sections
    * logwatch, logwatch.ec: detect error in agent configuration
    * Linux agent: cups_queues: do not monitor non-local queues (thanks to Olaf Morgenstern)
    * AIX agent: call lparstat with argument 1 1, this give more accurate data
    * Check_MK check: enable extended performance data per default now
    * viprinet checks: New checks for firmware version/update, memory usage, power supply status, 
                       router mode, serialnumber and temperature sensors
    * uptime, snmp_uptime, esx_vsphere_counters.uptime: allow to set lower and upper levels
    * winperf_processor: Now displays (and scales) to number of cpus in pnpgraph
    * mk_postgres plugin: replace select * with list of explicit columns (fix for PG 9.1)
    * lnx_if: show MAC address for interfaces (needs also agent update)
    * winperf_tcp_conn: New check. Displays number of established tcpv4 connections in windows
                        Uses WATO Rule "TCP connection stats (Windows)"
    * windows_agent: fixed timeouts for powershell scripts in local/plugins
    * logwatch: Agent can now use logwatch.d/ to split config to multipe files
    * logwatch: Agent can now rewrite Messages
    * apache_status: New rule: set levels for number of remaining open slots
    * mrpe: handle long plugin output correctly, including performance data
    * cisco_qos: parameters now configurable via WATO

    Notifications:
    * notify.py: unique spoolfiles name no longer created with uuid
    * Warn user if only_services does never match

    Livestatus:
    * Table statehist: Improved detection of vanished hosts and services.
                       Now able to detect and remove nonsense check plugin output
    * FIX: able to handle equal comment_id between host and service
    * livestatus.log: show utf-8 decoding problems only with debug logging >=2
    * livestatus: fixed incorrect output formatting of comments_with_info column

    BI:
    * Integrated availability computing, including nifty time warp feature

    WATO:
    * Configuration of datasource programs via dedicated rules
    * New editor for Business Intelligence rules
    * Rule Editor: Now able to show infeffective rules
    * Valuespec: CascadingDropdown now able to process choice values from functions
    * Removed global option logwatch_forward_to_ec, moved this to the
      logwatch_ec ruleset. With this option the forwarding can now be enabled
      for each logfile on a host
    * Configuration of an alternative host check command
    * Inventory: Display link symbol for ps ruleset
    * New rule for notification_options of hosts and services
    * FIX: Rulesets: correct display of rules within subfolders
    * Remove Notification Command user settings, please use flexible notifications instead


1.2.2p3:
    Core:
    * FIX: get_average(): Gracefully handle time anomlies of target systems
    * FIX: notifications: /var/lib/check_mk/notify directory is now created 
           correctly during setup from tgz file. (Without it notifications
           did not get sent out.)
    * FIX: add missing $DESTDIR to auth.serials in setup.sh

    Checks & Agents:
    * FIX: winperf_processor: fix case where CPU percent is exactly 100%
    * FIX: blade_powerfan: fix mixup of default levels 50/40 -> 40/50
    * FIX: Cleaned up graph rendering of Check_MK services 
    * FIX: zypper: deal with output from SLES 10
    * FIX: zpool_status: Ignoring "No known data errors" text
    * FIX: dmi_sysinfo: Handling ":" in value correctly
    * FIX: check_http: Fixed syntax error when monitoring certificates
    * FIX: check_dns: parameter -A does not get an additional string
    * FIX: diskstat: Fixed wrong values for IO/s computation on linux hosts
    * FIX: blade_healts: Fixed wrong index checking resulting in exceptions
    * FIX: notifications: /var/lib/check_mk/notify directory is now created 
           correctly during setup from tgz file. (Without it notifications
           did not get sent out.)

    Multisite:
    * FIX: LDAP: Disabling use of referrals in active directory configuration
    * FIX: Fixed missing roles in auth.php (in some cases) which resulted in
           non visible pnp graphs and missing nagvis permissions
    * FIX: Fixed label color of black toner perfometers when fuel is low
    * FIX: Fixed wrong default settings of view filters in localized multisite
    * FIX: Fixed exception when enabling sounds for views relying on 
           e.g. alert statistics source
    * FIX: Folder Tree Snapin: make folder filter also work for remote
           folders that do not exist locally
    * FIX: correctly display sub-minute check/retry intervals
    * FIX: fix logic of some numeric sorters

    WATO:
    * FIX: fix layout of Auxiliary tags table
    * FIX: avoid exception when called first time and first page ist host tags
    * FIX: fix validation of time-of-day input field (24:00)
    * FIX: automation users can now be deleted again (bug was introduced in 1.2.2p1)
    * FIX: fix logwatch pattern analyzer message "The host xyz is not
           managed by WATO." after direct access via snapin
    * FIX: Fixed first toggle of flags in global settings when default is set to True
    * FIX: fix exception and loss of hosts in a folder when deleting all site connections
           of a distributed WATO setup
    * FIX: avoid Python exception for invalid parameters even in debug mode
    * FIX: check_ldap: Removed duplicate "-H" definition
    * FIX: Fixed some output encoding problem in snapshot restore / deletion code
    * FIX: Improved user provided variable validation in snapshot handling code

    Event Console:
    * FIX: apply rewriting of application/hostname also when cancelling events
    * FIX: check_mkevents now uses case insensitive host name matching

1.2.2p2:
    Core:
    * FIX: livecheck: fixed handling of one-line plugin outputs and missing \n
           (Thanks to Florent Peterschmitt)

    Checks & Agents:
    * FIX: jolokia_info: ignore ERROR instances
    * FIX: apache_status: use (also) apache_status.cfg instead of apache_status.conf
    * FIX: f5_bigip_vserver: fix wrong OID (13 instead of 1), thanks to Miro Ramza
    * FIX: f5_bigip_psu: handle more than first power supply, thanks to Miro Ramza
    * FIX: ipmi_sensors: ignore sensors in state [NA] (not available)
    * FIX: aix_lvm: handle agents that output an extra header line
    * FIX: zfsget: do not assume that devices begin with /, but mountpoints
    * FIX: ipmi_sensors: handle two cases for DELL correctly (thanks to Sebastian Talmon)
    * FIX: check_dns: enable performance data
    * FIX: free_ipmi: fix name of sensor cache file if hostname contains domain part
    * FIX: ad_replication plugin: Fixed typo (Thanks to Dennis Honke)

    Multisite:
    * List of views: Output the alias of a datasource instead of internal name
    * FIX: fix column editor for join columns if "SERVICE:" is l10n'ed
    * FIX: fix invalid request in livestatus query after reconnect

    WATO:
    * FIX: convert editing of global setting to POST. This avoid URL-too-long
      when defining lots of Event Console actions
    * FIX: LDAP configuration: allow DNs without DC=

    Event Console:
    * FIX: fix icon in events check if host specification is by IP address
    * Renamed "Delete Event" to "Archive Event" to clearify the meaning

    Notifications:
    * FIX: contacts with notifications disabled no longer receive 
           custom notifications, unless forced

1.2.2p1:
    Core:
    * FIX: correctly quote ! and \ in active checks for Nagios
    * FIX: Performing regular inventory checks at configured interval even
           when the service is in problem state
    * Check_MK core now supports umlauts in host-/service- and contactgroup names

    Checks & Agents:
    * FIX: vsphere_agent: fix problems whith ! and \ in username or password
    * FIX: check_mk_agent.aix: fix shebang: was python, must be ksh
    * FIX: cisco_qos: Be compatible to newer IOS-XE versions (Thanks to Ken Smith)
    * FIX: mk_jolokia: Handling spaces in application server instances correctly

    Multisite:
    * FIX: do not remove directories of non-exisant users anymore. This lead to
           a deletion of users' settings in case of an external authentication
           (like mod_ldap).
    * FIX: Fixed handling of dashboards without title in sidebar view snapin
    * FIX: titles and services got lost when moving join-columns in views
    * FIX: Fixed exception during initial page rendering in python 2.6 in special cases
           (Internal error: putenv() argument 2 must be string, not list)

    Livestatus:
    * livestatus.log: show utf-8 decoding problems only with debug logging >=2

    Notifications:
    * FIX: HTML mails: Handle the case where plugin argument is not set
    * FIX: HTML mails: remove undefinded placeholders like $GRAPH_CODE$

    WATO:
    * Improved handling of valuespec validations in WATO rule editor. Displaying a
      warning message when going to throw away the current settings.
    * FIX: fix bug where certain settings where not saved on IE. This was mainly
           on IE7, but also IE8,9,10 in IE7 mode (which is often active). Affected
           was e.g. the nodes of a cluster or the list of services for service
           inventory

1.2.2:
    Core:
    * Added $HOSTURL$ and $SERVICEURL$ to notification macros which contain an
      URL to the host/service details views with /check_mk/... as base.

    Checks & Agents:
    * FIX: blade_bx_load: remove invalid WATO group
    * FIX: lnx_bonding: handle also 802.3ad type bonds

    Notifications:
    * FIX: Removing GRAPH_CODE in html mails when not available
    * Using plugin argument 1 for path to pnp4nagios index php to render graphs
    * Little speedup of check_mk --notify

    Multisite:
    * FIX: Fixed umlaut handling in reloaded snapins

    WATO:
    * FIX: Fix several cases where WATO rule analyser did not hilite all matching rules
    * Added tcp port parameter to SSL certificate check (Thanks to Marcel Schulte)

    Event Console:
    * FIX: Syslog server is now able to parse RFC 5424 syslog messages

1.2.2b7:
    Checks & Agents:
    * FIX: postfix_mailq: fix labels in WATO rule, set correct default levels
    

1.2.2b6:
    Core:
    * FIX: setup: detect check_icmp also on 64-Bit CentOS
           (thanks to あきら) 
    * FIX: setup.sh: create auth.serials, fix permissions of htpasswd
    * FIX: livecheck: now able to handle check output up to 16kB

    Checks & Agents:
    * FIX: apc_symmetra_power: resurrect garble PNP template for 
    * FIX: check_mk_agent.freebsd: remove garble from output
           (Thanks to Mathias Decker)
    * FIX: check_mk-mssql_counters.locks: fix computation, was altogether wrong
    * FIX: check_mk-mssql_counters.transactions: fix computation also
    * check_http: now support the option -L (urlizing the result)
    * Added mem section to Mac OSX agent (Thanks to Brad Davis)
    * FIX: mssql.vbs (agent plugin) now sets auth options for each instance
    * FIX: jolokia_metrics.mem: error when missing max values
    * Make levels for SMART temperature editable via WATO

    Multisite:
    * FIX: fix localization in non-OMD environment
           (thanks to あきら)
    * FIX: hopefully fix computation of Speed-O-Meter
    * Add $SERVICEOUTPUT$ and $HOSTOUTPUT$ to allowed macros for
      custom notes
    * FIX: Writing one clean message to webserver error_log when write fails
    * FIX: Escaping html entities when displaying comment fields
    * FIX: Monitored on site attribute always has valid default value

    Notifications:
    * FIX: fix event type for recoveries
    * FIX: fix custom notifications on older nagios versions
    * FIX: handle case where type HOST/SERVICE not correctly detected
    
    Livestatus:
    * FIX: memory leak when removing downtime / comment 

    WATO:
    * FIX: Removed "No roles assigned" text in case of unlocked role attribute
           in user management dialog
    * FIX: Fix output of rule search: chapters appeared twice sometimes

    Event Console:
    * FIX: check_mkevents: fix usage help if called with illegal options
    * check_mkevents now allows specification of a UNIX socket
      This is needed in non-OMD environments
    * setup.py now tries to setup Event Console even in non-OMD world

1.2.2b5:
    Core:
    * Checks can now omit the typical "OK - " or "WARN -". This text
      will be added automatically if missing.
    * FIX: livecheck: fixed compilation bug
    * FIX: check_mk: convert service description unicode into utf-8
    * FIX: avoid simultanous activation of changes by means of a lock
    
    Checks & Agents:
    * FIX: jolokia_metrics.mem - now able to handle negative/missing max values
    * ADD: tcp_conn_stats: now additionally uses /proc/net/tcp6
    * ADD: wmic_processs: cpucores now being considered when calculating 
           user/kernel percentages. (thanks to William Baum)
    * FIX: UPS checks support Eaton Evolution
    * FIX: windows agent plugin: mssql now exits after 10 seconds

    Notifications:
    * FIX: fixed crash on host notification when contact had explicit services set

    Livestatus:
    * FIX: possible crash with VERY long downtime comments

    WATO:
    * FIX: Fix hiliting of errors in Nagios output
    * FIX: localisation error

    Multisite:
    * FIX: Avoid duplicate "Services" button in host detail views
    * FIX: fix rescheduling icon for services with non-ASCII characters
    * New filter for IP address of a host
    * Quicksearch: allow searching for complete IP addresses and IP
      address prefixes
    * Add logentry class filter to view 'Host- and Service events'

    BI:
    * FIX: fix exception with expansion level being 'None'
    * FIX: speedup for single host tables joined by hostname (BI-Boxes)
    * FIX: avoid closing BI subtree while tree is being loaded

    Event Console:
    * FIX: make hostname matching field optional. Otherwise a .* was
           neccessary for the rule in order to match
    * FIX: event_simulator now also uses case insensitive matches

1.2.2b4:
    Core:
    * FIX: Fix output of cmk -D: datasource programs were missing
    * FIX: allow unicode encoded extra_service_conf
    * FIX: no default PING service if custom checks are defined
    * FIX: check_mk_base: fixed rounding error in get_bytes_human_readable
    * FIX: check_mk: improved support of utf-8 characters in extra_service_conf
    * FIX: livestatus: table statehist now able to check AuthUser permissions
    * New configuration variable contactgroup_members

    Checks & Agents:
    * FIX: smart - not trying to parse unhandled lines to prevent errors
    * FIX: winperf_processor - fixed wrong calculations of usage
    * FIX: WATO configuration of filesystem trends: it's hours, not days!
    * FIX: mysql: fixed crash on computing IO information
    * FIX: diskstat: fix local variable 'ios_per_sec' referenced before assignment
    * FIX: multipath: ignore warning messages in agent due to invalid multipath.conf
    * FIX: megaraid_bbu: deal with broken output ("Adpater"), found in Open-E
    * FIX: megaraid_pdisk: deal with special output of Open-E
    * FIX: jolokia_metrics.mem: renamed parameter totalheap to total
    * FIX: megaraid_bbu: deal with broken output ("Adpater")
    * FIX: check_ldap: added missing host address (check didn't work at all)
    * FIX: check_ldap: added missing version option -2, -3, -3 -T (TLS)
    * FIX: mssql: Agent plugin now supports MSSQL Server 2012
    * FIX: hr_mem: fix max value in performance data (thanks to Michaël COQUARD)
    * FIX: f5_bigip_psu: fix inventory function (returned list instead of tuple)
    * FIX: mysql.connections: avoid crash on legacy agent output
    * FIX: tcp_conn_stats: use /proc/net/tcp instead of netstat -tn. This
           should avoid massive performance problems on system with many
           connections
    * Linux agent: limit netstat to 10 seconds
    * ps: Allow %1, %2, .. instead of %s in process_inventory. That allows
      reordering of matched groups
    * FIX: f5_bigip_psu - fixed inventory function
    * FIX: printer_supply - fixed inventory function for some kind of OKI printers

    Multisite:
    * FIX: Fixed problem with error during localization scanning
    * FIX: Fixed wrong localization right after a user changed its language
    * FIX: Improved handling of error messages in bulk inventory
    * FIX: fixed focus bug in transform valuespec class
    * FIX: stop doing snapin refreshes after they have been removed
    * FIX: sidebar snapins which refresh do not register for restart detection anymore
    * FIX: fix user database corruption in case of a race condition
    * FIX: added checks wether or not a contactgroup can be deleted
    * FIX: Avoid deadlock due to lock on contacts.mk in some situations
    * Changed sidebar snapin reload to a global interval (option:
      sidebar_update_interval), defaults to 30 seconds
    * Sidebar snapins are now bulk updated with one HTTP request each interval

    BI:
    * FIX: fixed invalid links to hosts and services in BI tree view
    * FIX: fix exception in top/down and bottom/up views
    * FIX: fix styling of top/down and bottom/up views (borders, padding)
    * FIX: fix style of mouse pointer over BI boxes
    * FIX: list of BI aggregates was incomplete in some cases
    * FIX: single host aggregations didn't work for aggregations += [...]
    * FIX: top-down and bottom-up was broken in case of "only problems"
    * FIX: BI see_all permission is now working again
    * Do not handle PENDING as "problem" anymore
    * Make titles of non-leaf tree nodes klickable

    WATO:
    * FIX: flexible notification valuespec is now localizable
    * FIX: Alias values of host/service/contact groups need to be set and unique
           within the group
    * FIX: Fixed exception when editing contactgroups without alias
    * FIX: Fix localization of rule options
    * FIX: ValueSpec OptionalDropDown: fix visibility if default is "other"
    * Suggest use default value for filesystem levels that make sense
    * Valuespec: CascadingDropdown now able to process choice values from functions
    * Freshness checking for classical passive Nagios checks (custom_checks)

1.2.2b3:
    Checks & Agents:
    * FIX: Fixed date parsing code ignoring the seconds value in several checks
           (ad_replication, cups_queues, heartbeat_crm, mssql_backup, smbios_sel)
    * FIX: Fixed pnp template for apc_symmetra check when using multiple rrds

    Multisite:
    * FIX: Removed uuid module dependency to be compatible to python < 2.5
    * FIX: remove Javascript debug popup from multi-string input fields
    * FIX: list of strings (e.g. host list in rule editor) didn't work anymore

1.2.2b2:
    Checks & Agents:
    * Added dynamic thresholds to the oracle_tablespace check depending on the
      size of the tablespaces.

    BI:
    * FIX: fix exception in BI-Boxes views of host groups
    * FIX: fix problem where BI-Boxes were invisible if not previously unfolded

    Event Console:
    * FIX: support non-Ascii characters in matching expressions. Note:
           you need to edit and save each affected rule once in order
           to make the fix work.
    * FIX: Fixed exception when logging actions exectuted by mkeventd
    * FIX: etc/init.d/mkeventd flush did not work when mkeventd was stopped

    Multisite:
    * FIX: Fixed several minor IE7 related layout bugs
    * FIX: title of pages was truncated and now isn't anymore
    * Cleanup form for executing commands on hosts/services

    WATO:
    * FIX: Fixed layout of rulelist table in IE*
    * FIX: Fixed adding explicit host names to rules in IE7
    * Add: Improved navigation convenience when plugin output contains [running on ... ]

1.2.2b1:
    Core:
    * cmk --notify: added notification script to generate HTML mails including
      the performance graphs of hosts and services
    * cmk --notify: added the macros NOTIFY_LASTHOSTSTATECHANGE, NOTIFY_HOSTSTATEID,
      NOTIFY_LASTSERVICESTATECHANGE, NOTIFY_SERVICESTATEID, NOTIFY_NOTIFICATIONCOMMENT,
      NOTIFY_NOTIFICATIONAUTHOR, NOTIFY_NOTIFICATIONAUTHORNAME, NOTIFY_NOTIFICATIONAUTHORALIAS
    * FIX: more robust deletion of precompiled files to ensure the correct 
      creation of the files (Thanks to Guido Günther)
    * FIX: Inventory for cluster nodes who are part of multiple clusters 
    * cmk --notify: added plugin for sms notification
    * FIX: precompiled checks: correct handling of sys.exit() call when using python2.4 
    * cmk --notify: improved logging on wrong notification type
    * RPM: Added check_mk-agent-scriptless package (Same as normal agent rpm,
      but without RPM post scripts)

    Checks & Agents:
    * winperf_processor now outputs float usage instead of integer
    * FIX: mssql_counters.file_sizes - Fixed wrong value for "Log Files" in output
    * FIX: drbd: Parameters for expected roles and disk states can now be set to 
           None to disable alerting on changed values
    * printer_supply_ricoh: New check for Ricoh printer supply levels
    * jolokia_metrics.mem: now supports warn/crit levels for heap, nonheap, totalheap
    * jolokia_metrics.mem: add dedicated PNP graph
    * FIX: logwatch.ec: use UNIX socket instead of Pipe for forwarding into EC 
    * FIX: logwatch.ec: fixed exception when forwarding "OK" lines
    * FIX: logwatch.ec: fixed forwarding of single log lines to event console
    * Improved performance of logwatch.ec check in case of many messages
    * livestatus_status: new check for monitoring performance of monitoring
    * FIX: diskstat.include: fix computation of queue length on windows
      (thanks to K.H. Fiebig)
    * lnx_bonding: new check for bonding interfaces on Linux
    * ovs_bonding: new check for bonding interfaces on Linux / Open vSwitch
    * if: Inventory settings can now be set host based
    * FIX: lnx_bonding/ovs_bonding: correct definition of bonding.include
    * Add: if check now able to handle interface groups  (if_groups)
    * Add: New check for DB2 instance memory levels
    * Add: winperf_phydisk can now output IOPS
    * Add: oracle_tablespace now with flexible warn/crit levels(magic number)
    
    Livestatus:
    * Add: new column in hosts/services table: comments_with_extra_info
    Adds the entry type and entry time

    Multisite:
    * Added comment painter to notification related views
    * Added compatibility code to use hashlib.md5() instead of md5.md5(), which
      is deprecated in python > 2.5 to prevent warning messages in apache error log
    * Added host filter for "last host state change" and "last host check"
    * FIX: Preventing autocomplete in password fields of "edit profile" dialog
    * The ldap member attribute of groups is now configruable via WATO
    * Added option to enforce lower User-IDs during LDAP sync
    * Improved debug logging of ldap syncs (Now writing duration of queries to log)
    * Displaying date/time of comments in comment icon hover menu (Please
      note: You need to update your livestatus to current version to make this work)
    * FIX: Making "action" context link unclickable during handling actions / confirms

    BI:
    * Use Ajax to delay rendering of invisible parts of the tree (this
      saves lots of HTML code)

    WATO:
    * Added hr_mem check to the memory checkgroup to make it configurable in WATO
    * Make page_header configurable in global settings
    * FIX: Fixed some typos in ldap error messages
    * FIX: Fixed problem on user profile page when no alias set for a user
    * FIX: list valuespecs could not be extended after once saving
    * FIX: fix title of foldable areas contained in list valuespecs
    * FIX: Fixed bug where pending log was not removed in multisite setup
    * FIX: Fixed generation of auth.php (Needed for NagVis Multisite Authorisation)
    * FIX: Fixed missing general.* permissions in auth.php on slave sites in 
      case of distributed WATO setups
    * Added oracle_tablespaces configuration to the application checkgroup
    * FIX: Fixed synchronisation of mkeventd configs in distributed WATO setups
    * FIX: "Sync & Restart" did not perform restart in distributed WATO setups
    * FIX: Fixed exception in editing code of ldap group to rule plugin
    * FIX: Don't execute ldap sync while performing actions on users page

    Event Console:
    * Added UNIX socket for sending events to the EC
    * Speed up rule matches in some special cases by factor of 100 and more
    * Init-Script: Improved handling of stale pidfiles
    * Init-Script: Detecting and reporting already running processes
    * WATO: Added hook to make the mkeventd reload in distributed WATO setups
      during "activate changes" process
    * Added hook mkeventd-activate-changes to add custom actions to the mkeventd
      "activate changes" GUI function
    * FIX: When a single rule matching raises an exception, the line is now
      matched agains the following rules instead of being skipped. The
      exception is logged to mkeventd.log

1.2.1i5:
    Core:
    * Improved handling of CTRL+C (SIGINT) to terminate long runnining tasks 
      (e.g.  inventory of SNMP hosts)
    * FIX: PING services on clusters are treated like the host check of clusters
    * cmk --notify: new environment variable NOTIFY_WHAT which has HOST or SERVICE as value
    * cmk --notify: removing service related envvars in case of host notifications
    * cmk --notify: added test code to help developing nitofication plugins.
      Can be called with "cmk --notify fake-service debug" for example

    Checks & Agents:
    * Linux Agent, diskstat: Now supporting /dev/emcpower* devices (Thanks to Claas Rockmann-Buchterkirche)
    * FIX: winperf_processor: Showing 0% on "cmk -nv" now instead of 100%
    * FIX: win_dhcp_pools: removed faulty output on non-german windows 2003 servers 
           with no dhcp server installed (Thanks to Mathias Decker)
    * Add: fileinfo is now supported by the solaris agent. Thanks to Daniel Roettgermann
    * Logwatch: unknown eventlog level ('u') from windows agent treated as warning
    * FIX: logwatch_ec: Added state undefined as priority
    * Add: New Check for Raritan EMX Devices
    * Add: mailman_lists - New check to gather statistics of mailman mailinglists
    * FIX: megaraid_bbu - Handle missing charge information (ignoring them)
    * FIX: myssql_tablespaces - fix PNP graph (thanks to Christian Zock)
    * kernel.util: add "Average" information to PNP graph
    * Windows Agent: Fix startup crash on adding a logfiles pattern, but no logfile specified
    * Windows Agent: check_mk.example.ini: commented logfiles section

    Multisite:
    * FIX: Fixed rendering of dashboard globes in opera
    * When having row selections enabled and no selected and performing
      actions an error message is displayed instead of performing the action on
      all rows
    * Storing row selections in user files, cleaned up row selection 
      handling to single files. Cleaned up GET/POST mixups in confirm dialogs
    * Add: New user_options to limit seen nagios objects even the role is set to see all
    * Fix: On site configaration changes, only relevant sites are marked as dirty
    * Fix: Distributed setup: Correct cleanup of pending changes logfile after "Activate changes"
    * FIX: LDAP: Fixed problem with special chars in LDAP queries when having
    contactgroup sync plugin enabled
    * FIX: LDAP: OpenLDAP - Changed default filter for users
    * FIX: LDAP: OpenLDAP - Using uniqueMember instead of member when searching for groups of a user
    * FIX: LDAP: Fixed encoding problem of ldap retrieved usernames
    * LDAP: Role sync plugin validates the given group DNs with the group base dn now
    * LDAP: Using roles defined in default user profile in role sync plugin processing
    * LDAP: Improved error handling in case of misconfigurations
    * LDAP: Reduced number of ldap querys during a single page request / sync process
    * LDAP: Implemnted some kind of debug logging for LDAP communication
    * FIX: Re-added an empty file as auth.py (wato plugin) to prevent problems during update 

    WATO:
    * CPU load ruleset does now accept float values
    * Added valuespec for cisco_mem check to configure thresholds via WATO
    * FIX: Fixed displaying of tag selections when creating a rule in the ruleeditor
    * FIX: Rulesets are always cloned in the same folder
    * Flexibile notifications: removed "debug notification" script from GUI (you can make it
      executable to be choosable again)
    * Flexibile notifications: added plain mail notification which uses the
      mail templates from global settings dialog

    BI:
    * Added FOREACH_SERVICE capability to leaf nodes
    * Add: Bi views now support debug of livestatus queries

1.2.1i4:
    Core:
    * Better exception handling when executing "Check_MK"-Check. Printing python
      exception to status output and traceback to long output now.
    * Added HOSTTAGS to notification macros which contains all Check_MK-Tags
      separated by spaces
    * Output better error message in case of old inventory function
    * Do object cache precompile for monitoring core on cmk -R/-O
    * Avoid duplicate verification of monitoring config on cmk -R/-O
    * FIX: Parameter --cleanup-autochecks (long for -u) works now like suggested in help
    * FIX: Added error handling when trying to --restore with a non existant file

    Notifications:
    * Fix flexible notifications on non-OMD systems
    
    Checks & Agents:
    * Linux Agent, mk_postgres: Supporting pgsql and postgres as user
    * Linux Agent, mk_postgres: Fixed database stats query to be compatible
      with more versions of postgres
    * apache_status: Modified to be usable on python < 2.6 (eg RHEL 5.x)
    * apache_status: Fixed handling of PIDs with more than 4 numbers
    * Add: New Check for Rittal CMC PSM-M devices
    * Smart plugin: Only use relevant numbers of serial
    * Add: ibm_xraid_pdisks - new check for agentless monitoring of disks on IBM SystemX servers.
    * Add: hp_proliant_da_cntlr check for disk controllers in HP Proliant servers
    * Add: Check to monitor Storage System Drive Box Groups attached to HP servers
    * Add: check to monitor the summary status of HP EML tape libraries
    * Add: apc_rackpdu_status - monitor the power consumption on APC rack PDUs
    * Add: sym_brightmail_queues - monitor the queue levels on Symantec Brightmail mail scanners.
    * Add: plesk_domains - List domains configured in plesk installations
    * Add: plesk_backups - Monitor backup spaces configured for domains in plesk
    * Add: mysql_connections - Monitor number of parallel connections to mysql daemon
    * Add: flexible notifcations: filter by hostname
    * New script multisite_to_mrpe for exporting services from a remote system
    * FIX: postgres_sessions: handle case of no active/no idle sessions
    * FIX: correct backslash representation of windows logwatch files
    * FIX: postgres_sessions: handle case of no active/no idle sessions
    * FIX: zfsget: fix exception on snapshot volumes (where available is '-')
    * FIX: zfsget: handle passed-through filesystems (need agent update)
    * FIX: loading notification scripts in local directory for real
    * FIX: oracle_version: return valid check result in case of missing agent info
    * FIX: apache_status: fixed bug with missing 'url', wrote man page
    * FIX: fixed missing localisation in check_parameteres.py 
    * FIX: userdb/ldap.py: fixed invalid call site.getsitepackages() for python 2.6
    * FIX: zpool_status: fixed crash when spare devices were available
    * FIX: hr_fs: handle negative values in order to larger disks (thanks to Christof Musik)
    * FIX: mssql_backup: Fixed wrong calculation of backup age in seconds


    Multisite:
    * Implemented LDAP integration of Multisite. You can now authenticate your
      users using the form based authentication with LDAP. It is also possible
      to synchronize some attributes like mail addresses, names and roles from
      LDAP into multisite.
    * Restructured cookie auth cookies (all auth cookies will be invalid
      after update -> all users have to login again)
    * Modularized login and cookie validation
    * Logwatch: Added buttons to acknowledge all logs of all hosts or really
      all logs which currently have a problem
    * Check reschedule icon now works on services containing an \
    * Now showing correct representation of SI unit kilo ( k )
    * if perfometer now differs between byte and bit output
    * Use pprint when writing global settings (makes files more readable)
    * New script for settings/removing downtimes: doc/treasures/downtime
    * New option when setting host downtimes for also including child hosts
    * Option dials (refresh, number of columns) now turnable by mouse wheel
    * Views: Commands/Checkboxes buttons are now activated dynamically (depending on data displayed)
    * FIX: warn / crit levels in if-check when using "bit" as unit
    * FIX: Fixed changing own password when notifications are disabled
    * FIX: On page reload, now updating the row field in the headline
    * FIX: ListOfStrings Fields now correctly autoappend on focus
    * FIX: Reloading of sidebar after activate changes
    * FIX: Main Frame without sidebar: reload after activate changes
    * FIX: output_format json: handle newlines correctly
    * FIX: handle ldap logins with ',' in distinguished name
    * FIX: quote HTML variable names, fixes potential JS injection
    * FIX: Sidebar not raising exceptions on configured but not available snapins
    * FIX: Quicksearch: Fixed Up/Down arrow handling in chrome
    * FIX: Speedometer: Terminating data updates when snapin is removed from sidebar
    * FIX: Views: toggling forms does not disable the checkbox button anymore
    * FIX: Dashboard: Fixed wrong display options in links after data reloads
    * FIX: Fixed "remove all downtimes" button in views when no downtimes to be deleted 
    * FIX: Services in hosttables now use the service name as header (if no custom title set)
    * New filter for host_contact and service_contact
    
    WATO:
    * Add: Creating a new rule immediately opens its edit formular
    * The rules formular now uses POST as transaction method
    * Modularized the authentication and user management code
    * Default config: add contact group 'all' and put all hosts into it
    * Reverse order of Condition, Value and General options in rule editor
    * Allowing "%" and "+" in mail prefixes of contacts now
    * FIX: Fixed generated manual check definitions for checks without items
      like ntp_time and tcp_conn_stats
    * FIX: Persisting changing of folder titles when only the title has changed
    * FIX: Fixed rendering bug after folder editing

    Event Console:
    * Replication slave can now copy rules from master into local configuration
      via a new button in WATO.
    * Speedup access to event history by earlier filtering and prefiltering with grep
    * New builtin syslog server! Please refer to online docu for details.
    * Icon to events of host links to view that has context button to host
    * FIX: remove event pipe on program shutdown, prevents syslog freeze
    * FIX: hostnames in livestatus query now being utf8 encoded
    * FIX: fixed a nastiness when reading from local pipe
    * FIX: fix exception in rules that use facility local7
    * FIX: fix event icon in case of using TCP access to EC
    * FIX: Allowing ":" in application field (e.g. needed for windows logfiles)
    * FIX: fix bug in Filter "Hostname/IP-Address of original event"

    Livestatus:
    * FIX: Changed logging output "Time to process request" to be debug output

1.2.1i3:
    Core:
    * added HOST/SERVICEPROBLEMID to notification macros
    * New configuration check_periods for limiting execution of
      Check_MK checks to a certain time period.

    Checks & Agents:
    * Windows agent: persist offsets for logfile monitoring

    Notifications:
    * fix two errors in code that broke some service notifications

    Event Console:
    * New performance counter for client request processing time
    * FIX: fixed bug in rule optimizer with ranges of syslog priorities

    WATO:
    * Cloning of contact/host/service groups (without members)

    Checks & Agents:
    * logwatch: Fixed confusion with ignore/ok states of log messages
    * AIX Agent: now possible to specify -d flag. Please test :)

1.2.1i2:
    Core:
    * Improved validation of inventory data reported by checks
    * Added -d option to precompiled checks to enable debug mode
    * doc/treasures: added script for printing RRD statistics

    Notifications:
    * New system of custom notification, with WATO support

    Event Console:
    * Moved source of Event Console into Check_MK project 
    * New button for resetting all rule hits counters
    * When saving a rule then its hits counter is always reset
    * New feature of hiding certain actions from the commands in the status GUI
    * FIX: rule simulator ("Try out") now handles cancelling rules correctly
    * New global option for enabling log entries for rule hits (debugging)
    * New icon linking to event views for the event services
    * check_mkevents outputs last worst line in service output
    * Max. number of queued connections on status sockets is configurable now
    * check_mkevents: new option -a for ignoring acknowledged events
    * New sub-permissions for changing comment and contact while updating an event
    * New button for generating test events directly via WATO
    * Allow Event Console to replicate from another (master) console for
      fast failover.
    * Allow event expiration also on acknowledged events (configurable)

    Multisite:
    * Enable automation login with _username= and _secret=, while
      _secret is the content of var/check_mk/web/$USER/automation.secret
    * FIX: Fixed releasing of locks and livestatus connections when logging out
    * FIX: Fixed login/login confusions with index page caching
    * FIX: Speed-o-meter: Fixed calculation of Check_MK passive check invervals
    * Removed focus of "Full name" attribute on editing a contact
    * Quicksearch: Convert search text to regex when accessing livestatus
    * FIX: WATO Folder filter not available when WATO disabled
    * WATO Folder Filter no longer available in single host views
    * Added new painters "Service check command expanded" and
      "Host check command expanded"
    * FIX: Corrected garbled description for sorter "Service Performance data" 
    * Dashboard globes can now be filtered by host_contact_group/service_contact_group
    * Dashboard "iframe" attribute can now be rendered dynamically using the
      "iframefunc" attribute in the dashlet declaration
    * Dashboard header can now be hidden by setting "title" to None
    * Better error handling in PNP-Graph hover menus in case of invalid responses

    Livestatus:
    * Added new table statehist, used for SLA queries
    * Added new column check_command_expanded in table hosts
    * Added new column check_command_expanded in table services
    * New columns livestatus_threads, livestatus_{active,queued}_connections

    BI:
    * Added missing localizations
    * Added option bi_precompile_on_demand to split compilations of
      the aggregations in several fragments. If possible only the needed
      aggregations are compiled to reduce the time a user has to wait for
      BI based view. This optimizes BI related views which display
      information for a specific list of hosts or aggregation groups.
    * Added new config option bi_compile_log to collect statistics about
      aggregation compilations
    * Aggregations can now be part of more than one aggregation group
      (just configure a list of group names instead of a group name string)
    * Correct representation of (!), (!!) and (?) markers in check output
    * Corrected representation of assumed state in box layout
    * Feature: Using parameters for hosttags

    WATO:
    * Added progress indicator in single site WATO "Activate Changes"
    * Users & Contacts: Case-insensitive sorting of 'Full name' column
    * ntp/ntp.time parameters are now configurable via WATO
    * FIX: Implemented basic non HTTP 200 status code response handling in interactive
           progress dialogs (e.g. bulk inventory mode)
    * FIX: Fixed editing of icon_image rules
    * Added support of locked hosts and folders ( created by CMDB )
    * Logwatch: logwatch agents/plugins now with ok pattern support 
    * Valuespec: Alternative Value Spec now shows helptext of its elements
    * Valuespec: DropdownChoice, fixed exception on validate_datatype

    Checks & Agents:
    * New check mssql_counters.locks: Monitors locking related information of
      MSSQL tablespaces
    * Check_MK service is now able to output additional performance data
      user_time, system_time, children_user_time, children_system time
    * windows_updates agent plugin: Fetching data in background mode, caching
      update information for 30 minutes
    * Windows agent: output ullTotalVirtual and ullAvailVirtual (not yet
      being used by check)
    * Solaris agent: add <<<uptime>>> section (thanks to Daniel Roettgermann)
    * Added new WATO configurable option inventory_services_rules for the
      windows services inventory check
    * Added new WATO configurable option inventory_processes_rules for the
      ps and ps.perf inventory
    * FIX: mssql_counters checks now really only inventorize percentage based
      counters if a base value is set
    * win_dhcp_pools: do not inventorize empty pools any more. You can switch
      back to old behaviour with win_dhcp_pools_inventorize_empty = True
    * Added new Check for Eaton UPS Devices
    * zfsget: new check for monitoring ZFS disk usage for Linux, Solaris, FreeBSD
      (you need to update your agent as well)
    * Added new Checks for Gude PDU Units
    * logwatch: Working around confusion with OK/Ignore handling in logwatch_rules
    * logwatch_ec: Added new subcheck to forward all incoming logwatch messages
      to the event console. With this check you can use the Event Console 
      mechanisms and GUIs instead of the classic logwatch GUI. It can be 
      enabled on "Global Settings" page in WATO for your whole installation.
      After enabling it you need to reinventorize your hosts.
    * Windows Update Check: Now with caching, Thanks to Phil Randal and Patrick Schlüter
    * Windows Check_MK Agent: Now able to parse textfiles for logwatch output
    * Added new Checks sni_octopuse_cpu, sni_octopuse_status, sni_octopuse_trunks: These
      allow monitoring Siemens HiPath 3000/5000 series PBX.
    * if-checks now support "bit" as measurement unit
    * winperf_phydisk: monitor average queue length for read/write

1.2.0p5:
    Checks & Agents:
    * FIX: windows agent: fixed possible crash in eventlog section

    BI:
    * FIX: fixed bug in aggregation count (thanks Neil) 

1.2.0p4:
    WATO:
    * FIX: fixed detection of existing groups when creating new groups
    * FIX: allow email addresses like test@test.test-test.com
    * FIX: Fixed Password saving problem in user settings

    Checks & Agents:
    * FIX: postgres_sessions: handle case of no active/no idle sessions
    * FIX: winperf_processor: handle parameters "None" (as WATO creates)
    * FIX: mssql_counters: remove debug output, fix bytes output
    * FIX: mssql_tablespaces: gracefully handle garbled agent output

    Multisite:
    * FIX: performeter_temparature now returns unicode string, because of °C
    * FIX: output_format json in webservices now using " as quotes

    Livestatus:
    * FIX: fix two problems when reloading module in Icinga (thanks to Ronny Biering)

1.2.0p3:
    Mulitisite
    * Added "view" parameter to dashlet_pnpgraph webservice
    * FIX: BI: Assuming "OK" for hosts is now possible
    * FIX: Fixed error in makeuri() calls when no parameters in URL
    * FIX: Try out mode in view editor does not show context buttons anymore
    * FIX: WATO Folder filter not available when WATO disabled
    * FIX: WATO Folder Filter no longer available in single host views
    * FIX: Quicksearch converts search text to regex when accessing livestatus
    * FIX: Fixed "access denied" problem with multisite authorization in PNP/NagVis
           in new OMD sites which use the multisite authorization
    * FIX: Localize option for not OMD Environments

    WATO:
    * FIX: Users & Contacts uses case-insensitive sorting of 'Full name' column  
    * FIX: Removed focus of "Full name" attribute on editing a contact
    * FIX: fix layout bug in ValueSpec ListOfStrings (e.g. used in
           list of explicit host/services in rules)
    * FIX: fix inheritation of contactgroups from folder to hosts
    * FIX: fix sorting of users, fix lost user alias in some situations
    * FIX: Sites not using distritubed WATO now being skipped when determining
           the prefered peer
    * FIX: Updating internal variables after moving hosts correctly
      (fixes problems with hosts tree processed in hooks)

    BI:
    * FIX: Correct representation of (!), (!!) and (?) markers in check output

    Livestatus:
    * FIX: check_icmp: fixed calculation of remaining length of output buffer
    * FIX: check_icmp: removed possible buffer overflow on do_output_char()
    
    Livecheck:
    * FIX: fixed problem with long plugin output
    * FIX: added /0 termination to strings
    * FIX: changed check_type to be always active (0)
    * FIX: fix bug in assignment of livecheck helpers 
    * FIX: close inherited unused filedescriptors after fork()
    * FIX: kill process group of called plugin if timeout is reached
           -> preventing possible freeze of livecheck
    * FIX: correct escaping of character / in nagios checkresult file
    * FIX: fixed SIGSEGV on hosts without defined check_command
    * FIX: now providing correct output buffer size when calling check_icmp 

    Checks & Agents:
    * FIX: Linux mk_logwatch: iregex Parameter was never used
    * FIX: Windows agent: quote '%' in plugin output correctly
    * FIX: multipath check now handles '-' in "user friendly names"
    * New check mssql_counters.locks: Monitors locking related information of
      MSSQL tablespaces
    * FIX: mssql_counters checks now really only inventorize percentage based
      counters if a base value is set
    * windows_updates agent plugin: Fetching data in background mode, caching
      update information for 30 minutes
    * FIX: netapp_vfiler: fix inventory function (thanks to Falk Krentzlin)
    * FIX: netapp_cluster: fix inventory function
    * FIX: ps: avoid exception, when CPU% is missing (Zombies on Solaris)
    * FIX: win_dhcp_pools: fixed calculation of perc_free
    * FIX: mssql_counters: fixed wrong log size output

1.2.0p3:
    Multisite:
    * Added "view" parameter to dashlet_pnpgraph webservice

    WATO:
    * FIX: It is now possible to create clusters in empty folders
    * FIX: Fixed problem with complaining empty ListOf() valuespecs

    Livestatus:
    * FIX: comments_with_info in service table was always empty

1.2.1i1:
    Core:
    * Allow to add options to rules. Currently the options "disabled" and
      "comment" are allowed. Options are kept in an optional dict at the
      end of each rule.
    * parent scan: skip gateways that are reachable via PING
    * Allow subcheck to be in a separate file (e.g. foo.bar)
    * Contacts can now define *_notification_commands attributes which can now
      override the default notification command check-mk-notify
    * SNMP scan: fixed case where = was contained in SNMP info
    * check_imap_folder: new active check for searching for certain subjects
      in an IMAP folder
    * cmk -D shows multiple agent types e.g. when using SNMP and TCP on one host

    Checks & Agents:
    * New Checks for Siemens Blades (BX600)
    * New Checks for Fortigate Firewalls
    * Netapp Checks for CPU Util an FC Port throughput
    * FIX: megaraid_pdisks: handle case where no enclosure device exists
    * FIX: megaraid_bbu: handle the controller's learn cycle. No errors in that period.
    * mysql_capacity: cleaned up check, levels are in MB now
    * jolokia_info, jolokia_metrics: new rewritten checks for jolokia (formerly
      jmx4perl). You need the new plugin mk_jokokia for using them
    * added preliminary agent for OpenVMS (refer to agents/README.OpenVMS) 
    * vms_diskstat.df: new check file usage of OpenVMS disks
    * vms_users: new check for number of interactive sessions on OpenVMS
    * vms_cpu: new check for CPU utilization on OpenVMS
    * vms_if: new check for network interfaces on OpenVMS
    * vms_system.ios: new check for total direct/buffered IOs on OpenVMS
    * vms_system.procs: new check for number of processes on OpenVMS
    * vms_queuejobs: new check for monitoring current VMS queue jobs
    * FIX: mssql_backup: Fixed problems with datetime/timezone calculations
    * FIX: mssql agent: Added compatibility code for MSSQL 9
    * FIX: mssql agent: Fixed connection to default instances ("MSSQLSERVER")
    * FIX: mssql agent: Fixed check of databases with names starting with numbers
    * FIX: mssql agent: Fixed handling of databases with spaces in names
    * f5_bigip_temp: add performance data
    * added perf-o-meters for a lot of temperature checks
    * cmctc_lcp.*: added new checks for Rittal CMC-TC LCP
    * FIX: diskstat (linux): Don't inventorize check when data empty
    * Cisco: Added Check for mem an cpu util
    * New check for f5 bigip network interfaces
    * cmctc.temp: added parameters for warn/crit, use now WATO rule
      "Room temperature (external thermal sensors)"
    * cisco_asa_failover: New Check for clustered Cisco ASA Firewalls 
    * cbl_airlaser.status: New Check for CBL Airlaser IP1000 laser bridge.
    * cbl_airlaser.hardware: New Check for CBL Airlaser IP1000 laser bridge.
      Check monitors the status info and allows alerting based on temperature.
    * df, hr_fs, etc.: Filesystem checks now support grouping (pools)
      Please refer to the check manpage of df for details
    * FIX: windows agent: try to fix crash in event log handling
    * FreeBSD Agent: Added swapinfo call to mem section to make mem check work again
    * windows_multipath: Added the missing check for multipath.vbs (Please test)
    * carel_uniflair_cooling: new check for monitoring datacenter air conditioning by "CAREL"
    * Added Agent for OpenBSD
    * Added Checks for UPS devices
    * cisco_hsrp: New Check for monitoring HSRP groups on Cisco Routers. (SMIv2 version)
    * zypper: new check and plugin mk_zypper for checking zypper updates.
    * aironet_clients: Added support for further Cisco WLAN APs (Thanks to Stefan Eriksson for OIDs)
    * aironet_errors: Added support for further Cisco WLAN APs
    * apache_status: New check to monitor apache servers which have the status-module enabled.
      This check needs the linux agent plugin "apache_status" installed on the target host.

    WATO:
    * Added permission to control the "clone host" feature in WATO
    * Added new role/permission matrix page in WATO to compare
      permissions of roles
    * FIX: remove line about number of rules in rule set overview
      (that garbled the logical layout)
    * Rules now have an optional comment and an URL for linking to 
      documntation
    * Rule now can be disabled without deleting them.
    * Added new hook "sites-saved"
    * Allow @ in user names (needed for some Kerberos setups)
    * Implemented new option in WATO attributes: editable
      When set to False the attribute can only be changed during creation
      of a new object. When editing an object this attribute is only displayed.
    * new: search for rules in "Host & Service Configuration"
    * parent scan: new option "ping probes", that allows skipping 
      unreachable gateways.
    * User managament: Added fields for editing host/service notification commands
    * Added new active check configuration for check_smtp
    * Improved visualization of ruleset lists/dictionaries
    * Encoding special chars in RegExp valuespec (e.g. logwatch patterns)
    * Added check_interval and retry_interval rules for host checks
    * Removed wmic_process rule from "inventory services" as the check does not support inventory
    * Made more rulegroup titles localizable
    * FIX: Fixed localization of default permissions
    * FIX: Removed double collect_hosts() call in activate changes hook
    * FIX: Fixed double hook execution when using localized multisite
    * FIX: User list shows names of contactgroups when no alias given
    * FIX: Reflecting alternative mode of check_http (check ssl certificate
    age) in WATO rule editor
    * FIX: Fixed monitoring of slave hosts in master site in case of special
      distributed wato configurations
    * FIX: Remove also user settings and event console rule on factory reset
    * FIX: complex list widgets (ListOf) failed back to old value when
           complaining
    * FIX: complex list widgets (ListOf) lost remaining entries after deleting one
    * FIX: Fixed error in printer_supply valuespec which lead to an exception
           when defining host/service specific rules
    * FIX: Fixed button url icon in docu-url link

    BI:
    * Great speed up of rule compilation in large environments

    Multisite:
    * Added css class="dashboard_<name>" to the dashboard div for easier
    customization of the dashboard style of a special dashboard
    * Dashboard: Param wato_folder="" means WATO root folder, use it and also
      display the title of this folder
    * Sidebar: Sorting aggregation groups in BI snapin now
    * Sidebar: Sorting sites in master control snapin case insensitive
    * Added some missing localizations (error messages, view editor)
    * Introducted multisite config option hide_languages to remove available
      languages from the multisite selection dialogs. To hide the builtin
      english language simply add None to the list of hidden languages.
    * FIX: fixed localization of general permissions
    * FIX: show multisite warning messages even after page reload
    * FIX: fix bug in Age ValueSpec: days had been ignored
    * FIX: fixed bug showing only sidebar after re-login in multisite
    * FIX: fixed logwatch loosing the master_url parameter in distributed setups
    * FIX: Fixed doubled var "site" in view editor (site and siteopt filter)
    * FIX: Don't crash on requests without User-Agent HTTP header
    * Downtimes: new conveniance function for downtime from now for ___ minutes.
      This is especially conveniant for scripting.
    * FIX: fixed layout of login dialog when showing up error messages
    * FIX: Fixed styling of wato quickaccess snapin preview
    * FIX: Made printer_supply perfometer a bit more robust against bad perfdata
    * FIX: Removed duplicate url parameters e.g. in dashboard (display_options)
    * FIX: Dashboard: If original request showed no "max rows"-message, the
           page rendered during reload does not show the message anymore
    * FIX: Fixed bug in alert statistics view (only last 1000 lines were
           processed for calculating the statistics)
    * FIX: Added missing downtime icon for comment view
    * FIX: Fixed handling of filter configuration in view editor where filters
           are using same variable names. Overlaping filters are now disabled
	   in the editor.
    * FIX: Totally hiding hidden filters from view editor now

    Livecheck:
    * FIX: Compile livecheck also if diet libc is missing

1.2.0p2:
    Core:
    * simulation_mode: legacy_checks, custom_checks and active_checks
      are replaced with dummy checks always being OK
    * FIX: Precisely define order of reading of configuration files. This
      fixes a WATO rule precedence problem

    Checks & Agents:
    * FIX: Fixed syntax errors in a bunch of man pages
    * if_lancom: silently ignore Point-To-Point interfaces
    * if_lancom: add SSID to logical WLAN interface names
    * Added a collection of MSSQL checks for monitoring MSSQL servers
      (backups, tablespaces, counters)
    * New check wut_webio_io: Monitor the IO input channels on W&T Web-IO 
      devices
    * nfsmounts: reclassify "Stale NFS handle" from WARN to CRIT
    * ORACLE agent/checks: better error handling. Let SQL errors get
      through into check output, output sections even if no database
      is running.
    * oracle_version: new check outputting the version of an ORACLE
      database - and using uncached direct SQL output.
    * ORACLE agent: fix handling of EXCLUDE, new variable ONLY_SIDS
      for explicitely listing SIDs to monitor
    * mk_logwatch on Linux: new options regex and iregex for file selection
    * remove obsolete ORACLE checks where no agent plugins where available
    * FIX: printer_supply: Fix problem on DELL printers with "S/N" in output
      (thanks to Sebastian Talmon)
    * FIX: winperf_phydisk: Fix typo (lead to WATO rule not being applied)
    * Windows agent: new [global] option crash_debug (see online docu)
    * AIX agent: new check for LVM volume status in rootvg.
    * PostgreSQL plugin: agent is now modified to work with PostgreSQL 
      versions newer than 8.1. (multiple reports, thanks!)

    Multisite:
    * Show number of rows and number of selected rows in header line
      (also for WATO hosts table)
    * FIX: fix problem in showing exceptions (due to help function)
    * FIX: fixed several localization problems in view/command processing
    * FIX: fixed duplicated settings in WATO when using localisation
    * FIX: fixed exception when refering to a language which does not exist
    * FIX: Removing all downtimes of a host/service is now possible again
    * FIX: The refresh time in footer is updated now when changing the value
    * FIX: view editor shows "(Mobile)" hint in view titles when linking to views

    WATO: 
    * Main menu of ruleeditor (Host & Service Parameters) now has
      a topic for "Used rules" - a short overview of all non-empty
      rulesets.
    * FIX: add missing context help to host details dialog
    * FIX: set new site dirty is host move due to change of
      folder attributes
    * FIX: fix exception on unknown value in DropdownChoice
    * FIX: add service specification to ruleset Delay service notifications
    * FIX: fixed problem with disabled sites in WATO
    * FIX: massive speedup when changing roles/users and activing changes
      (especially when you have a larger number of users and folders)
    * Add variable CONTACTPAGER to allowed macros in notifications
    * FIX: fixed default setting if "Hide names of configuration variables"
      in WATO
    * FIX: ListOfString Textboxes (e.g. parents of folders) do now extend in IE
    * FIX: fixed duplicated sections of permissions in rule editor

    BI:
    * New iterators FOREACH_CHILD and FOREACH_PARENT
    * FIX: fix handling of FOREACH_ in leaf nodes (remove hard coded
      $HOST$, replace with $1$, $2$, ..., apply argument substitution)
    * New logical datatable for aggregations that have the same name
      as a host. Converted view "BI Boxes" to this new table. This allows
      for Host-Aggregations containing data of other hosts as well.
    * count_ok: allow percentages, e.g. "count_ok!70%!50%"

1.2.0p1:
    Core:
    * Added macros $DATE$, $SHORTDATETIME$ and $LONGDATETIME$' to
      notification macros

    Checks & Agents:
    * FIX: diskstat: handle output 'No Devices Found' - avoiding exception
    * 3ware_units: Following states now lead to WARNING state instead of
      CRITICAL: "VERIFY-PAUSED", "VERIFYING", "REBUILDING"
    * New checks tsm_stagingpools, tsm_drive and tsm_storagepools
      Linux/UNIX
    * hpux_fchba: new check for monitoring FibreChannel HBAs und HP-UX

    Multisite:
    * FIX: fix severe exception in all views on older Python versions
      (like RedHat 5.5).

    WATO:
    * FIX: fix order of rule execution: subfolders now take precedence
      as they should.

1.2.0:
    Setup:
    * FIX: fix building of RPM packages (due to mk_mysql, mk_postgres)

    Core:
    * FIX: fix error message in case of duplicate custom check

    WATO:
    * FIX: add missing icon on cluster hosts to WATO in Multisite views
    * FIX: fix search field in host table if more than 10 hosts are shown
    * FIX: fix bulk edit and form properties (visibility of attributes was broken)
    * FIX: fix negating hosts in rule editor

    Checks & Agents: 
    * fileinfo: added this check to Linux agent. Simply put your
      file patterns into /etc/check_mk/fileinfo.cfg for configuration.
    * mysql.sessions: New check for MySQL sessions (need new plugin mk_mysql)
    * mysql.innodb_io: New check for Disk-IO of InnoDB
    * mysql_capacity: New check for used/free capacity of MySQL databases
    * postgres_sessions: New check for PostgreSQL number of sessions
    * postgres_stat_database: New check for PostgreSQL database statistics
    * postgres_stat_database.size: New check for PostgreSQL database size
    * FIX: hpux_if: convert_to_hex was missing on non-SNMP-hosts -replace
      with inline implementation
    * tcp_conn_stats: handle state BOUND (found on Solaris)
    * diskstat: support for checking latency, LVM and VxVM on Linux (needs 
      updated agent)
    * avoid duplicate checks cisco_temp_perf and cisco_sensor_temp

1.2.0b6:
    Multisite:
    * FIX: Fixed layout of some dropdown fields in view filters
    * Make heading in each page clickable -> reload page
    * FIX: Edit view: couldn't edit filter settings
    * FIX: Fixed styling of links in multisite context help
    * FIX: Fixed "select all" button for IE
    * FIX: Context links added by hooks are now hidden by the display
           option "B" again
    * FIX: preselected "refresh" option did not reflect view settings
           but was simply the first available option - usually 30.
    * FIX: fixed exception with custom views created by normal users

    WATO:
    * FIX: Fixed "select all" button in hosts & folders for IE
    * Optically mark modified variables in global settings
    * Swapped icons for rule match and previous rule match (makes for sense)

    Core:
    * FIX: Fixed "make_utf is not defined" error when having custom
           timeperiods defined in WATO

    Checks & Agents: 
    * MacOS X: Agent for MacOS (Thanks to Christian Zigotzky)
    * AIX: New check aix_multipath: Supports checking native AIX multipathing from AIX 5.2 onward
    * Solaris: New check solaris_multipath: Supports checking native Solaris multipath from Solaris10 and up.
    * Solaris: The ZFS Zpool status check now looks more closely at the reported messages. (It's also tested to work on Linux now)

1.2.0b5:
    Core:
    * FIX: handle UTF-8 encoded binary strings correctly (e.g. in host alias)
    * FIX: fix configuration of passive checks via custom_checks
    * Added NOTIFICATIONTYPE to host/service mail bodies

    WATO:
    * Site management: "disabled" only applies to Livestatus now
    * FIX: fix folding problems with dependent host tags
    * FIX: Detecting duplicate tag ids between regular tags and auxtags
    * FIX: Fixed layout problem of "new special rule" button in rule editor
    * FIX: Fixed layout problem on "activate changes" page
    * FIX: Added check if contacts belong to contactgroup before contactgroup deletion
    * FIX: fix site configuration for local site in Multisite environments
    * FIX: "(no not monitor)" setting in distributed WATO now works
    * FIX: Site management: replication setting was lost after re-editing
    * FIX: fixed problems after changing D/WATO-configuration
    * FIX: D/WATO: mark site dirty after host deletion
    * FIX: D/WATO: replicate auth.secret, so that login on one site also
           is valid on the replication slaves
    * FIX: implement locking in order to prevent data corruption on
           concurrent changes
    * FIX: Fixed handling of validation errors in cascading dropdown fields
    * FIX: fix cloning of users
    * Keep track of changes made by other users before activating changes,
      let user confirm this, new permission can be used to prevent a user
      from activating foreign changes.
    * FIX: Allowing german umlauts in users mail addresses
    * Allow list of aux tags to be missing in host tag definitions. This
      makes migration from older version easier.
    * FIX: user management modules can now deal with empty lines in htpasswd
    * FIX: Fixed js error on hostlist page with search form

    Multisite:
    * New display type 'boxes-omit-root' for BI views
    * Hostgroup view BI Boxes omits the root level
    * Finalized layout if view options and commands/filters/painteroptions.
    * Broken plugins prevent plugin caching now
    * FIX: remove refresh button from dashboard.
    * FIX: remove use of old option defaults.checkmk_web_uri
    * FIX: fixed outgoing bandwidth in fc port perfometer
    * FIX: remove nasty JS error in sidebar
    * FIX: fix folding in custom links (directories would not open)
    * FIX: animation of rotation treeangle in trees works again
    * FIX: Logwatch: Changed font color back to black
    * FIX: show toggle button for checkboxes in deactivated state
    * FIX: fix repeated stacked refresh when toggling columns
    * FIX: disable checkbox button in non-checkboxable layouts
    * FIX: fix table layout for views (gaps where missing sometimes)
    * FIX: Fixed sorting views by perfdata values which contain floats
    * FIX: fix sometimes-broken sizing of sidebar and dashboard on Chrome
    * FIX: fix dashboard layout on iPad
    * FIX: Fixed styling issues of sidebar in IE7
    * FIX: fix problem where filter settings (of checkboxes) are not effective
           when it comes to executing commands
    * FIX: Fixed styling issues of view filters with dropdown fields
    * FIX: multisite login can now deal with empty lines in htpasswd
    * FIX: Fixed a bunch of js/css errors

    Mobile:
    * FIX: Fixed logtime filter settings in all mobile views
    * FIX: fix some layout problems

    BI:
    * New aggregation function count_ok, that counts the number
      of nodes in state OK.
    * FIX: Removed debug output int count_ok aggregation

    Checks & Agents:
    * Linux: Modified cluster section to allow pacemaker/corosync clusters without heartbeat
    * AIX: convert NIC check to lnx_if (now being compatible with if/if64)
    * AIX: new check for CPU utilization (using section lparstat_aix)
    * ntp checks: Changed default value of time offsets to be 200ms (WARN) / 500ms (CRIT)
    * aironet_{errors,clients}: detect new kinds of devices (Thanks to Tiago Sousa)
    * check_http, check_tcp: allow to omit -I and use dynamic DNS name instead

1.2.0b4:
    Core:
    * New configuration variable snmp_timing, allowing to 
      configure timeout and retries for SNMP requests (also via WATO)
    * New configuration variable custom_checks. This is mainly for
      WATO but also usable in main.mk It's a variant of legacy_checks that
      automatically creates the required "define command" sections.

    WATO:
    * ps and ps.perf configurable via WATO now (without inventory)
    * New layout of main menu and a couple of other similar menus
    * New layout of ruleset overviews
    * Hide check_mk variable names per default now (change via global settings)
    * New layout of global settings
    * Folder layout: show contact groups of folder
    * Folder movement: always show complete path to target folder
    * Sidebar snapin: show pending changes
    * New rule for configuring custom_checks - allowing to run arbitrary
      active checks even if not yet formalized (like HTTP and TCP)
    * Added automation_commands to make automations pluginable
    * New layout and new internal implementation of input forms
    * New layout for view overview and view editor
    * Split up host search in two distinct pages
    * Use dynamic items in rule editor for hosts and items (making use
      of ListOfStrings())
    * FIX: audit log was not shown if no entry for today existed
    * FIX: fix parent scan on single site installations
    * FIX: fix folder visibility permission handling
    * FIX: honor folder-permissions when creating, deleting 
           and modifiying rules
    * FIX: detect non-local site even if unix: is being used
    * FIX: better error message if not logged into site during 
           action that needs remote access
    * FIX: send automation data via POST not GET. This fixes inventory
           on hosts with more than 500 services.
    * FIX: make config options directly active after resetting them
           to their defaults (didn't work for start_url, etc.
    * FIX: Fixed editing of ListOf in valuespec editors (e.g. used in logwatch
    pattern editor)
    * FIX: Reimplemented correct behaviour of the logwatch pattern "ignore"
    state which is used to drop the matching log lines

    Multisite:
    * FIX: fixed filter of recent event views (4 hours didn't catch)
    * FIX: convert more buttons to new graphical style
    * FIX: Logwatch handles logs with only OK lines in it correctly in logfile list views
    * FIX: Fixed syntax error in "Single-Host Problems" view definition
    * New help button at top right of each page now toggles help texts
    * Snapin Custom Links allows to specify HTTP link target
    * Redesign of bar with Display/Filter/Commands/X/1,2,3,4,6,8/30,60,90/Edit

    Mobile GUI:
    * FIX: commands can be executed again
    * FIX: fixed styling of buttons

    Checks & Agents:
    * FIX: Logwatch: fixed missing linebreak during reclassifing lines of logfiles
    * FIX: Logwatch: Logwatch services in rules configured using WATO must be
      given as item, not as whole service name
    * New active check via WATO: check_ldap
    * printer_alerts: new configuration variable printer_alerts_text_map. Make
      'Energiesparen' on Brother printers an OK state.
    * services: This check can now be parameterized in a way that it warn if
      a certain service is running. WATO formalization is available.

    BI:
    * FIX: make rotating folding arrows black (white was not visible)
    * Display format 'boxes' now in all BI views available
    * Display format 'boxes' now persists folding state

1.2.0b3:
    Core:
    * FIX: fixed SNMP info declaration in checks: could be garbled
      up in rare cases
    * avoid duplicate parents definition, when using 'parents' and
      extra_host_conf["parents"] at the same time. The later one has
      precedence.

    Multisite:
    * Logwatch: Colorizing OK state blocks correctly
    * FIX: allow web plugins to be byte compiled (*.pyc). Those
      are preferred over *.py if existing
    * View Editor: Fixed jump to top of the page after moving painters during
      editing views
    * FIX: Fixed login redirection problem after relogging
    * Filter for times now accept ranges (from ... until)
    * New view setting for page header: repeat. This repeats the
      column headers every 20'th row.
    * FIX: Fixed problem with new eval/pickle
    * FIX: Fixed commands in host/service search views

    Checks & Agents:
    * FIX: Made logwatch parsing mechanism a little more robust
      (Had problems with emtpy sections from windows agent)
    * FIX: brocade_fcport: Configuration of portsates now possible  
    * if_lancom: special version for if64 for LANCOM devices (uses
      ifName instead of ifDescr)


    WATO:
    * Reimplemented folder listing in host/folders module
    * Redesigned the breadcrumb navigation
    * Global settings: make boolean switches directly togglable
    * New button "Recursive Inventory" on folder: Allows to do
      a recursive inventory over all hosts. Also allows to selectively
      retry only hosts that have failed in a previous inventory.
    * You can configure parents now (via a host attribute, no rules are
      neccessary).
    * You can now do an automated scan for parents and layer 3 (IP)
    * You can configure active checks (check_tcp, ...) via WATO now
    * FIX: fix page header after confirmation dialogs
    * FIX: Fixed umlaut problem in host aliases and ip addresses created by WATO
    * FIX: Fixed exception caused by validation problems during editing tags in WATO
    * FIX: create sample config only if both rules.mk and hosttags.mk are missing
    * FIX: do not loose host tags when both using WATO-configured and 
      manual ones (via multisite.mk)
    * Timeperiods: Make list of exceptions dynamic, not fixed to 10 entries
    * Timeperiods: Configure exclusion of other timeperiods
    * Configuration of notification_delay and notification_interval

1.2.0b2:
    Core:
    * FIX: Cluster host checks were UNKNOWN all the time
    * FIX: reset counter in case of (broken) future time
    * FIX: Automation try-inventory: Fixed problem on where checks which
      produce equal service descriptions could lead to invalid inventory
      results on cluster hosts.
    * FIX: do not create contacts if they won't be assigned to any host
      or service. Do *not* assign to dummy catch-all group "check_mk".

    WATO:
    * Added new permission "move hosts" to allow/deny moving of hosts in WATO
    * Also write out contact definitions for users without contactgroups to
      have the mail addresses and other notification options persisted
    * FIX: deletion of automation accounts now works
    * FIX: Disabling notifications for users does work now
    * New main overview for rule editor
    * New multisite.mk option wato_hide_varnames for hiding Check_MK 
      configuration variable names from the user
    * New module "Logwatch Pattern Analyzer" to verify logwatch rules
    * Added new variable logwatch_rules which can also be managed through the
      WATO ruleset editor (Host/Service Parameters > Parameters and rules for
      inventorized checks > Various applications > Logwatch Patterns)
    * Users & Contacts: Added new option wato_hidden_users which holds a list
      of userids to hide the listed users from the WATO user management GUI.
    * WATO API: Added new method rewrite_configuration to trigger a rewrite of
      all host related wato configuration files to distribute changed tags
    * Added new internal hook pre-activate-changes to execute custom
      code BEFORE Check_MK is called to restart Nagios
    * FIX: Only showing sudo hint message on sudo error message in automation
      command
    * FIX: Fixed js eror in IE7 on WATO host edit page
    * FIX: Using pickle instead of repr/eval when reading data structures from
      urls to prevent too big security issues
    * Rule editor: improve sorting of groups and rulesets
    * FIX: Escaping single quotes in strings when writing auth.php
    * FIX: Fix resorting of host tags (was bug in ListOf)

    Multisite
    * Added config option default_ts_format to configure default timestamp
      output format in multisite
    * Layout and design update
    * Quicksearch: display site name if more than one different site
      is present in the current search result list
    * FIX: Fixed encoding problem in "custom notification" message
    * New configuration parameter page_heading for the HTML page heads
      of the main frameset (%s will be replaced with OMD site name)
    * FIX: Fix problem where snapins where invisible
    * FIX: Fixed multisite timeout errors when nagios not running
    * Sidebar: some new layout improvements
    * Login page is not shown in framesets anymore (redirects framed page to
      full screen login page)
    * FIX: fix exception when disallowing changing display options
    * FIX: Automatically redirect from login page to target page when already
      logged in
    * FIX: Updating the dashboard header time when the dashlets refresh

    BI:
    * Added new painter "affected hosts (link to host page)" to show all
      host names with links to the "hosts" view
    * FIX: Fixed filtering of Single-Host Aggregations
    * New sorter for aggregation group
    * FIX: fix sorting of Single-Host Aggregations after group
    * Avoid duplicate rule incarnations when using FOREACH_*
    * BI Boxes: allow closing boxes (not yet persisted)
    * New filter for services (not) contained in any aggregate
    * Configure sorting for all BI views

    Checks & Agents:
    * FIX: snmp_uptime handles empty snmp information without exception
    * FIX: Oracle checks try to handle ORA-* errors reported by the agent
      All oracle checks will return UNKNOWN when finding an ORA-* message
    * FIX: filesystem levels set via WATO didn't work, but do now
    * FIX: Group filters can handle groups without aliases now
    * nfsmounts: Added nfs4 support thanks to Thorsten Hintemann
    * megaraid_pdisks megaraid_ldisks: Support for Windows.  Thanks to Josef Hack

1.2.0b1:
    Core, Setup, etc.:
    * new tool 'livedump' for dumping configuration and status
      information from one monitoring core and importing this
      into another.
    * Enable new check registration API (not yet used in checks)
    * FIX: fix handling of prefix-tag rules (+), needed for WATO
    * FIX: handle buggy SNMP devices with non-consecutive OIDS
      (such as BINTEC routers)
    * Check API allows a check to get node information
    * FIX: fix problem with check includes in subchecks
    * Option --checks now also applies to ad-hoc check (e.g.
      cmk --checks=mrpe,df -v somehost)
    * check_mk_templates.cfg: added s to notification options
      of host and service (= downtime alerts)

    WATO:
    * Hosttag-editor: allow reordering of tags
    * Create very basic sample configuration when using
      WATO the first time (three tag groups, two rules)
    * Much more checks are configurable via WATO now
    * Distributed WATO: Made all URL calls using curl now
    * FIX: fix bug in inventory in validate_datatype()
    * Better output in case of inventory error
    * FIX: fix bug in host_icon rule on non OMD
    * FIX: do not use isdisjoint() (was in rule editor on Lenny)
    * FIX: allow UTF-8 encoded permission translations
    * FIX: Fixed several problems in OMD apache shared mode
    * FIX: Do not use None$ as item when creating new rules
    * FIX: Do load *all* users from htpasswd, so passwords from
      users not created via WATO will not be lost.
    * FIX: honor site disabling in replication module
    * FIX: honor write permissions on folder in "bulk delete"
    * FIX: honor permissions for "bulk cleanup" and "bulk edit"
    * FIX: honor write permissions and source folder when moving hosts
    * FIX: honor permissions on hosts also on bulk inventory
    * Only create contacts in Nagios if they are member of at
      least one contact group.
    * It is now possible to configure auxiliary tags via WATO
      (formerly also called secondary tags)
    * FIX: Fixed wrong label "Main Overview" shown for moved WATO folders
      in foldertree snapin
    * FIX: Fixed localization of empty host tags
    * FIX: User alias and notification enabling was not saved

    Checks & Agents:
    * hpux_if: fix missing default parameter errors
    * hpux_if: make configurable via WATO
    * if.include: fix handling of NIC with index 0
    * hpux_lunstats: new check for disk IO on HP-UX
    * windows - mk_oracle tablespace: Added missing sid column
    * diskstat: make inventory mode configurable via WATO
    * added new checks for Fujitsu ETERNUS DX80 S2 
      (thanks to Philipp Höfflin)
    * New checks: lgp_info, lgp_pdu_info and lgp_pdu_aux to monitor Liebert
      MPH/MPX devices
    * Fix Perf-O-Meter of fileage
    * hpux_snmp_cs.cpu: new SNMP check for CPU utilization
      on HP-UX.
    * if/if64: inventory also picks up type 62 (fastEther). This
      is needed on Cisco WLC 21xx series (thanks to Ralf Ertzinger)
    * FIX: fix inventory of f5_bigip_temp
    * mk_oracle (lnx+win): Fixed TEMP tablespace size calculations
    * ps: output node process is running on (only for clusters)
    * FIX: Linux Agent: Fixed ipmi-sensors handling of Power_Unit data
    * hr_mem: handle rare case where more than one entry is present
      (this prevents an exception of pfSense)
    * statgrab_load: level is now checked against 15min average - 
      in order to be consistent with the Linux load check
    * dell_powerconnect_cpu: hopefully correctly handle incomplete
      output from agent now.
    * ntp: do not check 'when' anymore since it can produce false
      alarms.
    * postfix_mailq: handle output with 'Total requests:' in last line
    * FIX: check_mk-hp_blade_psu.php: allow more than 4 power supplies
    * FIX: smart plugin: handle cases with missing vendor (thanks
      to Stefan Kärst)
    * FIX: megaraid_bbu: fix problem with alternative agent output
      (thanks to Daniel Tuecks)
    * mk_oracle: fix quoting problem, replace sessions with version,
      use /bin/bash instead of /bin/sh

    Multisite:
    * Added several missing localization strings
    * IE: Fixed problem with clicking SELECT fields in the new wato foldertree snapin
    * Fixed problem when trying to visit dashboards from new wato foldertree snapin
    * Chrome: Fixed styling problem of foldertree snapin
    * Views: Only show the commands and row selection options for views where
      commands are possible
    * The login mask honors the default_language definition now
    * check_bi_local.py: works now with cookie based authentication
    * FIX: Fixed wrong redirection after login in some cases
    * FIX: Fixed missing stats grouping in alert statistics view
    * FIX: Fixed preview table styling in view editor
    * FIX: Multisite authed users without permission to multisite are
      automatically logged out after showing the error message
    * Retry livestatus connect until timeout is used up. This avoids
      error messages when the core is being restarted
    * Events view now shows icon and text for "flapping" events
    * Use buffer for HTML creation (this speeds up esp. HTTPS a lot)
    * FIX: Fixed state filter in log views

    Livestatus:
    * Add missing column check_freshness to services table

    BI:
    * New column (painter) for simplistic box display of tree.
      This is used in a view for a single hostgroup.

1.1.13i3:
    Core, Setup, etc.:
    * *_contactgroups lists: Single group rules are all appended. When a list
      is found as a value this first list is used exclusively. All other
      matching rules are ignored
    * cmk -d does now honor --cache and --no-tcp
    * cmk -O/-R now uses omd re{start,load} core if using OMD
    * FIX: setup.sh now setups up permissions for conf.d/wato
      correctly
    * cmk --localize update supports an optional ALIAS which is used as
      display string in the multisite GUI
    * FIX: Fixed encoding problems with umlauts in group aliases
    * FIX: honor extra_summary_host_conf (was ignored)
    * new config variable snmpv2c_hosts that allows to enable SNMP v2c
      but *not* bulkwalk (for some broken devices). bulkwalk_hosts still
      implies v2c.

    Checks & Agents:
    * Windows agent: output eventlog texts in UTF-8 encoding. This
      should fix problems with german umlauts in message texts.
    * Windows agent: Added installer for the windows agent (install_agent.exe)
    * Windows agent: Added dmi_sysinfo.bat plugin (Thanks to Arne-Nils Kromer for sharing)
    * Disabled obsolete checks fc_brocade_port and fc_brocade_port_detailed.
      Please use brocade_fcport instead.
    * aironet_errors, statgrab_disk, statgrab_net: Performance data has
      been converted from counters to rates. You might need to delete your
      existing RRDs of these checks. Sorry, but these have been that last
      checks still using counters...
    * ibm_imm_health: added last missing scan function
    * Filesystem checks: trend performance data is now normalized to MB/24h.
      If you have changed the trend range, then your historic values will
      be displayed in a wrong scale. On the other hand - from now on changes
      in the range-setting will not affect the graph anymore.
    * if/if64/lnx_if: pad port numbers with zeros in order to sort correctly.
      This can be turned off with if_inventory_pad_portnumbers = False.
    * Linux agent: wrap freeipmi with lock in order to avoid cache corruption
    * New check: megaraid_bbu - check existance & status of LSI MegaRaid BBU module
    * HP-UX Agent: fix mrpe (remove echo -e and test -e, thanks to Philipp Lemke)
    * FIX: ntp checks: output numeric data also if stratum too high
    * Linux agent: new check for dmraid-based "bios raid" (agent part as plugin)
    * FIX: if64 now uses ifHighSpeed instead of ifSpeed for determining the
      link speed (fixes speed of 10GBit/s and 20GBit/s ports, thanks Marco Poet)
    * cmctc.temp: serivce has been renamed from "CMC Temperature %s" to just
      "Temperature %s", in order to be consistent with the other checks.
    * mounts: exclude changes of the commit option (might change on laptops),
      make only switch to ro critical, other changes warning.
    * cisco_temp_sensor: new check for temperature sensors of Cisco NEXUS
      and other new Cisco devices
    * oracle_tablespace: Fixed tablespace size/free space calculations
    * FIX: if/if64: omit check result on counter wrap if bandwidth traffic levels
      are used.

    Multisite:
    * Improve transaction handling and reload detection: user can have 
      multiple action threads in parallel now
    * Sounds in views are now enabled per default. The new configuration
      variable enable_sounds can be set to False in multisite.mk in order
      to disable sounds.
    * Added filter for log state (UP,DOWN,OK,CRIT...) to all log views
    * New painter for normal and retry check interval (added to detail views)
    * Site filter shows "(local)" in case of non multi-site setup
    * Made "wato folder" columns sortable
    * Hiding site filter in multisite views in single site setups
    * Replaced "wato" sidebar snapin which mixed up WATO and status GUIs with
      the new "wato_foldertree" snapin which only links to the status views
      filtered by the WATO folder.
    * Added "Dashboard" section to views snapin which shows a list of all dashboards
    * FIX: Fixed auth problem when following logwatch icon links while using
      the form based auth
    * FIX: Fix problem with Umlaut in contact alias
    * FIX: Creating auth.php file on first login dialog based login to ensure
      it exists after login when it is first needed
    * Dashboard: link problem views to *unhandled* views (this was
      inconsistent)
    * Localization: Fixed detection of gettext template file when using the
      local/ hierarchy in OMD

    Mobile:
    * Improved sorting of views in main page 
    * Fix: Use all the availiable space in header
    * Fix: Navigation with Android Hardwarekeys now working
    * Fix: Links to pnp4nagios now work better
    * Fix: Host and Service Icons now finger friendly
    * Fix: Corrected some buildin views

    WATO:
    * Removed IP-Address attribute from folders
    * Supporting localized tag titles
    * Using Username as default value for full names when editing users
    * Snapshot/Factory Reset is possible even with a broken config
    * Added error messages to user edit dialog to prevent notification problems
      caused by incomplete configuration
    * Activate Changes: Wato can also reload instead of restarting nagios
    * Replication: Can now handle replication sites which use the form based auth
    * Replication: Added option to ignore problems with the ssl certificates
                   used in ssl secured replications
    * WATO now supports configuring Check_MK clusters
    * FIX: Fixed missing folders in "move to" dropdown fields
    * FIX: Fixed "move to target folders" after CSV import
    * FIX: Fixed problem with duplicate extra_buttons when using the i18n of multiisite
    * FIX: Fixed problem with duplicate permissions when using the i18n of multiisite
    * FIX: Writing single host_contactgroups rules for each selected
      contactgroup in host edit dialog
    * FIX: Fixed wrong folder contacgroup related permissions in auth.php api
    * FIX: Fixed not up-to-date role permission data in roles_saved hook
    * FIX: Fixed duplicate custom columns in WATO after switching languages

    BI:
    * improve doc/treasures/check_bi_local.py: local check that creates
      Nagios services out of BI aggregates

    Livestatus:
    * ColumnHeaders: on is now able to switch column header on even if Stats:
      headers are used. Artifical header names stats_1, stats_2, etc. are
      begin used. Important: Use "ColumnHeaders: on" after Columns: and 
      after Stats:.

1.1.13i2:
    Core, Setup, etc.:
    * cmk -I: accept host tags and cluster names

    Checks & Agents:
    * linux agent - ipmi: Creating directory of cache file if not exists
    * dell_powerconnect_cpu: renamed service from CPU to "CPU utilization", in
      order to be consistent with other checks
    
    Multisite:
    * Several cleanups to prevent css/js warning messages in e.g. Firefox
    * Made texts in selectable rows selectable again
    * Adding reschedule icon to all Check_MK based services. Clicks on these
      icons will simply trigger a reschedule of the Check_MK service
    * FIX: ship missing CSS files for mobile GUI
    * FIX: rename check_mk.js into checkmk.js in order to avoid browser
      caching problems during version update

    WATO:
    * Optimized wraps in host lists tag column
    * Bulk inventory: Remove leading pipe signs in progress bar on main
      folder inventory
    * NagVis auhtorization file generation is also executed on activate_changes
    * Implemented a new inclusion based API for using multisite permissions
      in other addons
    * Inventory of SNMP devices: force implicit full scan if no services
      are configured yet
    * FIX: Calling activate_changes hook also in distributed WATO setups
    * FIX: Fixed display bug in host tags drop down menu after POST of form
    * FIX: Fixed javascript errors when doing replication in distributed
      wato environments when not having the sidebar open
    * FIX: Fixed search form dependant attribute handling
    * FIX: Fixed search form styling issues
    * You can now move folders to other folders
    * FIX: Distributed WATO: Supressing site sync progress output written in
      the apache error log

1.1.13i1:
    Multisite:
    * New nifty sidebar snapin "Speed-O-Meter"
    * Implemented new cookie based login mechanism including a fancy login GUI
    * Implemented logout functionality for basic auth and the new cookie based auth
    * Implemented user profile management page for changing the user password and
      the default language (if available)
    * New filter for the (new) state in host/service alerts
    * New command for sending custom notifications
    * FIX: Fixed encoding problem when opening dashboard
    * New icon on a service whos host is in downtime
    * Only show most frequently used context buttons (configurable
      in multisite.mk via context_buttons_to_show)
    * Show icon if user has modified a view's filter settings
    * New config option debug_livestatus_queries, normal debug
      mode does not include this anymore
    * Icons with link to page URL at bottom of each page
    * Logwatch: Switched strings in logwatch to i18n strings
    * Logwatch: Fixed styling of context button when acknowleding log messages
    * Logwatch: Implemented overview page to show all problematic logfiles
    * Add Snapin page: show previews of all snapins
    * Add Snapin page: Trying to prevent dragging confusions by using other click event
    * New (hidden) button for reloading a snapin (left to the close button)
    * Automatically falling back to hardcoded default language if configured
    language is not available
    * Repair layout of Perf-O-Meter in single dataset layout
    * FIX: Fixed duplicate view plugin loading when using localized multisite
    * FIX: Host-/Servicegroup snapin: Showing group names when no alias is available
    * FIX: Removed double "/" from pnp graph image urls in views

    BI:
    * Host/Service elements are now iterable via FOREACH_HOST, e.g.
      (FOREACH_HOST, ['server'], ALL_HOSTS, "$HOST$", "Kernel" ),
    * FIX: Assuming host states is possible again (exception: list index "3")

    WATO:
    * Evolved to full featured monitoring configuration tool!
    * Major internal code cleanup
    * Hosts can now be created directly in folders. The concept of host lists
      has been dropped (see migration notes!)
    * Configuration of global configuration variables of Check_MK via WATO
    * Configuration of main.mk rules
    * Configuration of Nagios objects and attributes
    * Configuration of users and roles
    * Configuration of host tags
    * Distributed WATO: replication of the configuration to slaves and peers
    * Added missing API function update_host_attributes() to change the
      attributes of a host
    * Added API function num_hosts_in_folder() to count the number of hosts
      below the given folder
    * Added option to download "latest" snapshot
    * extra_buttons can now register a function to gather the URL to link to
    * Implemented NagVis Authorisation management using WATO users/permissions

    Livestatus:
    * Experimental feature: livecheck -> super fast active check execution
      by making use of external helper processes. Set livecheck=PATH_TO_bin/livecheck
      in nagios.cfg where you load Livestatus. Optional set num_livecheck_helpers=NUM
      to set number of processes. Nagios will not fork() anymore for check exection.
    * New columns num_hosts and num_services in status table
    * New aggregation functions suminv and avginv (see Documentation)

    Core, Setup, etc.:
    * New configuration variable static_checks[] (used by WATO)
    * New configuration variable checkgroup_parameters (mainly for WATO)
    * check_submission defaults now to "file" (was "pipe")
    * Added pre-configured notification via cmk --notify
    * Drop RRA-configuration files for PNP4Nagios completely
    * New configuration variable ping_levels for configuring parameters
      for the host checks.
    * cmk --notify: new macros $MONITORING_HOST$, $OMD_ROOT$ and $OMD_SITE$
    * make ping_levels also apply to PING services for ping-only hosts
      (thanks to Bernhard Schmidt)

    Checks & Agents:
    * if/if64: new ruleset if_disable_if64_hosts, that force if on
      hosts the seem to support if64
    * Windows agent: new config variable "sections" in [global], that
      allows to configure which sections are being output.
    * Windows agent: in [logwatch] you can now configure which logfiles
      to process and which levels of messages to send.
    * Windows agent: new config variable "host" in all sections that
      restricts the folling entries to certain hosts.
    * Windows agent: finally implemented <<<mrpe>>. See check_mk.ini
      for examples.
    * Windows agent: do not execute *.txt and *.dir in <<<plugins>>> and
      <<<local>>>
    * Windows agent: make extensions to execute configurable (see
      example check_mk.ini)
    * Windows agent: agent now reuses TCP port even when taskkill'ed, so
      a system reboot is (hopefully) not neccessary anymore
    * Windows agent: section <<<df>>> now also outputs junctions (windows
      mount points). No external plugin is needed.
    * Windows agent: new section <<<fileinfo>>> for monitoring file sizes
      (and later possible ages)
    * logwatch: allow to classify messages based on their count (see
      man page of logwatch for details)
    * fileinfo: new check for monitoring age and size of files
    * heartbeat_crm: apply patches from Václav Ovsík, so that the check
      should work on Debian now.
    * ad_replication: added warninglevel 
    * fsc_*: added missing scan functions
    * printer_alerts: added further state codes (thanks to Matthew Stew)
    * Solaris agent: changed shell to /usr/bin/bash (fixes problems with LC_ALL=C)

1.1.12p7:
    Multisite:
    * FIX: detail view of host was missing column headers
    * FIX: fix problem on IE with background color 'white'
    * FIX: fix hitting enter in host search form on IE
    * FIX: fix problem in ipmi_sensors perfometer

    Checks & Agents:
    * FIX: fixed man pages of h3c_lanswitch_sensors and statgrab_cpu
    * FIX: netapp_volumes: added raid4 as allowed state (thanks to Michaël Coquard)

    Livestatus
    * FIX: fix type column in 'GET columns' for dict-type columns (bug found
      by Gerhard Lausser)

1.1.12p6:
    Checks & Agents:
    * FIX: lnx_if: remove debug output (left over from 1.1.12p5)
    
1.1.12p5:
    Multisite:
    * FIX: fix hitting enter in Quicksearch on IE 8
    * FIX: event/log views: reverse sorting, so that newest entries
      are shown first
    * FIX: fix dashboard dashlet background on IE
    * FIX: fix row highlight in status GUI on IE 7/8
    * FIX: fix row highlight after status page reload
    * FIX: single dataset layout honors column header settings
    * FIX: quote '#' in PNP links (when # is contained in services)
    * FIX: quote '#' in PNP image links also
    * FIX: add notifications to host/service event view

    Checks & Agents:
    * FIX: lnx_if: assume interfaces as up if ethtool is missing or
      not working but interface has been used since last reboot. This
      fixes the problem where interface are not found by inventory.
    * FIX: snmp_uptime: handels alternative timeformat
    * FIX: netapp_*: scan functions now detect IBM versions of firmware
    * FIX: bluecoat_diskcpu: repair scan function
    * FIX: mem.vmalloc: fix default levels (32 and 64 was swapped)
    * FIX: smart: make levels work (thanks to Bernhard Schmidt)
    * FIX: PNP template if if/if64: reset LC_ALL, avoids syntax error
    * FIX: dell_powerconnect_cpu: handle sporadic incomplete output
      from SNMP agent

1.1.12p4:
    Multisite:
    * FIX: sidebar snapin Hostgroups and Servicegroups sometimes
           failed with non-existing "available_views".
    * FIX: Fix host related WATO context button links to point to the hosts site
    * FIX: Fixed view editor redirection to new view after changing the view_name
    * FIX: Made icon painter usable when displaying hostgroup rows
    * Logwatch: Switched strings in logwatch to i18n strings
    * Logwatch: Fixed styling of context button when acknowleding log messages
    * Logwatch: Implemented overview page to show all problematic logfiles

    WATO:
    * FIX: add missing icon_csv.png
    * FIX: WATO did not write values of custom macros to extra_host_conf definitions

1.1.12p3:
    Core, Setup, etc.:
    * FIX: really suppress precompiling on PING-only hosts now

1.1.12p2:
    Core, Setup, etc.:
    * FIX: fix handling of empty suboids
    * FIX: do not create precomiled checks for host without Check_MK services

    Checks & Agents:
    * FIX: mem.win: Default levels now works, check not always OK
    * FIX: blade_health: fix OID specification
    * FIX: blade_bays: fix naming of item and man page

    Multisite:
    * FIX: Fixed styling of view header in older IE browsers
    * FIX: Do not show WATO button in views if WATO is disabled
    * FIX: Remove WATO Folder filter if WATO is disabled 
    * FIX: Snapin 'Performance': fix text align for numbers
    * FIX: Disallow setting downtimes that end in the past
    * FIX: Fix links to downtime services in dashboard
    * FIX: Fix popup help of reschedule icon

1.1.12p1:
    Core, Setup, etc.:
    * FIX: fix aggregate_check_mk (Summary host agent status)

    Checks & Agents:
    * FIX: mk_oracle now also detects XE databases
    * FIX: printer_alerts: handle 0-entries of Brother printers
    * FIX: printer_supply: fix Perf-O-Meter if no max known
    * FIX: Added id parameter to render_statistics() method to allow more than
      one pie dashlet for host/service stats
    * FIX: drbd: fixed inventory functions
    * FIX: printer_supply: handle output of Brother printers
    * FIX: ps.perf PNP template: show memory usage per process and not
      summed up. This is needed in situations where one process forks itself
      in irregular intervals and rates but you are interested just in the
      memory usage of the main process.

    Multisite:
    * FIX: finally fixed long-wanted "NagStaMon create hundreds
      of Apache processes" problem!
    * FIX: query crashed when sorting after a join columns without
      an explicit title.
    * FIX: filter for WATO file/folder was not always working.
    * Added filter for hard services states to search and service
      problems view
    * FIX: dashboard problem views now ignore notification period,
      just as tactical overview and normal problem views do
    * FIX: Loading dashboard plugins in dashboard module
 

1.1.12:
    Checks & Agents:
    * dell_powerconnect_*: final fixed, added PNP-templates
    * ps.perf: better error handling in PNP template

    Multisite:
    * Dashboard: fix font size of service statistics table
    * Dashboard: insert links to views into statistics
    * Dashboard: add links to PNP when using PNP graphs
    
1.1.12b2:
    Core, Setup, etc.:
    * FIX: fix crash with umlauts in host aliases
    * FIX: remove duplicate alias from Nagios config

    Checks & Agents:
    * services: better handling of invalid patterns
    * FIX: multipath: fix for another UUID format
    * AIX agent: fix implementation of thread count
    * blade_bays: detect more than 16 bays
    * statgrab_*: added missing inventory functions
    * FIX: fix smart.temp WARN/CRIT levels were off by one degree

    Multisite:
    * Remove Check_MK logo from default dashboard
    * Let dashboard use 10 more pixels right and bottom
    * FIX: do not show WATO icon if no WATO permission
    * Sidebar sitestatus: Sorting sites by sitealias
    * FIX: removed redundant calls of view_linktitle()

    WATO:
    * FIX: fix update of file/folder title after title property change

    Livestatus:
    * FIX: fix crash on imcomplete log lines (i.e. as
      as result of a full disk)
    * FIX: Livestatus-API: fix COMMAND via persistent connections
	

1.1.12b1:
    Core, Setup, etc.:
    * FIX: fix cmk -D on cluster hosts
    * Made profile output file configurable (Variable: g_profile_path)

    Checks & Agents:
    * FIX: j4p_performance: fix inventory functions 
    * FIX: mk_oracle: fix race condition in cache file handling (agent data
      was missing sections in certain situations)
    * mrpe: make check cluster-aware and work as clustered_service
    * cups_queues: Run agent part only on directly on CUPS servers,
      not on clients
    * FIX: mbg_lantime_state: Fixed output UOM to really be miliseconds
    * FIX: ntp: Handling large times in "poll" column correctly
    * New check dmi_sysinfo to gather basic hardware information
    * New check bintec_info to gather the software version and serial number
    of bintec routers

    Multisite:
    * FIX: fix rescheduling of host check
    * FIX: fix exception when using status_host while local site is offline
    * FIX: Fixed not updating pnp graphs on dashboard in some browsers (like chrome)
    * FIX: fix URL-too-long in permissions page
    * FIX: fix permission computation
    * FIX: fixed sorting of service perfdata columns
    * FIX: fixed sorting of multiple joined columns in some cases
    * FIX: fixed some localisation strings
    * Cleanup permissions page optically, add comments for views and snapins
    * Added some missing i18n strings in general HTML functions
    * Added display_option "w" to disable limit messages and livestatus errors in views
    * Service Perfdata Sorters are sorting correctly now
    * Added "Administration" snapin to default sidebar
    * Tactical Overview: make link clickable even if count is zero
    * Minor cleanup in default dashboard
    * Dashboard: new dashlet attribute title_url lets you make a title into a link
    * Dashboard: make numbers match "Tactical Overview" snapin

    Livestatus:
    * Write messages after initialization into an own livestatus.log

    WATO:
    * FIX: "bulk move to" at the top of wato hostlists works again
    * FIX: IE<9: Fixed problem with checkbox events when editing a host
    * FIX: "move to" dropdown in IE9 works again

1.1.11i4:
    Core, Setup, etc.:
    * FIX: use hostgroups instead of host_groups in Nagios configuration.
      This fixes a problem with Shinken
    * --scan-parents: detected parent hosts are now tagged with 'ping', so
      that no agent will be contacted on those hosts

    Checks & Agents:
    * Added 4 new checks dell_powerconnect_* by Chris Bowlby
    * ipmi_sensors: correctly handle further positive status texts
      (thanks to Sebastian Talmon)
    * FIX: nfsmounts handles zero-sized volumes correctly
    * AIX agent now outputs the user and performance data in <<<ps>>>

    Multisite:
    * FIX: WATO filtered status GUIs did not update the title after changing
      the title of the file/folder in WATO
    * FIX: Removed new python syntax which is incompatible with old python versions
    * FIX: Made bulk inventory work in IE
    * FIX: Fixed js errors in IE when having not enough space on dashboard 
    * FIX: fix error when using non-Ascii characters in view title
    * FIX: fix error on comment page caused by missing sorter
    * FIX: endless javascript when fetching pnp graphs on host/service detail pages
    * FIX: Not showing the action form in "try" mode of the view editor
    * FIX: Preventing up-then-over effect while loading the dashboard in firefox
    * Added missing i18n strings in command form and list of views
    * Views are not reloaded completely anymore. The data tables are reloaded
      on their own.
    * Open tabs in views do not prevent reloading the displayed data anymore
    * Added display_option "L" to enable/disable column title sortings
    * Sorting by joined columns is now possible
    * Added missing sorters for "service nth service perfdata" painters
    * Implemented row selection in views to select only a subset of shown data
      for actions
    * Sort titles in views can be enabled by clicking on the whole cells now
    * Submitting the view editor via ENTER key saves the view now instead of try mode
    * Host comments have red backgrounded rows when host is down
    * Implemented hook api to draw custom link buttons in views

    WATO:
    * Changed row selection in WATO to new row selection mechanism
    * Bulk action buttons are shown at the top of hostlists too when the lists
      have more than 10 list items
    * New function for backup and restore of the configuration

    Livestatus:
    * FIX: fix compile error in TableLog.cc by including stddef.h
    * FIX: tables comments and downtimes now honor AuthUser
    * Table log honors AuthUser for entries that belong to hosts
      (not for external commands, though. Sorry...)
    * FIX: fix Stats: sum/min/max/avg for columns of type time

1.1.11i3:
    Core, Setup, etc.:
    * FIX: allow host names to have spaces
    * --snmpwalk: fix missing space in case of HEX strings
    * cmk --restore: be aware of counters and cache being symbolic links
    * do_rrd_update: direct RRD updates have completely been removed.
      Please use rrdcached in case of performance problems.
    * install_nagios.sh has finally been removed (was not maintained anyway).
      Please use OMD instead.
    * Inventory functions now only take the single argument 'info'. The old
      style FUNC(checkname, info) is still supported but deprecated.
    * Show datasource program on cmk -D
    * Remove .f12 compile helper files from agents directory
    * Output missing sections in case of "WARNING - Only __ output of __..."
    * Remove obsolete code of snmp_info_single
    * Remove 'Agent version (unknown)' for SNMP-only hosts
    * Options --version, --help, --man, --list-checks and --packager now
      work even with errors in the configuration files
    * Minor layout fix in check man-pages

    Checks & Agents:
    * FIX: hr_mem: take into account cache and buffers
    * FIX: printer_pages: workaround for trailing-zero bug in HP Jetdirect
    * mk_logwatch: allow to set limits in processing time and number of
      new log messages per log file
    * Windows Agent: Now supports direct execution of powershell scripts
    * local: PNP template now supports multiple performance values
    * lnx_if: make lnx_if the default interface check for Linux
    * printer_supply: support non-Ascii characters in items like
      "Resttonerbehälter". You need to define snmp_character_encodings in main.mk
    * mem.win: new dedicated memory check for Windows (see Migration notes)
    * hr_mem: added Perf-O-Meter
    * Renamed all temperature checks to "Temperature %s". Please
      read the migration notes!
    * df and friends: enabled trend performance data per default. Please
      carefully read the migration notes!
    * diskstat: make summary mode the default behavious (one check per host)

    MK Livestatus:
    * WaitObject: allow to separate host name and service with a semicolon.
      That makes host names containing spaces possible.
    * Better error messages in case of unimplemented operators

    Multisite:
    * FIX: reschedule now works for host names containing spaces
    * FIX: correctly sort log views in case of multi site setups
    * FIX: avoid seven broken images in case of missing PNP graphs
    * FIX: Fixed javascript errors when opening dashboard in IE below 9
    * FIX: Views: Handling deprecated value "perpage" for option
      column_headers correctly
    * FIX: Fixed javascript error when saving edited views without sidebar
    * FIX: Showing up PNP hover menus above perfometers
    * Host/Service Icon column is now modularized and can be extended using
      the multisite_icons list.
    * New sorters for time and line number of logfile entries
    * Bookmarks snapin: save relative URLs whenever possible
    * Man-Pages of Check_MK checks shown in Multisite honor OMD's local hierarchy
    * nicer output of substates, translate (!) and (!!) into HTML code
    * new command for clearing modified attributes (red cross, green checkmark)
    * Perf-O-Meters: strip away arguments from check_command (e.g.
      "check-foo!17!31" -> "check-foo").
    * Added several missing i18n strings in view editor
    * Views can now be sorted by the users by clicking on the table headers.
      The user sort options are not persisted.
    * Perf-O-Meters are now aware if there really is a PNP graph

    WATO:
    * Show error message in case of empty inventory due to agent error
    * Commited audit log entries are now pages based on days
    * Added download link to download the WATO audit log in CSV format

1.1.11i2:
    Core, Setup, etc.:
    * FIX: sort output of cmk --list-hosts alphabetically
    * FIX: automatically remove leading and trailing space from service names
      (this fixes a problem with printer_pages and an empty item)
    * Great speed up of cmk -N/-C/-U/-R, especially when number of hosts is
      large.
    * new main.mk option delay_precompile: if True, check_mk will skip Python 
      precompilation during cmk -C or cmk -R, but will do this the first 
      time the host is checked.  This speeds up restarts. Default is False.
      Nagios user needs write access in precompiled directory!
    * new config variable agent_ports, allowing to specify the agent's
      TCP port (default is 6556) on a per-host basis.
    * new config variable snmp_ports, allowing to specify the UDP port
      to used with SNMP, on a per-host basis.
    * new config variable dyndns_hosts. Hosts listed in this configuration
      list (compatible to bulkwalk_hosts) use their hostname as IP address.
    
    Checks & Agents:
    * FIX: AIX agent: output name of template in case of MRPE
    * FIX: cisco_temp: skip non-present sensors at inventory
    * FIX: apc_symmetra: fix remaining runtime calculation (by factor 100)
    * FIX: Added PNP-template for winperf_phydisk
    * FIX: if64: fix UNKNOWN in case of non-unique ifAlias
    * FIX: lnx_if/if/if64: ignore percentual traffic levels on NICs without
           speed information.
    * FIX: cisco_temp_perf: add critical level to performance data
    * FIX: windows agent: hopefully fix case with quotes in directory name
    * FIX: printer_supply: fixed logic of Perf-O-Meter (mixed up crit with ok)
    * FIX: Solaris agent: reset localization to C, fixes problems with statgrab
    * FIX: blade_*: fix SNMP scan function for newer firmwares (thanks to Carlos Peón)
    * snmp_uptime, snmp_info: added scan functions. These checks will now
      always be added. Please use ingored_checktypes to disable, if non needed.
    * brocade_port: check for Brocade FC ports has been rewritten with
      lots of new features.
    * AIX agent now simulates <<<netctr>>> output (by Jörg Linge)
    * mbg_lantime_state: Handling refclock offsets correctly now; Changed
      default thresholds to 5/10 refclock offset
    * brocade_port: parameter for phystate, opstate and admstate can now
      also be lists of allowed states.
    * lnx_if: treat interfaces without information from ethtool as
      softwareLoopback interface. The will not be found by inventory now.
    * vbox_guest: new check for checking guest additions of Linux virtual box hosts
    * if/if64: Fixed bug in operstate detection when using old tuple based params
    * if/if64: Fixed bug in operstate detection when using tuple of valid operstates
    * mk_oracle: Added caching of results to prevent problems with long
    running SQL queries. Cache is controlled by CACHE_MAXAGE var which is preset to
    120 seconds 
    * mk_oracle: EXCLUDE_<sid>=ALL or EXCLUDE_<sid>=oracle_sessions can be
    used to exclude specific checks now
    * mk_oracle: Added optional configuration file to configure the new options
    * j4p_performance agent plugin: Supports basic/digest auth now
    * New checks j4p_performance.threads and j4p_performance.uptime which
      track the number of threads and the uptime of a JMX process
    * j4p_performance can fetch app and servlet specific status data. Fetching
      the running state, number of sessions and number of requests now. Can be
      extended via agent configuration (j4p.cfg).
    * Added some preflight checks to --scan-parents code
    * New checks netapp_cluster, netapp_vfiler for checking NetAPP filer 
      running as cluster or running vfilers.
    * megaraid_pdisks: Better handling of MegaCli output (Thanks to Bastian Kuhn)
    * Windows: agent now also sends start type (auto/demand/disabled/boot/system)
    * Windows: inventory_services now allowes regexes, depends and state/start type
      and also allows host tags.

    Multisite:
    * FIX: make non-Ascii characters in services names work again
    * FIX: Avoid exceptions in sidebar on Nagios restart
    * FIX: printer_supply perfometer: Using white font for black toners
    * FIX: ipmi: Skipping items with invalid data (0.000 val, "unspecified" unit) in summary mode
    * FIX: ipmi: Improved output formating in summary mode
    * FIX: BI - fixed wrong variable in running_on aggregation function
    * FIX: "view_name" variable missing error message when opening view.py
      while using the "BI Aggregation Groups" and "Hosts" snapins in sidebar
    * FIX: Fixed styling of form input elements in IE + styling improvements
    * FIX: Fixed initial folding state on page loading on pages with multiple foldings opened
    * Introduced basic infrastructure for multilanguage support in Multisite
    * Make 'Views' snapin foldable
    * Replace old main view by dashboard
    * Sidebar: Snapins can register for a triggered reload after a nagios
      restart has been detected. Check interval is 30 seconds for now.
    * Quicksearch snapin: Reloads host lists after a detected nagios restart.
    * New config directory multisite.d/ - similar to conf.d/
    * great speed up of HTML rendering
    * support for Python profiling (set profile = True in multisite.mk, profile
      will be in var/check_mk/web)
    * WATO: Added new hook "active-changes" which calls the registered hosts
      with a dict of "dirty" hosts
    * Added column painter for host contacts
    * Added column painters for contact groups, added those to detail views
    * Added filters for host and service contact groups
    * Detail views of host/service now show contacts
    * Fix playing of sounds: All problem views now have play_sounds activated,
      all other deactivated.
    * Rescheduling of Check_MK: introduce a short sleep of 0.7 sec. This increases
      the chance of the passive services being updated before the repaint.
    * Added missing i18n strings in filter section of view editor
    * Added filter and painter for the contact_name in log table
    * Added several views to display the notification logs of Nagios

    WATO:
    * Configration files can now be administered via the WEB UI
      (config_files in multisite.mk is obsolete)
    * Snapin is tree-based and foldable
    * Bulk operation on host lists (inventory, tags changed, etc)
    * Easy search operation in host lists
    * Dialog for global host search
    * Services dialog now tries to use cached data. On SNMP hosts
      no scan will be done until new button "Full Scan" is pressed.

    BI:
    * FIX: Fixed displaying of host states (after i18n introduction)h
    * FiX: Fixed filter for aggregation group
    * FIX: Fixed assumption button for services with non-Ascii-characters

    MK Livestatus:
    * FIX: fix compile problem on Debian unstable (Thanks to Sven Velt)
    * Column aggregation (Stats) now also works for perf_data
    * New configuration variable data_encoding and full UTF-8 support.
    * New column contact_groups in table hosts and services (thanks to
      Matthew Kent)
    * New headers Negate:, StatsNegate: and WaitConditionNegate:

1.1.11i1:
    Core, Setup, etc.:
    * FIX: Avoid duplicate SNMP scan of checktypes containing a period
    * FIX: honor ignored_checktypes also on SNMP scan
    * FIX: cmk -II also refreshes cluster checks, if all nodes are specified
    * FIX: avoid floating points with 'e' in performance data
    * FIX: cmk -D: drop obsolete (and always empty) Notification:
    * FIX: better handling of broken checks returning empty services
    * FIX: fix computation of weight when averaging
    * FIX: fix detection of missing OIDs (led to empty lines) 
    * SNMP scan functions can now call oid(".1.3.6.1.4.1.9.9.13.1.3.1.3.*")
      That will return the *first* OID beginning with .1.3.6.1.4.1.9.9.13.1.3.1.3
    * New config option: Set check_submission = "file" in order to write
      check result files instead of using Nagios command pipe (safes
      CPU ressources)
    * Agent simulation mode (for internal use and check development)
    * Call snmpgetnext with the option -Cf (fixes some client errors)
    * Call snmp(bulk)walk always with the option -Cc (fixes problems in some
      cases where OIDs are missing)
    * Allow merging of dictionary based check parameters
    * --debug now implies -v
    * new option --profile: creates execution profile of check_mk itself
    * sped up use of stored snmp walks
    * find configuration file in subdirectories of conf.d also
    * check_mk_templates.cfg: make check-mk-ping take arguments

    Multisite:
    * FIX: Display limit-exceeded message also in multi site setups
    * FIX: Tactical Overview: fix unhandled host problems view
    * FIX: customlinks snapin: Suppressing exception when no links configured
    * FIX: webservice: suppress livestatus errors in multi-site setups
    * FIX: install missing example icons in web/htdocs/images/icons
    * FIX: Nagios-Snapin: avoid duplicate slash in URL
    * FIX: custom_style_sheet now also honored by sidebar
    * FIX: ignore case when sorting groups in ...groups snapin
    * FIX: Fixed handling of embedded graphs to support the changes made to
    * FIX: avoid duplicate import of plugins in OMD local installation
    the PNP webservice
    * FIX: Added host_is_active and host_flapping columns for NagStaMon views
    * Added snmp_uptime, uptime and printer_supply perfometers
    * Allow for displaying service data in host tables
    * View editor foldable states are now permament per user
    * New config variable filter_columns (default is 2)

    BI:
    * Added new component BI to Multisite.

    WATO:
    * FIX: fix crash when saving services after migration from old version
    * Allow moving hosts from one to another config file

    Checks & Agents:
    * FIX: hr_mem: ignore devices that report zero memory
    * FIX: cisco_power: fix syntax error in man page (broke also Multisite)
    * FIX: local: fixed search for custom templates PNP template
    * FIX: if/if64: always generate unique items (in case ifAlias is used)
    * FIX: ipmi: fix ugly ouput in case of warning and error
    * FIX: vms_df: fix, was completely broken due to conversion to df.include
    * FIX: blade_bays: add missing SNMP OIDs (check was always UNKNOWN)
    * FIX: df: fix layout problems in PNP template
    * FIX: df: fix trend computation (thanks to Sebastian Talmon)
    * FIX: df: fix status in case of critical trend and warning used
    * FIX: df: fix display of trend warn/crit in PNP-graph
    * FIX: cmctc: fix inventory in case of incomplete entries
    * FIX: cmctc: add scan function
    * FIX: ucd_cpu_load and ucd_cpu_util: make scan function find Rittal
    * FIX: ucd_cpu_util: fix check in case of missing hi, si and st
    * FIX: mk_logwatch: improve implementation in order to save RAM
    * FIX: mk_oracle: Updated tablespace query to use 'used blocks' instead of 'user blocks'
    * FIX: mk_oracle: Fixed computation for TEMP table spaces
    * FIX: bluecoat_sensors: Using scale parameter provided by the host for reported values
    * FIX: fjdarye60_devencs, fjdarye60_disks.summary: added snmp scan functions
    * FIX: decru_*: added snmp scan functions
    * FIX: heartbeat_rscstatus handles empty agent output correctly
    * FIX: hp_procurve_cpu: fix synatx error in man page
    * FIX: hp_procurve_memory: fix syntax error in man page
    * FIX: fc_brocade_port_detailed: fix PNP template in MULTIPLE mode
    * FIX: ad_replication.bat only generates output on domain controllers now.
           This is useful to prevent checks on non DC hosts (Thanks to Alex Greenwood)
    * FIX: cisco_temp_perf: handle sensors without names correctly
    * printer_supply: Changed order of tests. When a printer reports -3 this
      is used before the check if maxlevel is -2.
    * printer_supply: Skipping inventory of supplies which have current value
    and maxlevel both set to -2.
    * cisco_locif: The check has been removed. Please switch to if/if64
      has not the index 1
    * cisco_temp/cisco_temp_perf: scan function handles sensors not beginning
      with index 1
    * df: split PNP graphs for growth/trend into two graphs
    * omd_status: new check for checking status of OMD sites
    * printer_alerts: Added new check for monitoring alert states reported by
      printers using the PRINTER-MIB
    * diskstat: rewritten check: now show different devices, r+w in one check
    * canon_pages: Added new check for monitoring processed pages on canon
    printer/multi-function devices
    * strem1_sensors: added check to monitor sensors attached to Sensatorinc EM1 devices
    * windows_update: Added check to monitor windows update states on windows
      clients. The check monitors the number of pending updates and checks if
      a reboot is needed after updates have been installed.
    * lnx_if: new check for Linux NICs compatible with if/if64 replacing 
      netif.* and netctr.
    * if/if64: also output performance data if operstate not as expected
    * if/if64: scan function now also detects devices where the first port
    * if/if64: also show perf-o-meter if speed is unknown
    * f5_bigip_pool: status of F5 BIP/ip load balancing pools
    * f5_bigip_vserver: status of F5 BIP/ip virtual servers
    * ipmi: new configuration variable ipmi_ignored_sensors (see man page)
    * hp_procurve_cpu: rename services description to CPU utilization
    * ipmi: Linux agent now (asynchronously) caches output of ipmitool for 20 minutes
    * windows: agent has new output format for performance counters
    * winperf_process.util: new version of winperf.cpuusage supporting new agent
    * winperf_system.diskio: new version of winperf.diskstat supporting new agent
    * winperf_msx_queues: new check for MS Exchange message queues
    * winperf_phydisk: new check compatible with Linux diskstat (Disk IO per device!)
    * smart.temp/smart.stats: added new check for monitoring health of HDDs
      using S.M.A.R.T
    * mcdata_fcport: new check for ports of MCData FC Switches
    * hp_procurve_cpu: add PNP template
    * hp_procurve_cpu: rename load to utilization, rename service to CPU utilizition
    * df,df_netapp,df_netapp32,hr_fs,vms_df: convert to mergeable dictionaries
    * mbg_lantime_state,mbg_lantime_refclock: added new checks to monitor 
      Meinberg LANTIME GPS clocks

    Livestatus:
    * Updated Perl API to version 0.74 (thanks to Sven Nierlein)

1.1.10:
    Core, Setup, etc.:
    * --flush now also deletes all autochecks 
    
    Checks & Agents:
    * FIX: hr_cpu: fix inventory on 1-CPU systems (thanks to Ulrich Kiermayr)


1.1.10b2:
    Core, Setup, etc.:
    * FIX: setup.sh on OMD: fix paths for cache and counters
    * FIX: check_mk -D did bail out if host had no ip address
    * cleanup: all OIDs in checks now begin with ".1.3.6", not "1.3.6"

    WATO:
    * FIX: Fixed bug that lost autochecks when using WATO and cmk -II together

    Checks & Agents:
    * Added check man pages for systemtime, multipath, snmp_info, sylo,
      ad_replication, fsc_fans, fsc_temp, fsc_subsystems
    * Added SNMP uptime check which behaves identical to the agent uptime check


1.1.10b1:
    Core, Setup, etc.:
    * FIX: do not assume 127.0.0.1 as IP address for usewalk_hosts if
      they are not SNMP hosts.
    * FIX: precompile: make sure check includes are added before actual
      checks
    * FIX: setup.sh: do not prepend current directory to url_prefix
    * FIX: output agent version also for mixed (tcp|snmp) hosts
    * RPM: use BuildArch: noarch in spec file rather than as a command
      line option (thanks to Ulrich Kiermayr)
    * setup.sh: Allow to install Check_MK into existing OMD site (>= 0.46).
      This is still experimental!

    Checks & Agents:
    * FIX: Windows agent: fix output of event ID of log messages
    * FIX: if/if64: output speed correctly (1.50MB/s instead of 1MB/s)
    * FIX: drbd now handles output of older version without an ep field
    * FIX: repaired df_netapp32
    * FIX: Added SNMP scan function of df_netapp and df_netapp32
    * FIX: repaired apc_symmetra (was broken due to new option -Ot 
      for SNMP)
    * FIX: df, hr_fs and other filesystem checks: fix bug if using
      magic number. levels_low is now honored.
    * FIX: scan function avoids hr_cpu and ucd_cpu_utilization
      at the same time
    * FIX: HP-UX agent: fixed output of df for long mount points
      (thanks to Claas Rockmann-Buchterkirche)
    * FIX: df_netapp/32: fixed output of used percentage (was always
      0% due to integer division)
    * FIX: fixed manual of df (magic_norm -> magic_normsize)
    * FIX: removed filesystem_trend_perfdata. It didn't work. Use
      now df-parameter "trend_perfdata" (see new man page of df)
    * FIX: cisco_temp_perf: fix return state in case of WARNING (was 0 = OK)
    * FIX: repair PNP template for df when using trends
    * FIX: cisco_qos: fix WATO exception (was due to print command in check)
    * FIX: check_mk check: fixed template for execution time
    * FIX: blade_health, fc_brocade_port_detailed removed debug outputs
    * FIX: netapp_volumes: The check handled 64-bit aggregates correctly
    * FIX: netapp_volumes: Fixed snmp scan function
    * FIX: blade_*: Fixed snmp scan function
    * FIX: nfsmount: fix exception in check in case of 'hanging'
    * systemtime: new simple check for time synchronization on Windows
      (needs agent update)
    * Added Perf-O-Meter for non-df filesystem checks (e.g. netapp)
    * hp_proliant_*: improve scan function (now just looks for "proliant")

    Multisite:
    * FIX: fix json/python Webservice

1.1.9i9:
    Core, Setup, etc.:
    * FIX: check_mk_templates.cfg: add missing check_period for hosts
      (needed for Shinken)
    * FIX: read *.include files before checks. Fixes df_netapp not finding
      its check function
    * FIX: inventory checks on SNMP+TCP hosts ignored new TCP checks
    * local.mk: This file is read after final.mk and *not* backup up
      or restored
    * read all files in conf.d/*.mk in alphabetical order now.
    * use snmp commands always with -Ot: output time stamps as UNIX epoch
      (thanks to Ulrich Kiermayr)

    Checks & Agents:
    * ucd_cpu_load: new check for CPU load via UCD SNMP agent
    * ucd_cpu_util: new check for CPU utilization via UCD SNMP agent
    * steelhead_status: new check for overall health of Riverbed Steelhead appliance
    * steelhead_connections: new check for Riverbed Steelhead connections
    * df, df_netapp, df_netapp32, hr_fs, vms_df: all filesystem checks now support
      trends. Please look at check manpage of df for details.
    * FIX: heartbeat_nodes: Fixed error handling when node is active but at least one link is dead
    * 3ware_units: Handling INITIALIZING state as warning now
    * FIX: 3ware_units: Better handling of outputs from different tw_cli versions now
    * FIX: local: PNP template for local now looks in all template directories for
      specific templates (thanks to Patrick Schaaf)

    Multisite:
    * FIX: fix "too many values to unpack" when editing views in single layout
      mode (such as host or service detail)
    * FIX: fix PNP icon in cases where host and service icons are displayed in 
      same view (found by Wolfgang Barth)
    * FIX: Fixed view column editor forgetting pending changes to other form
           fields
    * FIX: Customlinks snapin persists folding states again
    * FIX: PNP timerange painter option field takes selected value as default now
    * FIX: Fixed perfometer styling in single dataset layouts
    * FIX: Tooltips work in group headers now
    * FIX: Catching exceptions caused by unset bandwidth in interface perfometer

    WATO:
    * FIX: fix problem with vanishing services on Windows. Affected were services
      containing colons (such as fs_C:/).

    Livestatus:
    * FIX: fix most compiler warnings (thanks to patch by Sami Kerola)
    * FIX: fix memory leak. The leak caused increasing check latency in some
      situations
    
1.1.9i8:
    Multisite:
    * New "web service" for retrieving data from views as JSON or 
      Python objects. This allows to connect with NagStaMon 
      (requires patch in NagStaMon). Simply add &output_format=json
      or &output_format=python to your view URL.
    * Added two builtin views for NagStaMon.
    * Acknowledgement of problem now has checkboxes for sticky,
      send notification and persisten comment
    * Downtimes: allow to specify fixed/flexible downtime
    * new display_options d/D for switching on/off the tab "Display"
    * Improved builtin views for downtimes
    * Bugfix: Servicegroups can be searched with the quicksearch snapin using
      the 'sg:' prefix again

    WATO:
    * Fixed problem appearing at restart on older Python version (RH)

1.1.9i7:
    Core, Setup, etc.:
    * Fix crash on Python 2.4 (e.g. RedHat) with fake_file
    * Fixed clustering of SNMP hosts
    * Fix status output of Check_MK check in mixed cluster setups

    Checks & Agents:
    * PNP templates for if/if64: fix bugs: outgoing packets had been
      same as incoming, errors and discards were swapped (thanks to 
      Paul Freeman)
    * Linux Agent: Added suport for vdx and xvdx volumes (KVM+Virtio, XEN+xvda)

    Multisite:
    * Fix encoding problem when host/service groups contain non-ascii
      characters.

    WATO:
    * Fix too-long-URL problem in cases of many services on one host


1.1.9i6:
    INCOMPATIBLE CHANGES:
    * Removed out-dated checks blade_misc, ironport_misc and snia_sml. Replaced
      with dummy checks begin always UNKNOWN.

    Core, Setup, etc.:
    * cmk -D: show ip address of host 
    * Fix SNMP inventory find snmp misc checks inspite of negative scan function
    * Fix output of MB and GB values (fraction part was zero)

    Checks & Agents:
    * megaraid_ldisks: remove debug output
    * fc_brocade_port: hide on SNMP scan, prefer fc_brocade_port_detailed
    * fc_brocade_port_detailed: improve scan function, find more devices
    * New agent for HP-UX
    * hpux_cpu: new check for monitoring CPU load average on HP-UX
    * hpux_if: New check for monitoring NICs on HP-UX (compatible to if/if64)
    * hpux_multipath: New check for monitoring Multipathing on HP-UX
    * hpux_lvm: New check for monitoring LVM mirror state on HP-UX
    * hpux_serviceguard: new check for monitoring HP-UX Serviceguard
    * drbd: Fixed var typo which prevented inventory of drbd general check
      (Thanks to Andreas Behler)
    * mk_oracle: new agent plugin for monitoring ORACLE (currently only
      on Linux and HP-UX, but easily portable to other Unices)
    * oracle_sessions: new check for monitoring the current number of active
      database sessions.
    * oracle_logswitches: new check for monitoring the number of logswitches
      of an ORACLE instances in the last 60 minutes.
    * oracle_tablespaces: new check for monitoring size, state and autoextension
      of ORACLE tablespaces.
    * h3c_lanswitch_cpu: new check for monitoring CPU usage of H3C/HP/3COM switches
    * h3c_lanswitch_sensors: new check for monitoring hardware sensors of H3C/HP/3COM switches
    * superstack3_sensors: new check for monitoring hardware sensors of 3COM Superstack 3 switches

    Multisite:
    * Fixed aligns/widths of snapin contents and several small styling issues
    * Fixed links and border-styling of host matrix snapin
    * Removed jQuery hover menu and replaced it with own code

1.1.9i5:
    Multisite:
    * custom notes: new macros $URL_PREFIX$ and $SITE$, making 
      multi site setups easier
    * new intelligent logwatch icon, using url_prefix in multi site
      setups


1.1.9i4:
    Core, Setup, etc.:
    * added missing 'register 0' to host template
    * setup: fix creation of symlink cmk if already existing

    Multisite:
    * New reschedule icon now also works for non-local sites.
    * painter options are now persisted on a per-user-base
    * new optional column for displaying host and service comments
      (not used in shipped views but available in view editor)

    Livestatus:
    * Check for buffer overflows (replace strcat with strncat, etc.)
    * Reduce number of log messages (reclassify to debug)

    Checks & Agents:
    * apc_symmetra: handle empty SNMP variables and treat as 0.


1.1.9i3:
    INCOMPATIBLE CHANGES:
    * You need a current version of Livestatus for Multisite to work!
    * Multisite: removed (undocumented) view parameters show_buttons and show_controls.
      Please use display_options instead.
    * Finally removed deprecated filesystem_levels. Please use check_parameters instead.
    * Livestatus: The StatsGroupBy: header is still working but now deprecated.
      Please simply use Columns: instead. If your query contains at least one Stats:-
      header than Columns: has the meaning of the old StatsGroupBy: header

    Core, Setup, etc.:
    * Create alias 'cmk' for check_mk in bin/ (easier typing)
    * Create alias 'mkp' for check_mk -P in bin/ (easier typing) 

    Multisite:
    * Each column can now have a tooltip showing another painter (e.g.
      show the IP address of a host when hovering over its name)
    * Finally show host/services icons from the nagios value "icon_image".
      Put your icon files in /usr/share/check_mk/web/htdocs/images/icons.
      OMD users put the icons into ~/local/share/check_mk/web/htdocs/images/icons.
    * New automatic PNP-link icons: These icons automatically appear, if
      the new livestatus is configured correctly (see below). 
    * new view property "hidebutton": allow to hide context button to a view.
    * Defaults views 'Services: OK', 'Services: WARN, etc. do now not create
      context buttons (cleans up button bar).
    * new HTML parameter display_options, which allows to switch off several
      parts of the output (e.g. the HTML header, external links, etc).
    * View hoststatus: show PNP graph of host (usually ping stats)
    * new tab "Display": here the user can choose time stamp
      display format and PNP graph ranges
    * new column "host_tags", showing the Check_MK host tags of a host
    * new datasource "alert_stats" for computing alert statistics
    * new view "Alert Statistics" showing alert statistics for all hosts
      and services
    * Sidebar: Fixed snapin movement to the bottom of the snapin list in Opera
    * Sidebar: Fixed scroll position saving in Opera
    * Fixed reloading button animation in Chrome/IE (Changed request to async mode)
    * Sidebar: Removed scrollbars of in older IE versions and IE8 with compat mode
    * Sidebar: Fixed scrolling problem in IE8 with compat mode (or maybe older IE versions)
      which broke the snapin titles and also the tactical overview table
    * Sidebar: Fixed bulletlist positioning
    * Sidebar: The sidebar quicksearch snapin is case insensitive again
    * Fixed header displaying on views when the edit button is not shown to the user
    * View pages are not refreshed when at least one form (Filter, Commands,
      Display Options) is open
    * Catching javascript errors when pages from other domain are opened in content frame
    * Columns in view editor can now be added/removed/moved easily

    Checks & Agents:
    * Fixed problem with OnlyFrom: in Linux agent (df didn't work properly)
    * cups_queues: fixed plugin error due to invalid import of datetime,
      converted other checks from 'from datetime import...' to 'import datetime'.
    * printer_supply: handle the case where the current value is missing
    * megaraid_ldisks: Fixed item detection to be compatible with different versions of megaraid
    * Linux Agent: Added new 3ware agent code to support multiple controllers
      (Re-inventory of 3ware checks needed due to changed check item names)

    Livestatus:
    * new column pnpgraph_present in table host and service. In order for this
      column to work you need to specify the base directory of the PNP graphs
      with the module option pnp_path=, e.g. pnp_path=/omd/sites/wato/var/pnp4nagios/perfdata
    * Allow more than one column for StatsGroupBy:
    * Do not use function is_contact_member_of_contactgroup anymore (get compatible
      with Nagios CVS)
    * Livestatus: log timeperiod transitions (active <-> inactive) into Nagios
      log file. This will enable us to create availability reports more simple
      in future.

    Multisite:
    * allow include('somefile.mk') in multisite.mk: Include other files.
      Paths not beginning with '/' are interpreted relative to the directory
      of multisite.mk

    Livestatus:
    * new columns services_with_info: similar to services_with_state but with
      the plugin output appended as additional tuple element. This tuple may
      grow in future so do not depend on its length!

1.1.9i2:
    Checks & Agents:
    * ibm_imm_health: fix inventory function
    * if/if64: fix average line in PNP-template, fix display of speed for 20MBit
      lines (e.g. Frame Relay)

    Multisite:
    * WATO: Fixed omd mode/site detection and help for /etc/sudoers
    * WATO: Use and show common log for pending changes 
    * Sidebar Quicksearch: Now really disabling browser built-in completion
      dropdown selections
    
1.1.9i1:
    INCOMPATIBLE CHANGES:
    * TCP / SNMP: hosts using TCP and SNMP now must use the tags 'tcp'
      and 'snmp'. Hosts with the tag 'ping' will not inventorize any
      service. New configuration variable tcp_hosts.
    * Inventory: The call syntax for inventory has been simplified. Just
      call check_mk -I HOSTNAME now. Omit the "tcp" or "snmp". If you
      want to do inventory just for certain check types, type "check_mk --checks=snmp_info,if -I hostnames..."
      instead
    * perfdata_format now defaults to "pnp". Previous default was "standard".
      You might have to change that in main.mk if you are not using PNP (only
      relevant for MRPE checks)
    * inventory_check_severity defaults to 1 now (WARNING)
    * aggregation_output_format now defaults to "multiline"
    * Removed non_bulkwalk_hosts. You can use bulkwalk_hosts with NEGATE
      instead (see docu)
    * snmp_communites is now initialized with [], not with {}. It cannot
      be a dict any longer.
    * bulkwalk_hosts is now initizlized with []. You can do += here just
      as with all other rule variables.
    * Configuration check (-X) is now always done. It is now impossible to
      call any Check_MK action with an invalid configuration. This saves
      you against mistyped variables.
    * Check kernel: converted performance data from counters to rates. This
      fixes RRD problems (spikes) on reboots and also allows better access 
      to the peformance data for the Perf-O-Meters.  Also changed service 
      descriptions. You need to reinventurize the kernel checks. Your old
      RRDs will not be deleted, new ones will be created.
    * Multisite: parameters nagios_url, nagios_cgi_url and pnp_url are now
      obsolete. Instead the new parameter url_prefix is used (which must
      end with a /).

    Core, Setup, etc.:
    * Improve error handling: if hosts are monitored with SNMP *and* TCP,
      then after an error with one of those two agents checks from the
      other haven't been executed. This is fixed now. Inventory check
      is still not complete in that error condition.
    * Packages (MKP): Allow to create and install packages within OMD!
      Files are installed below ~/local/share/check_mk. No root permissions
      are neccessary
    * Inventory: Better error handling on invalid inventory result of checks
    * setup.sh: fix problem with missing package_info (only appears if setup
      is called from another directory)
    * ALL_SERVICES: Instead of [ "" ] you can now write ALL_SERVICES
    * debug_log: also output Check_MK version, check item and check parameters
    * Make sure, host has no duplicate service - this is possible e.g. by
      monitoring via agent and snmp in parallel. duplicate services will
      make Nagios reject the configuration.
    * --snmpwalk: do not translate anymore, use numbers. All checks work
      with numbers now anyway.
    * check_mk -I snmp will now try all checktypes not having an snmp scan
      function. That way all possible checks should be inventorized.
    * new variable ignored_checks: Similar to ignored_checktypes, but allows
      per-host configuration
    * allow check implementations to use common include files. See if/if64
      for an example
    * Better handling for removed checks: Removed exceptions in check_mk calls
      when some configured checks have been removed/renamed

    Checks & Agents:
    * Renamed check functions of imm_health check from test_imm to imm_health
      to have valid function and check names. Please remove remove from
      inventory and re-inventory those checks.
    * fc_brocade_port_detailed: allow to specify port state combinations not 
      to be critical
    * megaraid_pdisks: Using the real enclosure number as check item now
    * if/if64: allow to configure averaging of traffic over time (e.g. 15 min) 
      and apply traffic levels and averaged values. Also allow to specify relative
      traffic levels. Allow new parameter configuration via dictionary. Also
      allow to monitor unused ports and/or to ignore link status.
    * if/if64: Added expected interface speed to warning output
    * if/if64: Allow to ignore speed setting (set target speed to None)
    * wut_webtherm: handle more variants of WuT Webtherms (thanks to Lefty)
    * cisco_fan: Does not inventorize 'notPresent' sensors anymore. Improved output
    * cisco_power: Not using power source as threshold anymore. Improved output
    * cisco_fan: Does not inventorize 'notPresent' sensors anymore. Improved output
    * cisco_power: Not using power source as threshold anymore. Improved output
    * cisco_power: Excluding 'notPresent' devices from inventory now
    * cisco_temp_perf: Do not crash if device does not send current temperature
    * tcp_conn_stats: new check for monitoring number of current TCP connections
    * blade_*: Added snmp scan functions for better automatic inventory
    * blade_bays: Also inventorizes standby blades and has a little more
                  verbose output.
    * blade_blowers: Can handle responses without rpm values now. Improved output
    * blade_health: More detailed output on problems
    * blade_blades: Added new check for checking the health-, present- and
                    power-state of IBM Bladecenter blades
    * win_dhcp_pools: Several cleanups in check
    * Windows agent: allow restriction to ip addresses with only_hosts (like xinetd)
    * heartbeat_rscstatus: Catching empty output from agent correctly
    * tcp_conn_stats: Fixed inventory function when no conn stats can be inventoried
    * heartbeat_nodes: fix Linux agent for hostname with upper case letters (thanks to
            Thorsten Robers)
    * heartbeat_rscstatus: Catching empty output from agent correctly
    * heartbeat_rscstatus: Allowing a list as expected state to expect multiple OK states
    * win_dhcp_pools agent plugin: Filtering additional error message on
      systems without dhcp server
    * j4p_performance: Added experimental agent plugin fetching data via 
      jmx4perl agent (does not need jmx4perl on Nagios)
    * j4p_performance.mem: added new experimental check for memory usage via JMX.
    * if/if64: added Perf-O-Meter for Multisite
    * sylo: fix performance data: on first execution (counter wrap) the check did
      output only one value instead of three. That lead to an invalid RRD.
    * Cleaned up several checks to meet the variable naming conventions
    * drbd: Handling unconfigured drbd devices correctly. These devices are
      ignored during nventory
    * printer_supply: In case of OKI c5900 devices the name of the supply units ins not
      unique. The color of the supply unit is reported in a dedicated OID and added to the
      check item name to have a unique name now.
    * printer_supply: Added simple pnp template to have better graph formating for the check results
    * check_mk.only_from: new check for monitoring the IP address access restriction of the
      agent. The current Linux and Windows agents provide this information.
    * snmp_info check: Recoded not to use snmp_info_single anymore
    * Linux Agent: Fixed <<<cpu>>> output on SPARC machines with openSUSE
    * df_netapp/df_netapp32: Made check inventory resistant against empty size values
    * df_netapp32: Added better detection for possible 32bit counter wrap
    * fc_brocade_port_detailed: Made check handle phystate "noSystemControlAccessToSlot" (10)
      The check also handles unknown states better now
    * printer_supply: Added new parameter "printer_supply_some_remaining_status" to
      configure the reported state on small remaining capacity.
    * Windows agent: .vbs scripts in agents plugins/ directory are executed
      automatically with "cscript.exe /Nologo" to prevent wrong file handlers
    * aironet_clients: Only counting clients which don't have empty values for strength
    * statgrab_disk: Fixed byte calculation in plugin output
    * statgrab_disk: Added inventory function
    * 3ware_disks: Ignoring devices in state NOT-PRESENT during inventory

    Multisite:
    * The custom open/close states of custom links are now stored for each
      user
    * Setting doctype in sidebar frame now
    * Fixed invalid sidebar css height/width definition
    * Fixed repositioning the sidebar scroll state after refreshing the page
    * Fixed mousewheel scrolling in opera/chrome
    * Fixed resize bug on refresh in chrome
    * New view for all services of a site
    * Sidebar snapin site_status: make link target configurable
    * Multisite view "Recently changed services": sort newest first
    * Added options show_header and show_controls to remove the page headers
      from views
    * Cool: new button for an immediate reschedule of a host or service
      check: the view is redisplayed exactly at the point of time when
      Nagios has finished the check. This makes use of MK Livestatus'
      unique waiting feature.

   Livestatus:
    * Added no_more_notifications and check_flapping_recovery_notification
      fields to host table and no_more_notifications field to service table.
      Thanks to Matthew Kent

1.1.8:
    Core, Setup, etc.:
    * setup.sh: turn off Python debugging
    * Cleaned up documentation directory
    * cluster host: use real IP address for host check if cluster has
      one (e.g. service IP address)

    Checks & Agents:
    * Added missing PNP template for check_mk-hr_cpu
    * hr_fs: inventory now ignores filesystem with size 0,
      check does not longer crash on filesystems with size 0
    * logwatch: Fixed typo in 'too many unacknowledged logs' error message
    * ps: fix bug: inventory with fixed user name now correctly puts
      that user name into the resulting check - not None.
    * ps: inventory with GRAB_USER: service description may contain
      %u. That will be replaced with the user name and thus makes the
      service description unique.
    * win_dhcp_pools: better handle invalid agent output
    * hp_proliant_psu: Fixed multiple PSU detection on one system (Thanks to Andreas Döhler)
    * megaraid_pdisks: Fixed coding error
    * cisco_fan: fixed check bug in case of critical state
    * nfsmounts: fix output (free and used was swapped), make output identical to df

    Livestatus:
    * Prohibit { and } in regular expressions. This avoids a segmentation
      fault caused by regcomp in glibc for certain (very unusual) regular
      expressions.
    * Table status: new columns external_command_buffer_slots,
      external_command_buffer_usage and external_command_buffer_max
      (this was implemented according to an idea and special request of
       Heinz Fiebig. Please sue him if this breaks anything for you. I was
       against it, but he thinks that it is absolutely neccessary to have
       this in version 1.1.8...)
    * Table status: new columns external_commands and external_commands_rate
      (also due to Mr. Fiebig - he would have quit our workshop otherwise...)
    * Table downtimes/comments: new column is_service

    Multisite:
    * Snapin Performance: show external command per second and usage and
      size of external command buffer
    * Downtimes view: Group by hosts and services - just like comments
    * Fix links for items containing + (e.g. service descriptionen including
      spaces)
    * Allow non-ASCII character in downtimes and comments
    * Added nagvis_base_url to multisite.mk example configuration
    * Filter for host/service groups: use name instead of alias if 
      user has no permissions for groups

1.1.8b3:
    Core, Setup, etc.:
    * Added some Livestatus LQL examples to documentation
    * Removed cleanup_autochecks.py. Please use check_mk -u now.
    * RRA configuration for PNP: install in separate directory and do not
      use per default, since they use an undocumented feature of PNP.

    Checks & Agents:
    * postfix_mailq: Changed limit last 6 lines which includes all needed
		information
    * hp_proliant_temp/hp_proliant_fans: Fixed wrong variable name
    * hp_procurve_mem: Fixed wrong mem usage calculation
    * ad_replication: Works no with domain controller hostnames like DC02,DC02
    * aironet_client: fix crash on empty variable from SNMP output
    * 3ware_disks, 3ware_units: hopefully repaired those checks
    * added rudimentary agent for HP-UX (found in docs/)

    Multisite:
    * added Perf-O-Meter to "Problems of Host" view
    * added Perf-O-Meter to "All Services" view
    * fix bug with cleaning up persistent connections
    * Multisite now only fetches the available PNP Graphs of hosts/services
    * Quicksearch: limit number of items in dropdown to 80
      (configurable via quicksearch_dropdown_limit)
    * Views of hosts: make counts of OK/WARN/CRIT klickable, new views
      for services of host in a certain state
    * Multisite: sort context buttons in views alphabetically
    * Sidebar drag scrolling: Trying to compensate lost mouse events when
	leaving the sidebar frame while dragging

    Livestatus:
    * check for event_broker_options on start
    * Fix memory leakage caused by Filter: headers using regular expressions
    * Fix two memory leaks in logfile parser

1.1.8b2:
    Core, Setup, etc.:
    * Inventory: skip SNMP-only hosts on non-SNMP checktypes (avoids timeouts)
    * Improve error output for invalid checks
    
    Checks & Agents:
    * fix bug: run local and plugins also when spaces are in path name
      (such as C:\Program Files\Check_MK\plugins
    * mem.vmalloc: Do not create a check for 64 bit architectures, where
      vmalloc is always plenty
    * postfix_mailq: limit output to 1000 lines
    * multipath: handle output of SLES 11 SP1 better
    * if/if64: output operstatus in check output
    * if/if64: inventory now detects type 117 (gigabitEthernet) for 3COM
    * sylo: better handling of counter wraps.

    Multisite:
    * cleanup implementation of how user settings are written to disk
    * fix broken links in 'Edit view -> Try out' situation
    * new macros $HOSTNAME_LOWER$, $HOSTNAME_UPPER$ and $HOSTNAME_TITLE$ for
      custom notes

1.1.8b1:
    Core, Setup, etc.:
    * SNMPv3: allow privProtocol and privPassword to be specified (thanks
      to Josef Hack)
    * install_nagios.sh: fix problem with broken filenames produced by wget
    * install_nagios.sh: updated software to newest versions
    * install_nagios.sh: fix Apache configuration problem
    * install_nagios.sh: fix configuration vor PNP4Nagios 0.6.6
    * config generation: fix host check of cluster hosts
    * config generation: add missing contact groups for summary hosts
    * RPM package of agent: do not overwrite xinetd.d/check_mk, but install
      new version with .rpmnew, if admin has changed his one
    * legacy_checks: fix missing perfdata, template references where in wrong
      direction (thanks Daniel Nauck for his precise investigation)

    Checks & Agents:
    * New check imm_health by Michael Nieporte
    * rsa_health: fix bug: detection of WARNING state didn't work (was UNKNOWN
            instead)
    * check_mk_agent.solaris: statgrab now excludes filesystems. This avoids hanging
      in case of an NFS problem. Thanks to Divan Santana.
    * multipath: Handle new output of multipath -l (found on SLES11 SP1)
    * ntp: fix typo in variable ntp_inventory_mode (fixes inventory problem)
    * if64: improve output formatting of link speed
    * cisco_power: inventory function now ignores non-redundant power supplies
    * zpool_status: new check from Darin Perusich for Solaris zpools

    Multisite:
    * fix several UTF-8 problems: allow non-ascii characters in host names
      (must be UTF 8 encoded!)
    * improve compatibility with Python 2.3
    * Allow loading custom style sheet overriding Check_MK styles by setting
      custom_style_sheet in multisite.mk
    * Host icons show link to detail host, on summary hosts.
    * Fix sidebar problem: Master Control did not display data correctly
    * status_host: honor states even if sites hosting status hosts is disabled
      (so dead-detection works even if local site is disabled)
    * new config variable start_url: set url for welcome page
    * Snapin Quicksearch: if no host is matching, automatically search for
      services
    * Remove links to legacy Nagios GUI (can be added by user if needed)
    * Sidebar Quicksearch: fix several annoyances
    * Views with services of one host: add title with host name and status

    Livestatus:
    * fix memory leak: lost ~4K on memory on each StatsAnd: or StatsOr:
      header (found by Sven Nierlein)
    * fix invalid json output for empty responses (found by Sven Nierlein)
    * fix Stats: avg ___ for 0 matching elements. Output was '-nan' and is
      now '0.0'
    * fix output of floating point numbers: always use exponent and make
      sure a decimal point is contained (this makes JSON/Python detect
      the correct type)

1.1.7i5:
    Core, Setup, etc.:
    * SNMP: do not load any MIB files (speeds up snmpwalk a lot!)
    * legacy_checks: new config variable allowing creating classical
      non-Check_MK checks while using host tags and config options
    * check_mk_objects.cfg: beautify output, use tabs instead of spaces
    * check_mk -II: delete only specified checktypes, allow to reinventorize
      all hosts
    * New option -O, --reload: Does the same as -R, but reloads Nagios
      instead of restarting it.
    * SNMP: Fixed string detection in --snmpwalk calls
    * SNMP: --snmpwalk does walk the enterprises tree correctly now
    * SNMP: Fixed missing OID detection in SNMP check processing. There was a problem
      when the first column had OID gaps in the middle. This affected e.g. the cisco_locif check.
    * install_nagios.sh: correctly detect Ubuntu 10.04.1
    * Config output: make order of service deterministic
    * fix problem with missing default hostgroup

    Multisite:
    * Sidebar: Improved the quicksearch snapin. It can search for services, 
      servicegroups and hostgroups now. Simply add a prefix "s:", "sg:" or "hg:"
      to search for other objects than hosts.
    * View editor: fix bug which made it impossible to add more than 10 columns
    * Service details: for Check_MK checks show description from check manual in
      service details
    * Notes: new column 'Custom notes' which allows customizable notes
      on a per host / per service base (see online docu for details)
    * Configuration: new variable show_livestatus_errors which can be set
      to False in order to hide error about unreachable sites
    * hiding views: new configuration variables hidden_views and visible_views
    * View "Service problems": hide problems of down or unreachable hosts. This
      makes the view consistant with "Tactical Overview"

    Checks & Agents:
    * Two new checks: akcp_sensor_humidity and akcp_sensor_temp (Thanks to Michael Nieporte)
    * PNP-template for kernel: show average of displayed range
    * ntp and ntp.time: Inventory now per default just creates checks for ntp.time (summary check).
      This is controlled by the new variable ntp_inventory_mode (see check manuals).
    * 3ware: Three new checks by Radoslav Bak: 3ware_disks, 3ware_units, 3ware_info
    * nvidia: agent now only queries GPUCoreTemp and GPUErrors. This avoids
      a vmalloc leakage of 32kB per call (bug in NVIDIA driver)
    * Make all SNMP based checks independent of standard MIB files
    * ad_replication: Fixed syntax errors and unhandled date output when
      not replicated yet
    * ifoperstatus: Allowing multiple target states as a list now
    * cisco_qos: Added new check to monitor traffic in QoS classes on Cisco routers
    * cisco_power: Added scan function
    * if64/if/cisco_qos: Traffic is displayed in variable byte scales B/s,KB/s,MB/s,GB/s
      depending on traffic amount.
    * if64: really using ifDescr with option if_inventory_uses_description = True
    * if64: Added option if_inventory_uses_alias to using ifAlias for the item names
    * if64/if: Fixed bug displaying the out traffic (Perfdata was ok)
    * if64/if: Added WARN/CRIT thresholds for the bandwidth usage to be given as rates
    * if64/if: Improved PNP-Templates
    * if64/if: The ifoperstatus check in if64/if can now check for multiple target states
    * if64/if: Removing all null bytes during hex string parsing (These signs Confuse nagios pipe)
    * Fixed hr_mem and hr_fs checks to work with new SNMP format
    * ups_*: Inventory works now on Riello UPS systems
    * ups_power: Working arround wrong implemented RFC in some Riello UPS systems (Fixing negative power
      consumption values)
    * FreeBSD Agent: Added sections: df mount mem netctr ipmitool (Thanks to Florian Heigl)
    * AIX: exclude NFS and CIFS from df (thanks to Jörg Linge)
    * cisco_locif: Using the interface index as item when no interface name or description are set

    Livestatus:
    * table columns: fix type of num_service_* etc.: was list, is now int (thanks to Gerhard Laußer)
    * table hosts: repair semantics of hard_state (thanks to Michael Kraus). Transition was one
      cycle to late in certain situations.

1.1.7i4:
    Core, Setup, etc.:
    * Fixed automatic creation of host contactgroups
    * templates: make PNP links work without rewrite

    Multisite:
    * Make page handler modular: this allows for custom pages embedded into
      the Multisite frame work and thus using Multisite for other tasks as
      well.
    * status_host: new state "waiting", if status host is still pending
    * make PNP links work without rewrite
    * Fix visibility problem: in multisite setups all users could see
      all objects.

1.1.7i3:
    Core, Setup, etc.:
    * Fix extra_nagios_conf: did not work in 1.1.7i2
    * Service Check_MK now displays overall processing time including
      agent communication and adds this as performance data
    * Fix bug: define_contactgroups was always assumed True. That led to duplicate
      definitions in case of manual definitions in Nagios 

    Checks & Agents:
    * New Check: hp_proliant_da_phydrv for monitoring the state of physical disks
      in HP Proliant Servers
    * New Check: hp_proliant_mem for monitoring the state of memory modules in
      HP Proliant Servers
    * New Check: hp_proliant_psu for monitoring the state of power supplies in
      HP Proliant Servers
    * PNP-templates: fix several templates not working with MULTIPLE rrds
    * new check mem.vmalloc for monitoring vmalloc address space in Linux kernel.
    * Linux agent: add timeout of 2 secs to ntpq 
    * wmic_process: make check OK if no matching process is found

    Livestatus:
    * Remove obsolete parameter 'accept_timeout'
    * Allow disabling idle_timeout and query_timeout by setting them to 0.

    Multisite:
    * logwatch page: wrap long log lines

1.1.7i2:
    Incompatible Changes:
    * Remove config option define_timeperiods and option --timeperiods.
      Check_MK does not longer define timeperiod definitions. Please
      define them manually in Nagios.
    * host_notification_period has been removed. Use host_extra_conf["notification_period"]
      instead. Same holds for service_notification_periods, summary_host_notification_periods
      and summary_service_notification_periods.
    * Removed modes -H and -S for creating config data. This now does
      the new option -N. Please set generate_hostconf = False if you
      want only services to be defined.

    Core, Setup, etc.:
    * New config option usewalk_hosts, triggers --usewalk during
      normal checking for selected hosts.
    * new option --scan-parents for automatically finding and 
      configuring parent hosts (see online docu for details)
    * inventory check: put detailed list of unchecked items into long
      plugin output (to be seen in status details)
    * New configuration variable check_parameters, that allows to
      override default parameters set by inventory, without defining 
      manual checks!

    Checks & Agents:
    * drbd: changed check parameters (please re-inventorize!)
    * New check ad_replication: Checks active directory replications
      of domain controllers by using repadm
    * New check postifx_mailq: Checks mailqueue lengths of postifx mailserves
    * New check hp_procurve_cpu: Checks the CPU load on HP Procurve switches
    * New check hp_procurve_mem: Checks the memory usage on HP Procurve switches
    * New check hp_procurve_sensors: Checks the health of PSUs, FANs and
      Temperature on HP Procurve switches
    * New check heartbeat_crm: Monitors the general state of heartbeat clusters
      using the CRM
    * New check heartbeat_crm_resources: Monitors the state of resources and nodes
      in heartbeat clusters using the CRM
    * *nix agents: output AgentOS: in header
    * New agent for FreeBSD: It is based on the linux agent. Most of the sections
      could not be ported easily so the FreeBSD agent provides information for less
      checks than the linux agent.
    * heartbeat_crm and heartbeat_crm.resources: Change handling of check parameters.
      Please reinvenurize and read the updated man page of those checks
    * New check hp_proliant_cpu: Check the physical state of CPUs in HP Proliant servers
    * New check hp_proliant_temp: Check the temperature sensors of HP Proliant servers
    * New check hp_proliant_fans: Check the FAN sensors of HP Proliant servers

    Multisite:
    * fix chown problem (when nagios user own files to be written
      by the web server)
    * Sidebar: Fixed snapin movement problem using older firefox
      than 3.5.
    * Sidebar: Fixed IE8 and Chrome snapin movement problems
    * Sidebar: Fixed IE problem where sidebar is too small
    * Multisite: improve performance in multi site environments by sending
      queries to sites in parallel
    * Multisite: improve performance in high latency situations by
      allowing persistent Livestatus connections (set "persist" : True 
      in sites, use current Livestatus version)

    Livestatus:
    * Fix problems with in_*_period. Introduce global
      timeperiod cache. This also improves performance
    * Table timeperiods: new column 'in' which is 0/1 if/not the
      timeperiod is currently active
    * New module option idle_timeout. It sets the time in ms
      Livestatus waits for the next query. Default is 300000 ms (5 min).
    * New module option query_timeout. It limits the time between
      two lines of a query (in ms). Default is 10000 ms (10 sec).

1.1.7i1: Core, Setup, etc.:
    * New option -u for reordering autochecks in per-host-files
      (please refer to updated documentation about inventory for
       details)
    * Fix exception if check_mk is called without arguments. Show
      usage in that case.
    * install_nagios.sh: Updated to NagVis 1.5 and fixed download URL
    * New options --snmpwalk and --usewalk help implemeting checks
      for SNMP hardware which is not present
    * SNMP: Automatically detect missing entries. That fixes if64
      on some CISCO switches.
    * SNMP: Fix hex string detection (hopefully)
    * Do chown only if running as root (avoid error messages)
    * SNMP: SNMPv3 support: use 4-tuple of security level, auth protocol,
      security name and password instead of a string in snmp_communities
      for V3 hosts.
    * SNMP: Fixed hexstring detection on empty strings
    * New option -II: Is like -I, but removes all previous autochecks
      from inventorized hosts
    * install_nagios.sh: Fix detection of PNP4Nagios URL and URL of
      NagVis
    * Packager: make sanity check prohibiting creating of package files
      in Check MK's directories
    * install_nagios.sh: Support Ubuntu 10.04 (Thanks to Ben)
      
    Checks & Agents:
    * New check ntp.time: Similar to 'ntp' but only honors the system peer
      (that NTP peer where ntpq -p prints a *).
    * wmic_process: new check for ressource consumption of windows processes
    * Windows agent supports now plugins/ and local/ checks
    * [FIX] ps.perf now correctly detects extended performance data output
      even if number of matching processes is 0
    * renamed check cisco_3640_temp to cisco_temp, renamed cisco_temp
      to cisco_temp_perf, fixed snmp detection of those checks
    * New check hr_cpu - checking the CPU utilization via SNMP
    * New check hr_fs - checking filesystem usage via SNMP
    * New check hr_mem - checking memory usage via SNMP
    * ps: inventory now can configured on a per host / tag base
    * Linux: new check nvidia.temp for monitoring temperature of NVIDIA graphics card
    * Linux: avoid free-ipmi hanging forever on hardware that does not support IPMI
    * SNMP: Instead of an artificial index column, which some checks use, now
      the last component of the OID is used as index. That means that inventory
      will find new services and old services will become UNKNOWN. Please remove
      the outdated checks.
    * if: handle exception on missing OIDs
    * New checks hp_blade* - Checking health of HP BladeSystem Enclosures via SNMP
    * New check drbd - Checking health of drbd nodes
    * New SNMP based checks for printers (page counter, supply), contributed
      by Peter Lauk (many thanks!)
    * New check cups_queues: Checking the state of cups printer queues
    * New check heartbeat_nodes: Checking the node state and state of the links
      of heartbeat nodes
    * New check heartbeat_rscstatus: Checks the local resource status of
      a heartbeat node
    * New check win_dhcp_pools: Checks the usage of Windows DHCP Server lease pools
    * New check netapp_volumes: Checks on/offline-condition and states of netapp volumes 

    Multisite:
    * New view showing all PNP graphs of services with the same description
    * Two new filters for host: notifications_enabled and acknowledged
    * Files created by the webserver (*.mk) are now created with the group
      configured as common group of Nagios and webserver. Group gets write
      permissions on files and directories.
    * New context view: all services of a host group
    * Fix problems with Umlauts (non-Ascii-characters) in performance data
    * New context view: all services of a host group
    * Sidebar snapins can now fetch URLs for the snapin content instead of
      building the snapin contents on their own.
    * Added new nagvis_maps snapin which displays all NagVis maps available
      to the user. Works with NagVis 1.5 and newer.

1.1.6:
    Core, Setup, etc.:
    * Service aggregation: new config option aggregation_output_format.
      Settings this to "multiline" will produce Nagios multiline output
      with one line for each individual check.

    Multisite:
    * New painter for long service plugin output (Currently not used
      by any builtin view)

    Checks & Agents:
    * Linux agent: remove broken check for /dev/ipmi0

1.1.6rc3:
    Core, Setup, etc.:
    * New option --donate for donating live host data to the community.
      Please refer to the online documentation for details.
    * Tactical Overview: Fixed refresh timeout typo
      (Was 16 mins instead of 10 secs)

    Livestatus:
    * Assume strings are UTF-8 encoded in Nagios. Convert from latin-1 only
      on invalid UTF-8 sequences (thanks to Alexander Yegorov)

    Multisite:
    * Correctly display non-ascii characters (fixes exception with 'ascii codec')
      (Please also update Livestatus to 1.1.6rc3)

1.1.6rc2:
    Multisite:
    * Fix bug in Master control: other sites vanished after klicking buttons.
      This was due to connection error detection in livestatus.py (Bug found
      by Benjamin Odenthal)
    * Add theme and baseurl to links to PNP (using features of new PNP4Nagios
      0.6.4)

    Core, Setup, etc.:
    * snmp: hopefully fix HEX/string detection now

    Checks & Agents:
    * md: fix inventory bug on resync=PENDING (Thanks to Darin Perusich)

1.1.6rc1:
    Multisite:
    * Repair Perf-O-Meters on webkit based browsers (e.g. Chrome, Safari)
    * Repair layout on IE7/IE8. Even on IE6 something is working (definitely
      not transparent PNGs though). Thanks to Lars.
    * Display host state correct if host is pending (painter "host with state")
    * Logfile: new filter for plugin output
    * Improve dialog flow when cloning views (button [EDIT] in views snapin)
    * Quicksearch: do not open search list if text did not change (e.g. Shift up),
      close at click into field or snapin.

    Core, Setup, etc.:
    * Included three patched from Jeff Dairiki dealing with compile flags
      and .gitignore removed from tarballs
    * Fix problem with clustered_services_of[]: services of one cluster
      appeared also on others
    * Packager: handle broken files in package dir
    * snmp handling: better error handling in cases where multiple tables
      are merged (e.g. fc_brocade_port_detailed)
    * snmp: new handling of unprintable strings: hex dumps are converted
      into binary strings now. That way all strings can be displayed and
      no information is lost - nevertheless.
      
    Checks & Agents:
    * Solaris agent: fixed rare df problems on Solaris 10, fix problem with test -f
      (thanks to Ulf Hoffmann)
    * Converted all PNP templates to format of 0.6.X. Dropped compatibility
      with 0.4.X.
    * Do not use ipmi-sensors if /dev/ipmi0 is missing. ipmi-sensors tries
      to fiddle around with /dev/mem in that case and miserably fails
      in some cases (infinite loop)
    * fjdary60_run: use new binary encoding of hex strings
    * if64: better error handling for cases where clients do not send all information
    * apc_symmetra: handle status 'smart boost' as OK, not CRITICAL

    Livestatus:
    * Delay starting of threads (and handling of socket) until Nagios has
      started its event loop. This prevents showing services as PENDING 
      a short time during program start.

1.1.6b3:
    Multisite:
    * Quicksearch: hide complete host list if field is emptied via Backspace or Del.
      Also allow handle case where substring match is unique.

1.1.6b2:
    Core, Setup, etc.:
    * Packager: fix unpackaged files (sounds, etc)

    Multisite:
    * Complete new design (by Tobias Roeckl, Kopf & Herz)
    * New filters for last service check and last service state change
    * New views "Recently changed services" and "Unchecked services"
    * New page for adding sidebar snapins
    * Drag & Drop for sidebar snapins (thanks to Lars)
    * Grab & Move for sidebar scrolling (thanks to Lars)
    * Filter out summary hosts in most views.
    * Set browser refresh to 30 secs for most views
    * View host status: added a lot of missing information
    * View service status: also added information here
    * Make sure, enough columns can be selected in view editor
    * Allow user to change num columns and refresh directly in view
    * Get back to where you came after editing views
    * New sidebar snapin "Host Matrix"
    * New feature "status_host" for remote sites: Determine connection
      state to remote side by considering a certain host state. This
      avoids livestatus time outs to dead sites.
    * Sidebar snapin site status: fix reload problem
    * New Perf-O-Meters displaying service performance data
    * New snapin "Custom Links" where you easily configure your own
      links via multisite.mk (see example in new default config file)
    * Fixed problem when using only one site and that is not local

    Livestatus:
    * new statistics columns: log_messages and log_messages_rate
    * make statistics average algorithm more sluggish

1.1.5i3:
     Core, Setup, etc.:
     * New Check_MK packager (check_mk -P)

1.1.5i2:
     Core, Setup, etc.:
     * install_nagios.sh: add missing package php5-iconv for SLES11

     Checks & Agents:
     * if64: new SNMP check for network interfaces. Like if, but uses 64 bit
       counters of modern switches. You might need to configure bulkwalk_hosts.
     * Linux agent: option -d enabled debug output
     * Linux agent: fix ipmi-sensors cache corruption detection
     * New check for temperature on Cisco devices (cisco_3640_temp)
     * recompiled waitmax with dietlibc (fixed incompatibility issues
       on older systems)

     Multisite:
     * Filters for groups are negateable.

1.1.5i1:
     Checks & Agents:
     * uptime: new check for system uptime (Linux)
     * if: new SNMP check for network interfaces with very detailed traffic,
       packet and error statistics - PNP graphs included

     Multisite:
     * direct integration of PNP graphs into Multisite views
     * Host state filter: renamed HTML variables (collision with service state). You
       might need to update custom views using a filter on host states.
     * Tactical overview: exclude services of down hosts from problems, also exclude
       summary hosts
     * View host problems/service problems: exclude summary hosts, exclude services
       of down hosts
     * Simplified implementation of sidebar: sidebar is not any longer embeddeable.
     * Sidebar search: Added host site to be able to see the context links on
       the result page
     * Sidebar search: Hitting enter now closes the hint dropdown in all cases

1.1.5i0:
      Core, Setup, etc.:
      * Ship check-specific rra.cfg's for PNP4Nagios (save much IO and disk space)
      * Allow sections in agent output to apear multiple times
      * cleanup_autochecks.py: new option -f for directly activating new config
      * setup.sh: better detection for PNP4Nagios 0.6
      * snmpwalk: use option -Oa, inhibit strings to be output as hex if an umlaut
        is contained.

      Checks & Agents:
      * local: allow more than once performance value, separated by pipe (|)
      * ps.perf: also send memory and CPU usage (currently on Linux and Solaris)
      * Linux: new check for filesystems mount options
      * Linux: new very detailed check for NTP synchronization
      * ifoperstatus: inventory honors device type, per default only Ethernet ports
        will be monitored now
      * kernel: now inventory is supported and finds pgmajfault, processes (per/s)
        and context switches
      * ipmi_sensors: Suppress performance data for fans (save much IO/space)
      * dual_lan_check: fix problem which using MRPE
      * apc_symmetra: PNP template now uses MIN for capacity (instead of AVERAGE)
      * fc_brocade_port_detailed: PNP template now uses MAX instead of AVERAGE
      * kernel: fix text in PNP template
      * ipmi_sensors: fix timeout in agent (lead to missing items)
      * multipath: allow alias as item instead of uuid
      * caching agent: use /var/cache/check_mk as cache directory (instead of /etc/check_mk)
      * ifoperstatus: is now independent of MIB

      Multisite:
      * New column host painter with link to old Nagios services
      * Multisite: new configuration parameter default_user_role
      
      Livestatus:
      * Add missing LDFLAGS for compiling (useful for -g)

1.1.4:
      Summary:
      * A plentitude of problem fixes (including MRPE exit code bug)
      * Many improvements in new Multisite GUI
      * Stability and performance improvements in Livestatus

      Core, Setup, etc.:
      * Check_MK is looking for main.mk not longer in the current and home
        directory
      * install_nagios.sh: fix link to Check_MK in sidebar
      * install_nagios.sh: switch PNP to version 0.6.3
      * install_nagios.sh: better Apache-Config for Multisite setup
      * do not search main.mk in ~ and . anymore (brought only trouble) 
      * clusters: new variable 'clustered_services_of', allowing for overlapping
         clusters (as proposed by Jörg Linge)
      * install_nagios.sh: install snmp package (needed for snmp based checks)
      * Fix ower/group of tarballs: set them to root/root
      * Remove dependency from debian agent package    
      * Fixed problem with inventory when using clustered_services
      * tcp_connect_timeout: Applies now only for connect(), not for
        time of data transmission once a connection is established
      * setup.sh now also works for Icinga
      * New config parameter debug_log: set this to a filename in main.mk and you
        will get a debug log in case if 'invalid output from plugin...'
      * ping-only-hosts: When ping only hosts are summarized, remove Check_MK and
        add single PING to summary host.
      * Service aggregation: fix state relationship: CRIT now worse than UNKNOWN 
      * Make extra_service_conf work also for autogenerated PING on ping-only-hosts
        (groups, contactgroups still missing)

      Checks & Agents:
      * mrpe in Linux agent: Fix bug introduced in 1.1.3: Exit status of plugins was
        not honored anymore (due to newline handling)
      * mrpe: allow for sending check_command to PNP4Nagios (see MRPE docu)
      * Logwatch GUI: fix problem on Python 2.4 (thanks to Lars)
      * multipath: Check is now less restrictive when parsing header lines with
        the following format: "<alias> (<id>)"
      * fsc_ipmi_mem_status: New check for monitoring memory status (e.g. ECC)
         on FSC TX-120 (and maybe other) systems.
      * ipmi_sensors in Linux agent: Fixed compatibility problem with new ipmi
        output. Using "--legacy-output" parameter with newer freeipmi versions now.
      * mrpe: fix output in Solaris agent (did never work)
      * IBM blade center: new checks for chassis blowers, mediatray and overall health
      * New caching agent (wrapper) for linux, supporting efficient fully redundant
        monitoring (please read notes in agents/check_mk_caching_agent)
      * Added new smbios_sel check for monitoring the System Event Log of SMBIOS.
      * fjdarye60_rluns: added missing case for OK state
      * Linux agent: The xinetd does not log each request anymore. Only
        failures are logged by xinetd now. This can be changed in the xinetd
	configuration files.
      * Check df: handle mountpoints containing spaces correctly 
        (need new inventorization if you have mountpoints with spaces)
      * Check md on Linux: handle spare disks correctly
      * Check md on Linux: fix case where (auto-read-only) separated by space
      * Check md on Linux: exclude RAID 0 devices from inventory (were reported as critical)
      * Check ipmi: new config variable ipmi_ignore_nr
      * Linux agent: df now also excludes NFSv4
      * Wrote man-page for ipmi check
      * Check mrpe: correctly display multiline output in Nagios GUI
      * New check rsa_health for monitoring IBM Remote Supervisor Adapter (RSA)
      * snmp scan: suppress error messages of snmpget
      * New check: cpsecure_sessions for number of sessions on Content Security Gateway
      * Logwatch GUI: move acknowledge button to top, use Multisite layout,
         fix several layout problem, remove list of hosts
      * Check logwatch: limit maximum size of stored log messages (configurable
        be logwatch_max_filesize)
      * AIX agent: fix output of MRPE (state and description was swapped)
      * Linux agent: fixed computation of number of processors on S390
      * check netctr: add missing perfdata (was only sent on OK case)
      * Check sylo: New check for monitoring the sylo state
      
      Livestatus:
      * Table hosts: New column 'services' listing all services of that host
      * Column servicegroups:members: 'AuthUser' is now honored
      * New columns: hosts:services_with_state and servicegroups:members_with_state
      * New column: hostgroup:members_with_state
      * Columns hostgroup:members and hostgroup:members_with_state honor AuthUser
      * New rudimentary API for C++
      * Updates API for Python
      * Make stack size of threads configurable
      * Set stack size of threads per default o 64 KB instead of 8 MB
      * New header Localtime: for compensating time offsets of remote sites
      * New performance counter for fork rate
      * New columns for hosts: last_time_{up,down,unreachable}
      * New columns for services: last_time_{ok,warning,critical,unknown}
      * Columns with counts honor now AuthUser
      * New columns for hosts/services: modified_attributes{,_list}
      * new columns comments_with_info and downtimes_with_info
      * Table log: switch output to reverse chronological order!
      * Fix segfault on filter on comments:host_services
      * Fix missing -lsocket on Solaris
      * Add missing SUN_LEN (fixed compile problem on Solaris)
      * Separators: remote sanitiy check allowing separators to be equal
      * New output format "python": declares strings as UTF-8 correctly
      * Fix segault if module loaded without arguments

      Multisite:
      * Improved many builtin views
      * new builtin views for host- and service groups
      * Number of columns now configurable for each layout (1..50)
      * New layout "tiled"
      * New painters for lists of hosts and services in one column
      * Automatically compensate timezone offsets of remote sites
      * New datasources for downtimes and comments
      * New experimental datasource for log
      * Introduce limitation, this safes you from too large output
      * reimplement host- and service icons more intelligent
      * Output error messages from dead site in Multisite mode
      * Increase wait time for master control buttons from 4s to 10s
      * Views get (per-view) configurable browser automatic reload interval
      * Playing of alarm sounds (configurable per view)
      * Sidebar: fix bookmark deletion problem in bookmark snapin
      * Fixed problem with sticky debug
      * Improve pending services view
      * New column with icon with link to Nagios GUI
      * New icon showing items out of their notification period.
      * Multisite: fix bug in removing all downtimes
      * View "Hostgroups": fix color and table heading
      * New sidebar snapin "Problem hosts"
      * Tactical overview: honor downtimes
      * Removed filter 'limit'. Not longer needed and made problems
        with new auto-limitation.
      * Display umlauts from Nagios comments correctly (assuming Latin-1),
         inhibit entering of umlauts in new comments (fixes exception)
      * Switched sidebar from synchronous to asynchronous requests
      * Reduced complete reloads of the sidebar caused by user actions
      * Fix reload problem in frameset: Browser reload now only reloads
        content frames, not frameset.


1.1.3:

      Core, Setup, etc.:
      * Makefile: make sure all files are world readable
      * Clusters: make real host checks for clusters (using check_icmp with multiple IP addresses)
      * check_mk_templates: remove action_url from cluster and summary hosts (they have no performance data)
      * check_mk_template.cfg: fix typo in notes_url
      * Negation in binary conf lists via NEGATE (clustered_services, ingored_services,
	bulkwalk_hosts, etc).
      * Better handling of wrapping performance counters
      * datasource_programs: allow <HOST> (formerly only <IP>)
      * new config variable: extra_nagios_conf: string simply added to Nagios
        object configuration (for example for define command, etc.)
      * New option --flush: delete runtime data of some or all hosts
      * Abort installation if livestatus does not compile.
      * PNP4Nagios Templates: Fixed bug in template file detection for local checks
      * nagios_install.sh: Added support for Ubuntu 9.10
      * SNMP: handle multiline output of snmpwalk (e.g. Hexdumps)
      * SNMP: handle ugly error output of snmpwalk
      * SNMP: allow snmp_info to fetch multiple tables
      * check_mk -D: sort hostlist before output
      * check_mk -D: fix output: don't show aggregated services for non-aggregated hosts
      * check_mk_templates.cfg: fix syntax error, set notification_options to n

      Checks & Agents:
      * logwatch: fix authorization problem on web pages when acknowledging
      * multipath: Added unhandled multipath output format (UUID with 49 signs)
      * check_mk-df.php: Fix locale setting (error of locale DE on PNP 0.6.2)
      * Make check_mk_agent.linux executable
      * MRPE: Fix problems with quotes in commands
      * multipath: Fixed bug in output parser
      * cpu: fixed bug: apply level on 15min, not on 1min avg
      * New check fc_brocade_port_detailed
      * netctrl: improved handling of wrapped counters
      * winperf: Better handling of wrapping counters
      * aironet_client: New check for number of clients and signal
        quality of CISCO Aironet access points
      * aironet_errors: New check for monitoring CRC errors on
        CISCO Aironet access points
      * logwatch: When Agent does not send a log anymore and no local logwatch
                  file present the state will be UNKNOWN now (Was OK before).
      * fjdarye60_sum: New check for summary status of Fidary-E60 devices
      * fjdarye60_disks: New check for status of physical disks
      * fjdarye60_devencs: New check for status of device enclosures
      * fjdarye60_cadaps: New check for status of channel adapters
      * fjdarye60_cmods: New check for status of channel modules
      * fjdarye60_cmods_flash: New check for status of channel modules flash
      * fjdarye60_cmods_mem: New check for status of channel modules memory
      * fjdarye60_conencs: New check for status of controller enclosures
      * fjdarye60_expanders: New check for status of expanders
      * fjdarye60_inletthmls: New check for status of inlet thermal sensors
      * fjdarye60_thmls: New check for status of thermal sensors
      * fjdarye60_psus: New check for status of PSUs
      * fjdarye60_syscaps: New check for status of System Capacitor Units
      * fjdarye60_rluns: New check for RLUNs
      * lparstat_aix: New check by Joerg Linge
      * mrpe: Handles multiline output correctly (only works on Linux,
	      Agents for AIX, Solaris still need fix).
      * df: limit warning and critical levels to 50/60% when using a magic number
      * fc_brocade_port_detailed: allow setting levels on in/out traffic, detect
         baudrate of inter switch links (ISL). Display warn/crit/baudrate in
	 PNP-template

      MK Livestatus:
      * fix operators !~ and !~~, they didn't work (ever)
      * New headers for waiting (please refer to online documentation)
      * Abort on errors even if header is not fixed16
      * Changed response codes to better match HTTP
      * json output: handle tab and other control characters correctly
      * Fix columns host:worst_service_state and host:worst_service_hard_state
      * New tables servicesbygroup, servicesbyhostgroup and hostsbygroup
      * Allow to select columns with table prefix, e.g. host_name instead of name
        in table hosts. This does not affect the columns headers output by
	ColumnHeaders, though.
      * Fix invalid json output of group list column in tables hosts and services
      * Fix minor compile problem.
      * Fix hangup on AuthUser: at certain columns
      * Fix some compile problems on Solaris

      Multisite:
      * Replaced Multiadmin with Multisite.


1.1.2:
      Summary:
      * Lots of new checks
      * MK Livestatus gives transparent access to log files (nagios.log, archive/*.log)
      * Many bug fixes

      MK Livestatus:
      * Added new table "log", which gives you transparent access to the Nagios log files!
      * Added some new columns about Nagios status data to stable 'status'
      * Added new table "comments"
      * Added logic for count of pending service and hosts
      * Added several new columns in table 'status' 
      * Added new columns flap_detection and obsess_over_services in table services
      * Fixed bug for double columns: filter truncated double to int
      * Added new column status:program_version, showing the Nagios version
      * Added new column num_services_pending in table hosts
      * Fixed several compile problems on AIX
      * Fixed bug: queries could be garbled after interrupted connection
      * Fixed segfault on downtimes:contacts
      * New feature: sum, min, max, avg and std of columns in new syntax of Stats:

      Checks & Agents:
      * Check ps: this check now supports inventory in a very flexible way. This simplifies monitoring a great number of slightly different processes such as with ORACLE or SAP.
      * Check 'md': Consider status active(auto-read-only) as OK
      * Linux Agent: fix bug in vmware_state
      * New Checks for APC Symmetra USV
      * Linux Agent: made <<<meminfo>>> work on RedHat 3.
      * New check ps.perf: Does the same as ps, but without inventory, but with performance data
      * Check kernel: fixed missing performance data
      * Check kernel: make CPU utilization work on Linux 2.4
      * Solaris agent: don't use egrep, removed some bashisms, output filesystem type zfs or ufs
      * Linux agent: fixed problem with nfsmount on SuSE 9.3/10.0
      * Check 'ps': fix incompability with old agent if process is in brackets
      * Linux agent: 'ps' now no longer supresses kernel processes
      * Linux agent: make CPU count work correctly on PPC-Linux
      * Five new checks for monitoring DECRU SANs
      * Some new PNP templates for existing checks that still used the default templates
      * AIX Agent: fix filesystem output
      * Check logwatch: Fix problem occuring at empty log lines
      * New script install_nagios.sh that does the same as install_nagios_on_lenny.sh, but also works on RedHat/CentOS 5.3.
      * New check using the output of ipmi-sensors from freeipmi (Linux)
      * New check for LSI MegaRAID disks and arrays using MegaCli (based on the driver megaraid_sas) (Linux)
      * Added section <<<cpu>>> to AIX and Solaris agents
      * New Check for W&T web thermograph (webthermometer)
      * New Check for output power of APC Symmetra USP
      * New Check for temperature sensors of APC Symmetra WEB/SNMP Management Card.
      * apc_symmetra: add remaining runtime to output
      * New check for UPS'es using the generic UPS-MIB (such as GE SitePro USP)
      * Fix bug in PNP-template for Linux NICs (bytes and megabytes had been mixed up).
      * Windows agent: fix bug in output of performance counters (where sometimes with , instead of .)
      * Windows agent: outputs version if called with 'version'
      
      Core, Setup, etc.:
      * New SNMP scan feature: -I snmp scans all SNMP checks (currently only very few checks support this, though)
      * make non-bulkwalk a default. Please edit bulkwalk_hosts or non_bulkwalk_hosts to change that
      * Improve setup autodetection on RedHat/CentOS.  Also fix problem with Apache config for Mutliadmin: On RedHat Check_MK's Apache conf file must be loaded after mod_python and was thus renamed to zzz_check_mk.conf.
      * Fix problem in Agent-RPM: mark xinetd-configfile with %config -> avoid data loss on update
      * Support PNP4Nagios 0.6.2
      * New setup script "install_nagios.sh" for installing Nagios and everything else on SLES11
      * New option define_contactgroups: will automatically create contactgroup definitions for Nagios

1.1.0:
      * Fixed problems in Windows agent (could lead
        to crash of agent in case of unusal Eventlog
	messages)
      * Fixed problem sind 1.0.39: recompile waitmax for
        32 Bit (also running on 64)
      * Fixed bug in cluster checks: No cache files
        had been used. This can lead to missing logfile
	messages.
      * Check kernel: allow to set levels (e.g. on 
	pgmajfaults)
      * Check ps now allows to check for processes owned
        by a specific user (need update of Linux agent)
      * New configuration option aggregate_check_mk: If
        set to True, the summary hosts will show the
	status auf check_mk (default: False)
      * Check winperf.cpuusage now supports levels
        for warning and critical. Default levels are
	at 101 / 101
      * New check df_netapp32 which must be used
        for Netapps that do not support 64 bit 
	counters. Does the same as df_netapp
      * Symlink PNP templates: df_netapp32 and
        df_netapp use same template as df
      * Fix bug: ifoperstatus does not produce performance
        data but said so.
      * Fix bug in Multiadmin: Sorting according to
        service states did not work
      * Fix two bugs in df_netapp: use 64 bit counters
        (32 counter wrap at 2TB filesystems) and exclude
       	snapshot filesystems with size 0 from inventory.
      * Rudimentary support for monitoring ESX: monitor
        virtual filesystems with 'vdf' (using normal df
	check of check_mk) and monitor state of machines 
	with vcbVmName -s any (new check vmware_state).
      * Fixed bug in MRPE: check failed on empty performance
        data (e.g. from check_snmp: there is emptyness
        after the pipe symbol sometimes)
      * MK Livestatus is now multithreaded an can
        handle up to 10 parallel connections (might
        be configurable in a future version).
      * mk_logwatch -d now processes the complete logfile
        if logwatch.state is missing or not including the
	file (this is easier for testing)
      * Added missing float columns to Livestatus.
      * Livestatus: new header StatsGroupBy:
      * First version with "Check_MK Livestatus Module"!
        setup.sh will compile, install and activate
	Livestatus per default now. If you do not want
	this, please disable it by entering <tt>no</tt>,
	when asked by setup.
      * New Option --paths shows all installation, config
        and data paths of Check_mk and Nagios
      * New configuration variable define_hostgroups and
        define service_groups allow you to automatically
        create host- and service groups - even with aliases.
      * Multiadmin has new filter for 'active checks enabled'.
      * Multiadmin filter for check_command is now a drop down list.
      * Dummy commands output error message when passive services
        are actively checked (by accident)
      * New configuration option service_descriptions allows to
        define customized service descriptions for each check type
      * New configuration options extra_host_conf, extra_summary_host_conf
        and extra_service_conf allow to define arbitrary Nagios options
	in host and service defitions (notes, icon_image, custom variables,
        etc)
      * Fix bug: honor only_hosts also at option -C


1.0.39:
      * New configuration variable only_hosts allows
	you to limit check_mk to a subset of your
	hosts (for testing)
      * New configuration parameter mem_extended_perfdata
	sends more performance data on Linux (see 
	check manual for details)
      * many improvements of Multiadmin web pages: optionally 
	filter out services which are (not) currently in downtime
	(host or service itself), optionally (not) filter out summary
	hosts, show host status (down hosts), new action
	for removing all scheduled downtimes of a service.
	Search results will be refreshed every 90 seconds.
	Choose between two different sorting orders.
	Multadmin now also supports user authentication
      * New configuration option define_timeperiods, which
	allows to create Nagios timeperiod definitions.
	This also enables the Multiadmin tools to filter
	out services which are currently not in their
	notification interval.
      * NIC check for Linux (netctr.combined) now supports
	checking of error rates
      * fc_brocade_port: New possibility of monitoring
	CRC errors and C3 discards
      * Fixed bug: snmp_info_single was missing
        in precompiled host checks
	
1.0.38:
      * New: check_mk's multiadmin tool (Python based
	web page). It allows mass administration of
	services (enable/disable checks/notifications, 
	acknowledgements, downtimes). It does not need
	Nagios service- or host groups but works with
	a freeform search.
      * Remove duplicate <?php from the four new 
	PNP templates of 1.0.37.
      * Linux Agent: Kill hanging NFS with signal 9
	(signal 15 does not always help)
      * Some improvements in autodetection. Also make
	debug mode: ./autodetect.py: This helps to
	find problems in autodetection.
      * New configuration variables generate_hostconf and
	generate_dummy_commands, which allows to suppress
	generation of host definitions for Nagios, or 
	dummy commands, resp.
      * Now also SNMP based checks use cache files.
      * New major options --backup and --restore for
	intelligent backup and restore of configuration
	and runtime data
      * New variable simulation_mode allows you to dry
	run your Nagios with data from another installation.
      * Fixed inventory of Linux cpu.loads and cpu.threads
      * Fixed several examples in checks manpages
      * Fixed problems in install_nagios_on_lenny.sh
      * ./setup.sh now understands option --yes: This
        will not output anything except error messages
	and assumes 'yes' to all questions
      * Fix missing 'default.php' in templates for
	local
	
1.0.37:
      * IMPORTANT: Semantics of check "cpu.loads" has changed.
	Levels are now regarded as *per CPU*. That means, that
	if your warning level is at 4.0 on a 2 CPU machine, then 
	a level of 8.0 is applied.
      * On check_mk -v now also ouputs version of check_mk
      * logfile_patterns can now contain host specific entries.
	Please refer to updated online documentation for details.
      * Handling wrapping of performance counters. 32 and 64 bit
	counters should be autodetected and handled correctly.
	Counters wrapping over twice within one check cycle
	cannot be handled, though.
      * Fixed bug in diskstat: Throughput was computed twice
	too high, since /proc/diskstats counts in sectors (512 Bytes)
	not in KB
      * The new configuration variables bulkwalk_hosts and
	non_bulkwalk_hosts, that allow 	to specify, which hosts 
	support snmpbulkwalk (which is
	faster than snmpwalk) and which not. In previos versions,
	always bulk walk was used, but some devices do not support
	that.
      * New configuration variable non_aggregated_hosts allows
	to exclude hosts generally from service aggregation.
      * New SNMP based check for Rittal CMC TC 
	(ComputerMultiControl-TopConcept) Temperature sensors 
      * Fixed several problems in autodetection of setup
      * Fixed inventory check: exit code was always 0
	for newer Python versions.
      * Fixed optical problem in check manual pages with
	newer version of less.
      * New template check_mk-local.php that tries to
	find and include service name specific templates.
	If none is found, default.php will be used.
      * New PNP templates check_mk-kernel.php for major page
	faults, context switches and process creation
      * New PNP template for cpu.threads (Number of threads)
      * Check nfsmounts now detects stale NFS handles and
	triggers a warning state in that case

1.0.36:
      * New feature of Linux/UNIX Agent: "MRPE" allows
	you to call Nagios plugins by the agent. Please
	refer to online documentation for details.
      * Fix bug in logwatch.php: Logfiles names containing spaces
	now work.
      * Setup.sh now automatically creates cfg_dir if
	none found in nagios.cfg (which is the case for the
	default configuration of a self compiled Nagios)
      * Fix computation of CPU usage for VMS.
      * snmp_hosts now allows config-list syntax. If you do
	not define snmp_hosts at all, all hosts with tag
	'snmp' are considered to be SNMP hosts. That is 
	the new preferred way to do it. Please refer
	to the new online documentation.
      * snmp_communities now also allows config-list syntax
	and is compatible to datasource_programs. This allows
	to define different SNMP communities by making use
	of host tags.
      * Check ifoperstatus: Monitoring of unused ports is
	now controlled via ifoperstatus_monitor_unused.
      * Fix problem in Windows-Agent with cluster filesystems:
	temporarily non-present cluster-filesystems are ignored by
	the agent now.
      * Linux agent now supports /dev/cciss/d0d0... in section
	<<<diskstat>>>
      * host configuration for Nagios creates now a variable
	'name host_$HOSTNAME' for each host. This allows
	you to add custom Nagios settings to specific hosts
	in a quite general way.
      * hosts' parents can now be specified with the
	variable 'parents'. Please look at online documentation
	for details.
      * Summary hosts now automatically get their real host as a
	parent. This also holds for summary cluster hosts.
      * New option -X, --config-check that checks your configuration
	for invalid variables. You still can use your own temporary
	variables if you prefix them with an underscore.
	IMPORTANT: Please check your configuration files with
	this option. The check may become an implicit standard in
	future versions.
      * Fixed problem with inventory check on older Python 
	versions.
      * Updated install_nagios_on_lenny.sh to Nagios version
	3.2.0 and fixed several bugs.

1.0.35:
      * New option -R/--restart that does -S, -H and -C and
	also restarts Nagios, but before that does a Nagios
	config check. If that fails, everything is rolled
	back and Nagios keeps running with the old configuration.
      * PNP template for PING which combines RTA and LOSS into
	one graph.
      * Host check interval set to 1 in default templates.
      * New check for hanging NFS mounts (currently only
	on Linux)
      * Changed check_mk_templates.cfg for PING-only hosts:
	No performance data is processed for the PING-Check
	since the PING data is already processed via the
	host check (avoid duplicate RRDs)
      * Fix broken notes_url for logwatch: Value from setup.sh
	was ignored and always default value taken.
      * Renamed config variable mknagios_port to agent_port
	(please updated main.mk if you use that variable)
      * Renamed config variable mknagios_min_version to
	agent_min_version (update main.mk if used)
      * Renamed config variable mknagios_autochecksdir to 
	autochecksdir (update main.mk if used)
      * configuration directory for Linux/UNIX agents is
	now configurable (default is /etc/check_mk)
      * Add missing configuration variable to precompiled
	checks (fix problem when using clusters)
      * Improved multipath-check: Inventory now determines
	current number of paths. And check output is more
	verbose.
      * Mark config files as config files in RPM. RPM used
	to overwrite main.mk on update!
	
1.0.34:
      * Ship agents for AIX and SunOS/Solaris (beta versions).
      * setup script now autodetects paths and settings of your
	running Nagios
      * Debian package of check_mk itself is now natively build
	with paths matching the prepackaged Nagios on Debian 5.0
      * checks/df: Fix output of check: percentage shown in output
	did include reserved space for root where check logic did
	not. Also fix logic: account reserved space as used - not
	as avail.
      * checks/df: Exclude filesystems with size 0 from inventory.
      * Fix bug with host tags in clusters -> precompile did not
	work.
      * New feature "Inventory Check": Check for new services. Setting
	inventory_check_interval=120 in main.mk will check for new services
	every 2 hours on each host. Refer to online documentation
	for more details.
      * Fixed bug: When agent sends invalid information or check
	has bug, check_mk now handles this gracefully
      * Fixed bug in checks/diskstat and in Linux agent. Also
	IDE disks are found. The inventory does now work correctly
	if now disks are found.
      * Determine common group of Apache and Nagios at setup.
	Auto set new variable www_group which replaces logwatch_groupid.
	Fix bug: logwatch directories are now created with correct
	ownership when check_mk is called manually as root.
      * Default templates: notifications options for hosts and
	services now include also recovery, flapping and warning
	events.
      * Windows agent: changed computation of RAM and SWAP usage
	(now we assume that "totalPageFile" includes RAM *and*
	SWAP).
      * Fix problem with Nagios configuration files: remove
	characters Nagios considers as illegal from service
	descriptions.
      * Processing of performance data (check_icmp) for host
        checks and PING-only-services now set to 1 in default
	templates check_mk_templates.cfg.
      * New SNMP checks for querying FSC ServerView Agent: fsc_fans,
	fsc_temp and fsc_subsystems. Successfully tested with agents
	running	on Windows and Linux.
      * RPM packaged agent tested to be working on VMWare ESX 4.0 
	(simply install RPM package with rpm -i ... and open port 
	in firewall with "esxcfg-firewall -o 6556,tcp,in,check_mk")
      * Improve handling of cache files: inventory now uses cache
	files only if they are current and if the hosts are not
	explicitely specified.
	
1.0.33:
      * Made check_mk run on Python 2.3.4 (as used in CentOS 4.7
	und RedHat 4.7). 
      * New option -M that prints out manual pages of checks.
	Only a few check types are documented yet, but more will
	be following.
      * Package the empty directory /usr/lib/check_mk_agent/plugins
	and ../local into the RPM and DEB package of the agent
      * New feature: service_dependencies. check_mk lets you comfortably
	create Nagios servicedependency definitions for you and also
	supports them by executing the checks in an optimal order.
      * logwatch.php: New button for hiding the context messages.
	This is a global setting for all logfiles and its state is
	stored in a cookie.
	
1.0.32:
      * IMPORTANT: Configuration variable datasource_programs is now
        analogous to that of host_groups. That means: the order of
        program and hostlist must be swapped!
      * New option --fake-dns, useful for tests with non-existing
	hosts.
      * Massive speed improvement for -S, -H and -C
      * Fixed bug in inventory of clusters: Clustered services where
	silently dropped (since introduction of host tags). Fixed now.
      * Fixed minor bug in inventory: Suppress DNS lookup when using
	--no-tcp
      * Fixed bug in cluster handling: Missing function strip_tags()
	in check_mk_base.py was eliminated.
      * Changed semantics of host_groups, summary_host_groups,
	host_contactgroups, and summary_host_groups for clusters. 
	Now the cluster names will be relevant, not
	the names of the nodes. This allows the cluster hosts to
	have different host/contactgroups than the nodes. And it is more
	consistent with other parts of the configuration.
      * Fixed bug: datasource_programs on cluster nodes did not work
	when precompiling

1.0.31:
      * New option -D, --dump that dumps all configuration information
	about one, several or all hosts
	New config variables 'ignored_checktypes' and 'ignored_services',
        which allow to include certain checktypes in general or
        some services from some hosts from inventory
      * Config variable 'clustered_services' now has the same semantics
	as ignored_checktypes and allows to make it host dependent.
      * Allow magic tags PHYSICAL_HOSTS, CLUSTER_HOSTS and ALL_HOSTS at
	all places, where lists of hosts are expected (except checks).
	This fixes various problems that arise when using all_hosts at
	those places:
	  * all_hosts might by changed by another file in conf.d
	  * all_hosts does not contain the cluster hosts
      * Config file 'final.mk' is read after all other config files -
	if it exists. You can put debug code there that prints the
	contents of your variables.
      * Use colored output only, if stdout is a tty. If you have
	problems with colors, then you can pipe the output
	through cat or less
      * Fixed bug with host tags: didn't strip off tags when
	processing configuration lists (occurs when using
	custom host lists)
      * mk_logwatch is now aware of inodes of logfiles. This
	is important for fast rotating files: If the inode
	of a logfile changes between two checks mk_logwatch
	assumes that the complete content is new, even if
	the new file is longer than the old one.
      * check_mk makes sure that you do not have duplicate
	hosts in all_hosts or clusters.

1.0.30:
      * Windows agent now automatically monitors all existing
	event logs, not only "System" and "Application".

1.0.29:
      * Improved default Nagios configuration file:
	added some missing templates, enter correct URLs
	asked at setup time.
      * IMPORANT: If you do not use the new default 
	Nagios configuration file you need to rename
	the template for aggregated services (summary
	services) to check_mk_summarizes (old name
	was 'check_mk_passive-summary'). Aggregated
	services are *always* passive and do *never*
	have performance data.
      * Hopefully fixed CPU usage output on multi-CPU
	machines
      * Fixed Problem in Windows Agent: Eventlog monitoring
	does now also work, if first record has not number 1
	(relevant for larger/older eventlogs)
      * Fixed bug in administration.html: Filename for Nagios
	must be named check_mk.cfg and *not* main.mk. Nagios
	does not read files without the suffix .cfg. 
      * magic factor for df, that allows to automatgically 
        adapt levels for very big or very small filesystems.
      * new concept of host tags simplyfies configuration.
      * IMPORTANT: at all places in the configuration where
	lists of hosts are used those are not any longer
	interpreted as regular expressions. Hostnames
	must match exactly. Therefore the list [ "" ] does
	not any longer represent the list of all hosts.
	It is a bug now. Please write all_hosts instead
	of [ "" ]. The semantics for service expressions
	has not changed.
      * Fixed problem with logwatch.php: Begin with
	<?php, not with <?. This makes some older webservers
	happy.
      * Fixed problem in check ipmi: Handle corrupt output
	from agent
      * Cleaned up code, improved inline documentation
      * Fixed problem with vms_df: default_filesystem_levels,
	filesystem_levels and df magic number now are used
	for df, vms_df and df_netapp together. Works now also
	when precompiled.
	
1.0.28:
      * IMPORTANT: the config file has been renamed from
	check_mk.cfg to main.mk. This has been suggested
	by several of my customers in order to avoid 
	confusion with Nagios configuration files. In addition,
	all check_mk's configuration file have to end in
	'.mk'. This also holds for the autochecks. The 
	setup.sh script will automatically rename all relevant
	files. Users of RPM or DEB installations have to remove
	the files themselves - sorry.
      * Windows agent supports eventlogs. Current all Warning
        and Error messages from 'System' and 'Application' are
        being sent to check_mk. Events can be filtered on the
	Nagios host.
      * Fixed bug: direct RRD update didn't work. Should now.
      * Fixed permission problems when run as root.
      * Agent is expected to send its version in <<<check_mk>>>
	now (not any longer in <<<mknagios>>>
      * Fixed bug in Windows agent. Performance counters now output
	correct values
      * Change checks/winperf: Changed 'ops/sec' into MB/s.
	That measures read and write disk throughput
	(now warn/crit levels possible yet)
      * new SNMP check 'ifoperstatus' for checking link
        of network interfaces via SNMP standard MIB
      * translated setup script into english
      * fixed bug with missing directories in setup script
      * made setup script's output nicer, show version information
      * NEW: mk_logwatch - a new plugin for the linux/UNIX agent
	for watching logfiles
      * Better error handling with Nagios pipe
      * Better handling of global error: make check_mk return
	CRIT, when no data can retrieved at all.
      * Added missing template 'check_mk_pingonly' in sample
	Nagios config file (is needed for hosts without checks)
	
1.0.27:
      * Ship source code of windows agent
      * fix several typos
      * fix bug: option --list-hosts did not work
      * fix bug: precompile "-C" did not work because
	of missing extension .py
      * new option -U,--update: It combines -S, -H and
	-U and writes the Nagios configuration into a
	file (not to stdout).
      * ship templates for PNP4Nagios matching most check_mk-checks.
	Standard installation path is /usr/share/check_mk/pnp-templates
	
1.0.26:
      -	Changed License to GNU GPL Version 2
      * modules check_mk_admin and check_mk_base are both shipped
	uncompiled.
      * source code of windows agent togehter with Makefile shipped
	with normal distribution
      * checks/md now handles rare case where output of /proc/mdstat
	shows three lines per array

1.0.25:
      * setup skript remembers paths

1.0.24:
      * fixed bug with precompile: Version of Agent was always 0

1.0.23:
      * fixed bug: check_config_variables was missing in precompiled
	files
      * new logwatch agent in Python plus new logwatch-check that
	handles both the output from the old and the new agent

1.0.22:
      * Default timeout for TCP transfer increased from 3.0 to 60.0
      * Windows agent supports '<<<mem>>>' that is compatible with Linux
      * Windows agents performance counters output fixed
      * Windows agent can now be cross-compiled with mingw on Linux
      * New checktype winperf.cpuusage that retrieves the percentage
	of CPU usage from windows (still has to be tested on Multi-CPU
	machine)
      * Fixed bug: logwatch_dir and logwatch_groupid got lost when
	precompiling. 
      * arithmetic for CPU usage on VMS multi-CPU machines changed

1.0.21:
      * fixed bug in checks/df: filesystem levels did not work
	with precompiled checks

1.0.20:
      * new administration guide in doc/
      * fixed bug: option -v now works independent of order
      * fixed bug: in statgrab_net: variable was missing (affected -C)
      * fixed bug: added missing variables, imported re (affected -C)
      * check ipmi: new option ipmi_summarize: create only one check for all sensors
      * new pnp-template for ipmi summarized ambient temperature
 
1.0.19:
      * Monitoring of Windows Services
      * Fixed bug with check-specific default parameters
      * Monitoring of VMS (agent not included yet)
      * Retrieving of data via an external programm (e.g. SSH/RSH)
      * setup.sh does not overwrite check_mk.cfg but installs
	the new default file as check_mk.cfg-1.0.19
      * Put hosts into default hostgroup if none is configured<|MERGE_RESOLUTION|>--- conflicted
+++ resolved
@@ -23,21 +23,18 @@
     * Added host aliases filter to some views (host/service search)
     * It is now possible to enforce checkboxes in views upon view loading
       (needs to be confgured per view via the view editor)
+    * Wiki Sitebar Snapin: showing navigation and quicksearch. OMD only.
     * FIX: Fixed encoding problem in webservice column output
     * FIX: Fix output format python for several numeric columns
     * FIX: Fixed searching hosts by aliases/adresses
-<<<<<<< HEAD
-    * FIX: Hosttag filter now works in service related views
-=======
     * FIX: Remove duplicate entries from Quicksearch
     * FIX: Avoid timed browser reload after execution of exections
-    * Wiki Sitebar Snapin: showing navigation and quicksearch. OMD only.
+    * FIX: Hosttag filter now works in service related views
 
     BI:
     * FIX: Fix exception when showing BI tree in reporting time warp
     * FIX: Fixed blue triangle link: would show more aggregations,
        if one name was the prefix of another
->>>>>>> 34fe71e0
 
     Notifications:
     * Blacklisting for services in the felixble notification system
