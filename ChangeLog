--- conflicted
+++ resolved
@@ -3,11 +3,8 @@
     * Checks can now omit the typical "OK - " or "WARN -". This text
       will be added automatically if missing.
     * FIX: livecheck: fixed compilation bug
-<<<<<<< HEAD
     * FIX: avoid simultanous activation of changes by means of a lock
-=======
     * FIX: check_mk: convert service description unicode into utf-8
->>>>>>> a5cf07ef
     
     Checks & Agents:
     * FIX: jolokia_metrics.mem - now able to handle negative/missing max values
