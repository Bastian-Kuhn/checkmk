1.2.5i7:
    Core & Setup:
    * 1439 mk-job: now also available on solaris systems...
    * 1483 FIX: Savely replace illegal vertical bars in check plugin output...
    * 1431 FIX: windows_agent: fixed error on parsing unicode formatted logfiles...
    * 1545 FIX: Check_MK Inventory check is now resulting in correct state on duplicate host
    * 1555 FIX: Improved validation on timeperiod references of non existing periods...
    * 1574 FIX: Hosts named like used python modules do not break precompiled checks anymore...

    Checks & Agents:
    * 1197 climaveneta_temp: New check for temperature sensors on Climaveneta clima devices
    * 1167 citrix_license/esx_license: Can now be configured to always show OK as state
    * 1198 climaveneta_fan: New check for fan speed on Climaveneta devices
    * 1199 climaveneta_alarm: New check to display the alarm states on Climaveneta devcies
    * 1484 dell_om_sensors: Use sensor name as item...
            NOTE: Please refer to the migration notes!
    * 1200 Docsis Checks: Now HW Rev2 of Arris Cable Modems are detected.
    * 1486 mk_oracle: completely overhauled ORACLE monitoring...
    * 1201 allnet_ip_sensoric: Detect Temperature Sensors now in more cases...
    * 1171 Added new check for monitoring mail delivery (SMTP -> IMAP/POP3 mailbox)...
    * 1444 f5_bigip_chassis_temp, f5_bigip_cpu_temp: Two new checks to replace the old f5_bigip_temp...
            NOTE: Please refer to the migration notes!
    * 1432 agent_vsphere: now able to monitor virtual machines snapshots...
    * 1507 New optional parse_function for check API...
    * 1445 quantum_libsmall_door, quantum_libsmall_status: Two new checks for monitoring small Quantum tape libraries
    * 1448 domino_info: check is extended to also show and monitor the lnNotesServerState
    * 1509 if, if64: New option for make inventory based on port alias...
    * 1440 livedump: now able to add hosts icon_image on config generation...
    * 1517 carel_sensors: New check for monitoring temperature sensors of Carel AC devices
    * 1551 f5_bigip_vserver: add performance data for connections and connection rate
    * 1554 mk_oracle: You can now monitor multiple ORACLE releases on the same host
    * 1518 raritan_pdu_inlet, raritan_pdu_inlet_summary: Modified existing check to give one item per phase and support setting levels....
            NOTE: Please refer to the migration notes!
    * 1592 AIX: New Plugin to monitor errpt in logwatch style...
    * 1565 mem.win: set default levels for page file to 80%/90%
    * 1608 zpool_status: Add an overall state check (thx to Craig Cook)...
    * 1567 postfix_mailq: speedup in Linux agent for large mail queues...
    * 1611 mssql.vbs: Supporting SQL-Server 2014 now
    * 1568 f5_bigip_cluster_v11: new check for F5 cluster status for firmware version 11
    * 1450 checkpoint_connections, checkpoint_packets: new checks to monitor Checkpoint firewalls
<<<<<<< HEAD
    * 1451 users: new check to monitor number of users logged in on a linux system...
=======
    * 1569 check_mk_agent.openbsd: add sections for mem and lnx_if (memory and network interfaces)...
>>>>>>> 7fc4fcf4
    * 1478 FIX: kernel.util, statgrab_cpu: fix computation of utilization...
    * 1480 FIX: brocade_vdx_status: disable check on some devices that do not support it...
    * 1485 FIX: dell_om_disks, dell_om_esmlog, dell_om_mem, dell_om_processors, dell_om_sensors: detect more devices...
    * 1202 FIX: cisco_power, cisco_temp_perf: Both checks now using a new service description...
            NOTE: Please refer to the migration notes!
    * 1446 FIX: cisco_temp_perf: Check now finds missing sensors in case where also cisco_temp_sensor is being used....
    * 1203 FIX: veeam_client: Now supports multiple Backups for one host...
            NOTE: Please refer to the migration notes!
    * 1437 FIX: veeam_jobs: fixed incorrect state for BackupSync job...
    * 1511 FIX: oracle_jobs: avoid broken checks, make compatible with old version...
    * 1513 FIX: Handle broken SNMP bulk walk implementation of Mikrotik Router firmware RouterOS v6.22...
    * 1503 FIX: Fixed monitoring of multiple SAP instances with one mk_sap plugin...
    * 1515 FIX: cisco_secure: fix service description, fix OK state in case of no violation
    * 1449 FIX: nginx_status: agent plugin no longer honours "http(s)_proxy" env variables of root user
    * 1387 FIX: mk_oracle: Correctly deal with underscore in SID for Oracle 9.2-10.1...
    * 1532 FIX: mk_sap: Cleaning up old state information from sap.state file...
    * 1548 FIX: bluecat_ntp: do not inventorized devices where NTP information is missing
    * 1549 FIX: bluecat_threads: do not inventorize this check where information is missing...
    * 1536 FIX: fritz!Box special agent now deals with new URLs (firmware >= 6.0) correctly
    * 1550 FIX: zfs_arc_cache: do not inventorize of no cache information available...
    * 1572 FIX: Sample configs, plugins etc. for windows agent use windows linebreaks now...
    * 1575 FIX: vSphere Monitoring works with RedHat 5.x now...
    * 1584 FIX: winperf_if: Fixed checks of interfaces with equal names but one with index...
    * 1590 FIX: printer_supply_ricoh: Fixed broken check
    * 1591 FIX: netapp_volumes: The state mixed_raid_type is now treated as non-critical state
    * 1602 FIX: dell_om_esmlog: Fixed typo in plugin output
    * 1603 FIX: ad_replication: fixed typo in plugin output
    * 1604 FIX: mysql_slave: Dealing with situation where connection with master is lost
    * 1563 FIX: Reworked configuration of process monitoring...
            NOTE: Please refer to the migration notes!
    * 1564 FIX: check_mk_agent.linux: fix situation where async plugin is not executed after crash...
    * 1609 FIX: zpool_status: fix problem when the zpool has a separate log or cache device...
    * 1566 FIX: 3ware_disks: consider VERIFYING state as OK now...
    * 1612 FIX: job: Fixed wrong reported start time for running jobs

    Multisite:
    * 1508 Allow input of plugin output and perfdata when faking check results...
    * 1493 Added config option "Default filter group" to set the initial network topology view filter...
    * 1497 Implemented password policy capabilities for local users...
    * 1499 SEC: Fixed XSS injections in different places...
    * 1069 SEC: Replaced insecure auth.secret mechanism...
            NOTE: Please refer to the migration notes!
    * 1500 SEC: Preventing livestatus injections in different places...
    * 1530 Dashboard: Host/service statistics dashlets now deal with the context...
    * 1558 Better visualize manually changed notification enable/disable
    * 1164 FIX: Fixed links from servicegroup overviews to single servicegroups
    * 1166 FIX: Also prevting stylesheet update issues during version updates (just like for JS files)
    * 1481 FIX: Fix broken layout of Host-, Service- and Contactgroup filters
    * 1482 FIX: Fix exception when editing a visual of type single host group...
    * 1487 FIX: Fixed exception in Web GUI "Internal error:: name 'Filter' is not defined" in manual setups (using setup.py)...
    * 1488 FIX: Fixed wrong information showing up on "Host Group" and "Service Group" views...
    * 1433 FIX: Quicksearch: no longer shows an invalid search result when looking for multiple hosts...
    * 1494 FIX: Fixed error in NagVis Maps snapin when some users had no contact groups assigned
    * 1496 FIX: Fixed exception after editing a dashboard as user without permission to publish dashboards...
    * 1436 FIX: quicksearch: search with multiple patterns (h: / s:) no longer discards the host pattern...
    * 1438 FIX: quicksearch: fixed various non-working quicksearch filters...
    * 1501 FIX: Legacy view formats created with 2014-09 snapshots are now converted...
    * 1506 FIX: Fixed randomly hidden dashboard title...
    * 1527 FIX: Fixed views missing values of some filters (serviceregex, hostgroup filters, ...)...
    * 1528 FIX: Fixed actions in mobile GUI...
    * 1529 FIX: Mobile-GUI: Fixed "all host problems" view not showing all problems...
    * 1533 FIX: Fixed sorting of hosts with same name in "services of host" view
    * 1534 FIX: Fixed filtering views in distributed setup lead to empty views...
    * 1553 FIX: Fix deleting (acknowleding) of logfiles in logwatch...
    * 1537 FIX: Added transformation code for user dashboards created between 2014-08 and 2014-10...
    * 1538 FIX: Only allow switching sites on/off when permitted to...
    * 1539 FIX: Fixed refreshing of PNP graphs in dashboards...
    * 1543 FIX: Hosttag columns are now available right ater creating a tag...
    * 1544 FIX: Fixed exception in complain phase in view editor...
    * 1573 FIX: WATO Quickaccess snapin: Pending button is not overlapped by icons anymore
    * 1557 FIX: Fix sorting of hostnames that only differ in lower/uppercaseness
    * 1577 FIX: Fixed editing of views using the "Downtime for host/service" sorter or column...
    * 1578 FIX: Folding states of containers with umlauts in titles are now persisted...
    * 1580 FIX: Views: Hardcoded single context filters are not shown in filter form anymore...
    * 1581 FIX: Single context views with missing context show an error message now...
    * 1585 FIX: Dashboard: Fixed mass client CPU load consumption when making graph dashlets too small...
    * 1586 FIX: Dashboard: Toggling edit/non-edit is now reflected when reloading the page
    * 1605 FIX: Fixed perfometer of check check_mk-printer_supply_ricoh
    * 1607 FIX: check_http: Fixed broken links in escaped plugin output

    WATO:
    * 1170 Added buttons to move rules to top/bottom of the list to ruleset edit dialog
    * 1489 Added iCalendar import for generating timeperiods e.g. for holidays...
    * 1495 Most WATO tables can now be sorted (where useful)...
    * 1504 WATO makes host tag and group information available for NagVis...
    * 1535 Disabled services on service discovery page now link to the ruleset
    * 1587 SEC: Prevent logging of passwords during initial distributed site login...
    * 1560 Put host and service groups into one WATO menu item...
    * 1561 Remove Auditlog from the main WATO menu and put it into the activate Changes page
    * 1562 Move manual checks into a new WATO module...
    * 1165 FIX: Fixed exception in service discovery of logwatch event console forwarding checks...
    * 1490 FIX: Timperiod excludes can now even be configured when creating a timeperiod...
    * 1491 FIX: Fixed bug in dynamic lists where removing an item was not always possible...
    * 1492 FIX: Fixed too long URL bug when deleting a timeperiod right after creating one
    * 1498 FIX: Fixed displaying of global settings titles / help texts...
    * 1502 FIX: Fixed removing elements from ListOf choices during complain phase
    * 1505 FIX: Snapshots are now bound to the used monitoring core...
    * 1540 FIX: Host diagnose page: Some tests were failing randomly
    * 1541 FIX: Fixed missing form fields for notification method when editing rbn default rule
    * 1542 FIX: Changed text of "debug_log" option to be clearer in distributed setups...
    * 1546 FIX: Fixed adding cluster nodes to new cluster in complain phase...
    * 1556 FIX: WATO inventory ignores already inventorized checks which does not exist anymore...
    * 1576 FIX: SNMP Community host attribute is now visible for IE<=8...
    * 1588 FIX: Renamed SNMP communities rule to SNMP credentials
    * 1589 FIX: Restructured SNMP credentials rule specification...

    Notifications:
    * 1512 Bulk notification can now be grouped according to custom macro values...
    * 1168 FIX: HTML mails can now be configured to display graphs among each other...
    * 1514 FIX: Try harder to detect previous hard state in notification when using Nagios as core...
    * 1582 FIX: Fixed missing graphs in mails when sending notifications to non-contacts...
    * 1583 FIX: Can use contact groups without hosts/services assigned in RBN rules now...
    * 1606 FIX: Moved notify.log to var/log/notify.log in OMD environments...

    BI:
    * 1435 FIX: Saving BI aggregations: No longer reports 'Request-URI Too Large'...
    * 1559 FIX: Fix link from BI icon to BI views (aggregations affected by this host/service)

    Event Console:
    * 1169 Added host state type filter to "recent event history" view
    * 1531 FIX: Fixed exception in event history view when displaying CHANGESTATE events
    * 1610 FIX: Hostname translation now also works for incoming SNMP traps

    Livestatus:
    * 1613 FIX: Fixed invalid json format in Stats query with requested heaeders...

    HW/SW-Inventory:
    * 1479 liveproxyd: new function for collecting remote inventory data...
            NOTE: Please refer to the migration notes!
    * 1547 FIX: win_cpuinfo: fix case where NumberOfCores is missing (Windows 2003)...
    * 1552 FIX: mk_inventory.ps1: fix garbled or missing entries by removing bogus binary zeroes...

    inventory:
    * 1516 FIX: win_disks: fix exception in case of empty signature


1.2.5i6:
    Core & Setup:
    * 1008 Overall check timeout for Check_MK checks now defaults to CRIT state...
    * 1373 SEC: Do not ouput complete command line when datasource programs fail...
    * 1425 New section header option "encoding" for agent output...
    * 1129 FIX: Windows MSI-Installer: some systems created corrupted check_mk_agent.msi files...
    * 1426 FIX: windows agent: logwatch: no longer reports incorrect formatted texts (japanese characters)...
    * 1429 FIX: Disabled snmp checktypes are now sorted out before Check_MK contacts the snmp host...

    Checks & Agents:
    * 0185 knuerr_rms_humidity, knuerr_rms_temp: Two new Checks to Monitor the Temperature and the Humidity on Knürr RMS Devices
    * 1065 heartbeat_crm / heartbeat_crm.resources: Rewrote checks / formalized parameters...
    * 1068 livedump: Added optional check interval (detect staleness) / option to encrypt mails...
    * 1093 windows agent: performance counter can now be specified by name...
    * 0189 docsis_channels: Support for Frequency of Downstream Channels for Devices with DOCSIS MIB
    * 0190 docsis_channels_upstream: New check for monitoring upstream channels on cable modems with DOCSIS MIB
    * 0193 docsis_cm_status: New Check Status Check for Cable Modems with Docsis MIB.
    * 1070 printer_input/printer_output: New checks to monitor input/output sub-units of printers...
    * 0196 esx_vsphere_hostsystem: New subcheck for maintenance mode...
    * 0197 check_uniserv: New Check for Uniserv Data Management Services...
    * 0199 veeam_client: Check rewritten to get a nicer output
    * 0200 arris_cmts_cpu,arris_cmts_temp: New Checks for Arris CMTS Devices ( Temperature and CPU Utilization)
    * 0202 cisco_temp_sensor: It is now possible to configure this check in WATO....
    * 1172 New check sap.value_groups...
    * 1173 cisco_secure: Check creates now a summary instead one service by port...
            NOTE: Please refer to the migration notes!
    * 1174 rms200_temp: New Temperature check for RMS200 Devices
    * 1175 dell_idrac_disks: New Check for Harddisks using Dell iDrac
    * 0644 adva_fsp_if: instead of lower warning and critical levels check now supports lower and upper levels
            NOTE: Please refer to the migration notes!
    * 1006 printer_pages: add Perf-O-Meter and PNP template
    * 0646 brocade_fcport: the administrative states for which ports are inventorized can now be configured in WATO
    * 1010 chrony: new check for NTP synchronization via chrony on Linux...
    * 1011 ibm_svc_systemstats.disk_latency: introduce levels for alerting...
    * 1372 cisco_vss: new check for monitoring state of Cisco Virtual Switches
    * 0648 brocade_fcport: new speed calculation of isl_ports...
    * 0649 f5_bigip_pool: check now also prints the node names of down nodes
    * 1374 arc_raid_status: moved plugin into main Linux agent...
            NOTE: Please refer to the migration notes!
    * 1375 vxvm_enclosures, vxvm_multipath, vxvm_objstatus: joined into one agent plugin called vxvm...
    * 1376 dmraid: moved plugin code into normal Linux agent...
    * 1377 Renamed agent plugin resolve_hostname into dnsclient, make portable to all Unices...
    * 1146 nfsmounts: supported by AIX agent now...
    * 1103 windows agent: now able to omit context text of logfiles...
    * 1150 netstat: new check for monitoring TCP/UDP connections and Linux and AIX...
    * 0654 oracle_instance: now also monitors the log mode
    * 1176 winperf_msx_queues: The list of counters for inventory can now be configured host based using wato
    * 0656 brocade_fcport: inventory rule can now choose upon physical und operations states as well, state choices were also updated
    * 1177 Hivemanger: New agent to check hivemanager devices
    * 1383 oracle_asm_diskgroup: Account for offline disks and required mirror free space...
            NOTE: Please refer to the migration notes!
    * 1178 arris_cmts_mem: New check for Memory usage on arris cmts modules.
    * 1179 bluecat_dhcp: New Check for DHCP Service on bluecat adonis devices.
    * 1180 bluecat_dns, bluecat_dns_queries: New DNS Checks for Bluecat Adonis.
    * 1181 bluecat_ntp: New Check for NTP on bluecat adonis or proteus devices
    * 1105 wmic_if.ps1: Powershell version of the wmic_if.bat script...
    * 1182 bluecat_ha: New Check for HA Status on Bluecat Adonis devices
    * 1183 bluecat_commandserver: New Check for bluecat adonis devices
    * 1397 juniper_screenos_cpu, juniper_screenos_fan, juniper_screenos_mem, juniper_screenos_temp, juniper_screenos_vpn: new checks for Juniper ScreenOS Firewalls
    * 1106 mk_inventory.ps1: now uses the MK_CONFDIR environment variable from the agent (if available)...
    * 1107 windows agent: now sets additional environment variables...
    * 1108 printer_io.include: included tray description in check output
    * 0657 diskstat: cluster support added for single disk modes
    * 1111 vCenter monitoring: greatly improved performance (at least 40 times faster)...
    * 1112 esx_vsphere_hostsystem.mem_usage_cluster: allows to monitor total RAM usage of all nodes in a cluster...
    * 0658 brocade_info: new check to retrieve informational data about Brocade switches
    * 1385 oracle_instance: new WATO rules for archivelog, logging, login and uptime...
    * 1403 kernel.util: allow levels for the total CPU utilization...
            NOTE: Please refer to the migration notes!
    * 1117 agent_vsphere: now able to query license information from esx system...
    * 1118 bluecat_dns, bluecat_dhcp: no able to run as clustered checks...
    * 1409 Extended Check_MK-API: check function may return None...
    * 0659 domino_tasks: new check to monitor tasks on a lotus domino server via snmp
    * 1187 Hivemanager: Extended Check and Agent...
    * 1130 esx monitoring: agent_vsphere now retrieves additional data (used by HW-inventory)...
    * 1422 agent_vsphere: now able to configure where the power state of a vm or esx-host should be assigned...
    * 1442 ups_socomec_out_source: New check for checking the power source of out phases for Socomec UPSs
    * 0662 domino_mailqueues: new check to monitor mail queues in Lotus Domino
    * 1188 veeam_client: Check now also outputs ReadSize and TransferedSize...
    * 0663 domino_info: new check to extract informational data about a Lotus Domino Server
    * 0664 domino_users: new check to monitor the number of users on a Domino Notes server
    * 1447 domino_transactions: new check to monitor the number of transactions per minute on Lotus Domino servers
    * 1190 statgrab_cpu: Check can now handle parameters
    * 1191 Linux agent now also sends information about tmpfs...
    * 1193 ps: Manual Checks can now use RegEx for user matching...
    * 1194 Linux Agent now supports monitoring of cifs mounts
    * 1195 AIX Agent now also supports monitoring of cifs mounts
    * 1196 apache_status: Added timeout...
    * 1443 ups_socomec_outphase: New check for monitoring the out phases of Socomec UPSs
    * 1051 FIX: tcp_conn_stats: fix missing performance data...
    * 1142 FIX: winperf_ts_sessions: fix computation, check has never really worked
    * 1090 FIX: zfsget: fixed exception which happened on incomplete zfs entries
    * 0187 FIX: hp_proliant_power: Fixed Wato configuration
    * 0192 FIX: oracle_rman_backups: Not longer try to make a inventory for broken plugin outputs
    * 0194 FIX: raritan_pdu_inlet: Check now outputs the correct values...
            NOTE: Please refer to the migration notes!
    * 1071 FIX: oracle_rman_backups: Only inventorize ARCHIVELOG / DB FULL / DB INCR entries...
    * 1152 FIX: mk-job: The check now captures currently running jobs and their start time...
    * 0198 FIX: cisco_temp_sensor: Removed dicey detection for temperature value....
    * 0645 FIX: brocade_fcport: since in newer firmware (7.*) swFCPortSpeed is deprecated, we then calculate port speed from IF-MIB::ifHighSpeed
    * 1097 FIX: windows_agent: preventing missing agent sections on first query...
    * 1009 FIX: df: deal with space in file system type for PlayStation file system...
    * 1098 FIX: esx_vsphere_counters.diskio: Now reports unknown when counter data is missing
    * 1143 FIX: dell_powerconnect_temp: fix configuration via WATO...
    * 1144 FIX: blade_bx_temp, dell_chassis_temp, emerson_temp, ibm_svc_enclosurestats, ups_bat_temp: rename service description...
            NOTE: Please refer to the migration notes!
    * 1145 FIX: windows_tasks: handle case correctly where task is currently running...
    * 1378 FIX: mk_logwatch: remove exceeding \n when rewriting message and using \0...
    * 1147 FIX: upc_capacity, ups_socomec_capacity: Fix checking of battery left levels...
    * 1099 FIX: tsm_scratch: now returns the variable name instead the values during inventory...
    * 0650 FIX: f5_bigip_pool: limits to the number of active nodes are now correctly applied...
            NOTE: Please refer to the migration notes!
    * 1102 FIX: esx_vsphere_counters: no longer raise false alarms because of invalid data from ESX Host...
    * 1149 FIX: check_mk-ibm_svc_systemstats.diskio, check_mk-ibm_svc_systemstats.iops: fix exception in Perf-O-Meter
    * 0651 FIX: f5_bigip_interfaces: Fix invalid throughput values, detect newer F5 devices...
    * 1393 FIX: casa_cpu_temp, casa_cpu_util: Change service description to standard...
            NOTE: Please refer to the migration notes!
    * 1104 FIX: winperf_if: Improved matching of data from wmic_if.bat / wmic_if.ps1 scripts...
    * 1110 FIX: windows agent: fixed missing agent section problem if a cached script ran into a timeout...
    * 1113 FIX: oracle_rman: fixed exception when backup was currently running
    * 1114 FIX: bluecat_threads: no longer detected on wrong systems...
    * 1116 FIX: megaraid_ldisk: now longer raises an exception for adapters with 'No Virtual Drive Configured'
    * 1122 FIX: windows agent: unicode logfile monitoring: now able to detect incomplete written lines...
    * 1184 FIX: cisco_power: Fixed detection of item. In some cases the status information was part of the item...
            NOTE: Please refer to the migration notes!
    * 1078 FIX: Fix compensation for daylight safing time in prediction
    * 1126 FIX: bluecat_ntp: check no longer crashes on evaluating sysLeap values higher than 1...
    * 1127 FIX: bluecat_dhcp: fixed exception when data was available.. returns UNKNOWN when data is missing
    * 1128 FIX: bluecat_dns: now reports UNKNOWN if no snmp data is available
    * 1131 FIX: esx_vsphere_hostsystem.maintenance: fixed misspelling in service description...
            NOTE: Please refer to the migration notes!
    * 1161 FIX: fc_port: Fixed invalid values of counters, fixed wrong values in graphs...
    * 1192 FIX: veeam_jobs: Check now recognize sync jobs...
    * 1386 FIX: oracle_jobs: Bugfix for forever running jobs...
    * 1427 FIX: esx_vsphere_hostsystem.multipath: no longer crashes at invalid multipath types...

    Multisite:
    * 1066 New Dashboard Designer...
    * 1392 WATO Folder filter: show only the paths a user is allowed to see
    * 1398 Allow to spread times of next check when rescheduling...
    * 1405 Checkbox for settings downtimes on the hosts of the selected services...
    * 1410 Output log text of scheduled downtime log entries...
    * 1411 New builting views for the history of scheduled downtimes
    * 1185 mobile ui: Added a new view to see events from the Event Console
    * 1412 Speed up of displaying and sorting after WATO folder path
    * 1477 New screenshot mode for Multisite...
    * 1067 FIX: Fixed login problem in LDAP connector when no user filter specified...
    * 1094 FIX: sidebar snaping 'Tree of folders': fixed exception
    * 1154 FIX: Availability: Fixed unwanted redirect to edit annotation page after editing availability options...
    * 1401 FIX: Display options in views are now again persistent...
    * 1120 FIX: Multisite filters Host/Service Contactgroup: Fixed livestatus exception...
    * 1158 FIX: Moved filter logic to visuals module...
            NOTE: Please refer to the migration notes!
    * 1077 FIX: Fixed labelling of Y achsis in prediction graphs...
    * 1162 FIX: User profiles can not be edited on WATO remote sites anymore...

    WATO:
    * 1096 New WATO web service: manage hosts via a new HTTP API...
    * 1155 NagVis map edit/view permissions can now be set using roles/groups...
    * 1115 Renamed rule: Hosts using SNMP v2c -> Legacy SNMP devices using SNMP v2c...
    * 1404 Make title/help of custom user attributes localizable...
    * 1159 Remote BI Aggregations can now be configured to be checked as single services...
    * 1163 Service discovery: Added direct link to check parameter ruleset of services...
    * 1428 Web-API: now able to add cluster hosts...
    * 1064 FIX: Fixed rare issue with WATO communication in distributed setups (different OS versions)...
    * 1089 FIX: Snapshot restore: fixed exception during exception handling......
    * 1091 FIX: logwatch patterns: allow unicode text in pattern comment
    * 1092 FIX: logwatch: now able to enter unicode text into the "Pattern (Regex)" field
    * 0191 FIX: Added swp files to the ignore list for the WATO git feature...
    * 1153 FIX: Changed custom user attributes can now be used immediately...
    * 0201 FIX: Fixed error message in Rulelist of RBN...
    * 1100 FIX: WATO backup domains: fixed bug were excluded files still got deleted on snapshot restore...
    * 1101 FIX: WATO check parameter: renamed 'Nominal Voltages' to 'Voltage Levels..'
    * 1396 FIX: Fix default setting of Enable sounds in views...
    * 1109 FIX: WATO active checks: passwords no longer shown as plain text....
    * 1119 FIX: WATO create rule: No longer raises an incorrect permission warning when creating a new rule...
    * 1121 FIX: Rule based notifications formular: No longer raises Request-Uri-Too-Large errors...
    * 1160 FIX: Fixed wrong named column in mkeventd rules
    * 1430 FIX: Clone group: Now displays correct alias name of cloned group...

    Notifications:
    * 1151 Add variables (HOST/SERVICE)ACK(AUTHOR/COMMENT) to notification context...
    * 1394 HTML notifications have a new content field for debugging variables...
    * 1400 Added example notification script for Pushover to doc/treasures/notifications...
    * 1123 Rule based notifications: New condition "Match Service Groups"
    * 1186 RBN: It's now possible to Filter for contactgroups...
    * 1189 sms notification: also send information about Downtimes, Acknowledgments and Fallping now
    * 1424 mknotifyd: now able to check if its still listening for telegrams...
    * 1156 FIX: Graphs in HTML mails are now sent again where they where missing...
    * 1157 FIX: Fixed SMS plugin on at least debian (distrs which have no sendsms/smssend)...
    * 1407 FIX: Fix exception in rule based notification on non-Ascii characters in log message
    * 1408 FIX: mknotifyd now really reads all configuration files below mknotifyd.d...

    BI:
    * 1406 Assume PEND in count_ok aggregations if all nodes are PEND...

    Event Console:
    * 1148 Allow execution of actions when cancelling events...
    * 1395 Event Console can now create notifications via Check_MK RBN...
    * 1007 FIX: check_mkevents: fix case where events contain binary zeroes
    * 1399 FIX: Fix left-over tac processes when showing Event Console history...
    * 1402 FIX: Fixed cased where counting events did not reach required count...
    * 1124 FIX: WATO EC configuration: no longer raises an exception when user has restricted WATO access...
    * 1125 FIX: EC actions are now saved when an EC rule has "Send monitoring notification" set...

    HW/SW-Inventory:
    * 0643 windows inventory: OS now contains the install date, reg_uninstall now contains the path...
            NOTE: Please refer to the migration notes!
    * 0652 windows software inventory gives some more details about OS and installed software...
            NOTE: Please refer to the migration notes!
    * 0653 script to extract HW/SW-Inventory data in CSV format...
    * 0660 mk_inventory-ps1: new uses the Install Location as path for win_reg_uninstall
    * 0661 HW/SW-Inventory: install date of software packages no longer in unix timestamps but date format...
            NOTE: Please refer to the migration notes!
    * 1413 HW/SW-Inventory implementation step one finished...
    * 0655 FIX: win_cpuinfo and mk_inventory.ps1 agent: unit of CPU speed fixed, fixes for long output lines in agent
    * 1379 FIX: Fixed filter "Host has inventory data"...
    * 1423 FIX: Host HW-inventory: now longer generates an exception on displaying the BIOS date

    check:
    * 1384 oracle_jobs: new WATO rules, changed service name to SID.OWNER.NAME...
            NOTE: Please refer to the migration notes!


1.2.5i5:
    Core & Setup:
    * 1012 Fix quoting of backslashes in custom checks with nagios core...
            NOTE: Please refer to the migration notes!
    * 1038 Massive speedup of cmk --snmptranslate
    * 1035 FIX: Do not fail on errors in *.mk files anymore - except in interactive mode...
    * 0174 FIX: Fixed appending of --keepalive-fd parameters to checkhelpers...
    * 1053 FIX: Fixed events check always being reporting OK state...
    * 1045 FIX: Gracefully restart check_mk helpers in case of memory leak...
    * 0633 FIX: diskstat: fixed performance data of old legacy disk IO read/write data...

    Checks & Agents:
    * 0168 f5_bigip_pool: Added Wato configuration...
    * 0995 raritan_pdu_outletcount: new check for outlet count of Raritan PX-2000 family PDUs
    * 0169 websphere_mq_channels,ebsphere_mq_queues: New Checks to monitor IBM Websphere MQ Queues and Channels...
    * 1034 Always provide also 64 bit version of Windows agent
    * 0170 hp_proliant_power: New check to monitor the Power Meter on Prolaint Servers and iLO Boards
    * 0172 zfsget: Check is now usable in cluster_mode...
    * 1039 aix_diskiod: new check for disk IO on AIX
    * 0997 New checks and a special agent for ALLNET IP Sensoric devices...
    * 0175 logwatch.groups: New logwatch subcheck who can be used to group logfiles together....
    * 1041 aix_memory: new check for RAM and SWAP on AIX
    * 0998 ibm_imm_health: Trying to recognice newer versions of IBM IMM now too
    * 0628 raritan_pdu_inlet: now also monitors the three phases of the inlet
    * 1073 sni_octopuse_cpu: added PNP graph definition and Perf-O-Meter
    * 0178 mssql_tablespaces: It is now possible to define thresholds
    * 0999 allnet_ip_sensoric.pressure: New Check for Pressure Sensors in ALLNET IP Sensoric devices
    * 1082 windows agent: now also available as msi installer...
    * 0179 check_dns: It is now possible to use the local dns server in wato configuration...
    * 1058 livedump-mail-fetch: Now supporting either quoted-printable or non encoded mails...
    * 0180 sap: It is now possible to add multiple sap instances to the sap.cfg file...
    * 0181 citrix_sessions, citrix_serverload: New checks for Citrix Load (a Score calculated by citrix) and the number of sessions
    * 0637 jolokia_metrics.gc, jolokia_metrics.tp, jolokia_info: two new subchecks for the jolokia_metrics checks and better error handling for jolokia_info...
    * 1000 qlogic_sanbox.temp: New Check for temperature sensors in QLogic SANbox Fibre Channel Switches
    * 1001 qlogic_sanbox.psu: New Check for power supplies in QLogic SANbox Fibre Channel Switches
    * 0182 MegaCli: Agent now also supports the 64bit version (Thanks to Philipp Lemke)
    * 1132 qlogic_fcport: New Check for Fibre Channel Ports in QLogic SANbox FC Switches
    * 1133 qlogic_sanbox_fabric_element: New Check for Fabric Elements in QLogic SANbox Fibre Channel Switches
    * 1134 bintec_sensors.fan: New Check for Fan Speed of Bintec Routers
    * 1135 bintec_sensors.voltage, bintec_sensors.temp: New Checks for Voltage and Temperature Sensors of Bintec Routers
    * 1048 mem.win: support predictive levels...
    * 1136 bintec_brrp_status: New Check for BRRP States on Bintec Routers
    * 0640 jolokia_metrics.gc, jolokia_metrics.tp: now come with its own pnp templates
    * 1088 included check_mk_agent windows msi installer...
    * 0183 sentry_pdu: New check to monitor plugs of sentry PDUs
    * 0184 knuerr_sensors: New Check to monitor Sensors on a Knürr RMS Device
    * 0994 FIX: agent plugin smart: fixed syntax error
    * 0989 FIX: logwatch.ec: Fix forwarding multiple messages via syslog/TCP...
    * 0943 FIX: if.include: fixed incorrect traffic percentage values in the check output of if checks...
    * 0944 FIX: oracle_tablespaces: fixed calculation of space left and number of remaining increments...
    * 1032 FIX: check_traceroute: Fix option Use DNS, worked vice versa
    * 0171 FIX: hp_blade_psu: Fixed pnp template...
    * 0996 FIX: apc_symmetra_test: Handle unknown date of last self test as intended...
    * 0173 FIX: hitachi_hnas_volume: Fixed bug when snmp outputs empty lines
    * 1037 FIX: bintec_info: support bintec RXL12500
    * 0948 FIX: mk_inventory.ps1: increased caching time to 14400, fixed incorrect default cachefile path
    * 0827 FIX: lnx_thermal: Not checking active trip points (e.g. cooling device triggers) anymore
    * 1043 FIX: printer_supply: fix value error in default parameters...
    * 0626 FIX: veeam_jobs: agent now supports output lines longer than 80 chars
    * 1072 FIX: printer_supply: fix colors of Perf-O-Meter on HP OfficeJet...
    * 0950 FIX: check_mkevents: now able to resolve the hostname of the remote hosts...
    * 0177 FIX: esx_vsphere_hostsystem.multipath: Fixed return state in case of paths in standby...
    * 1054 FIX: mysql_slave: Only monitor the age of the slave when it is running
    * 1075 FIX: if, if64: Fixed PNP template in order to correctly scale Y axis
    * 0631 FIX: fc_port: several fixes for the perfometer to display the right values...
    * 0632 FIX: brocade_fcport: fix perfometer output of out bandwidth when averaging is switched on
    * 1055 FIX: mysql_slave: Fixed detecting CRIT states when IO/SQL slaves are not running
    * 0634 FIX: Max Bandwidth for PNP-Graphs of Interface checks corrected...
    * 0635 FIX: fc_port: the check no longer inventorizes ports with administrative state of 'unknown' or 'offline'
    * 0636 FIX: fc_port: do not inventorize if brocade fibre channel mib is also supported on the device...
    * 1083 FIX: ad_replication.bat: does not return data if the server is no DC
    * 0638 FIX: windows_updates: agent plugin now always sends section header, even if no update information provided...
    * 1084 FIX: ps: now able to handle bigger process groups without constant MKCounterWrapped Exceptions...
    * 1087 FIX: Active checks: Non-ascii check commands now converted into utf-8...
    * 1049 FIX: ups_capacity: Fix exception when running on battery...
    * 0639 FIX: jolokia_metrics: fix for problem when catalina uses the standalone engine
    * 1050 FIX: websphere_mq_queues: make compatible with old agent, fix not-found case

    Multisite:
    * 1013 Sort host names naturally, e.g. foobar11 comes after foobar2...
    * 1033 New Mutisite filter for the number of services a host has...
    * 0949 quicksearch: now able to search for multiple hosts at once...
    * 1052 SEC: index start URL can not be used to redirect to absolute URLs anymore...
    * 1085 quicksearch: multiple hostname matches now lead to the searchhost view instead of the hosts view...
    * 1047 Virtual Host Tree: Allow to use topic as tree level...
    * 1062 SEC: Fixed several XSS issues on different pages...
    * 1063 SEC: Fixed several XSS issues on different pages...
    * 0945 FIX: Sidebar snapin "Problem hosts": Now excludes hosts and services in downtime
    * 1036 FIX: doc/treasures/downtime: fix --url option, better error output
    * 1074 FIX: Fix Virtual Host Tree snapin...
    * 1059 FIX: LDAP: Using configured user filter during login to prevent temporary created users...
    * 1060 FIX: Fixed exception during first login of a user when saving of access times is enabled...

    WATO:
    * 0825 WATO: Hover menu of user online state shows the last seen date/time now
    * 1057 WATO folder permissions are only exported to NagVis when configured...
    * 1086 check_http: now able to enter non-ascii signs in "Send HTTP POST data" rule...
    * 0990 FIX: Fix HTTP error handling in bulk inventory...
    * 1004 FIX: Fix exception when saving rules, caused by empty item
    * 0947 FIX: WATO snapshots: fixed missing files on restoring nagvis backup domains
    * 0826 FIX: Fixed problem where user access times were not updated correctly
    * 1044 FIX: Remove icon for service parameters in WATO service list for missing services...
    * 1056 FIX: Fixed selection of hosts for bulk actions

    Notifications:
    * 1042 Rule based notifications: allow matching on host groups...
    * 0828 FIX: Mails sent with mail/asciimail plugin now really set the from address
    * 1061 FIX: SMS notifications: correctly handling spaces in phone numbers...

    Reporting & Availability:
    * 0991 FIX: Availability: optionally show time stamps as UNIX epoch time...
    * 1076 FIX: Fix wrong percentual host availability > 100% when excluding downtimes...

    Event Console:
    * 1040 FIX: Avoid sporadic errors when checking event state in Event Console...

    Livestatus:
    * 0988 FIX: livedump: Fix exception in case no contact groups are defined for a service
    * 0951 FIX: table servicegroups: fixed service visibility when using group_authorization AUTH_STRICT...

    HW/SW-Inventory:
    * 0625 hw/sw inventory now reads the kernel version and architecture for linux and windows
    * 0627 lnx_video, win_video: added inventory function and agent for linux video cards, modified windows inventory function
    * 0629 improvements to windows sw/hw inventory (encoding, more details for sw inventory)
    * 0630 win_disks: hardware inventory for physical disks in windows
    * 1046 Added AIX support for HW/SW-Inventory...
    * 0167 FIX: mk_inventory.linux: Changed field separator from pipe to tab...
    * 1005 FIX: Fix exception when using pretty-print output format
    * 0946 FIX: hw/sw inventory: fixed display bug for byte fields with the value 0...
    * 0641 FIX: windows inventory: moved encoding from checks to windows agent plugin


1.2.5i4:
    Core & Setup:
    * 0940 SEC: Fixed various core SIGSEGV when using malformed livestatus queries...

    Checks & Agents:
    * 0812 nginx_status: New check for monitoring status information of the Nginx web server...
    * 0986 citrix_licenses: new check for monitoring Citrix licenses
    * 0814 Agent versions can now be checked with "at least version X" parameters...
    * 0815 mysql_slave: New check for monitoring MySQL slave sync state
    * 0617 adva_fsp_if: new check to monitor interfaces of the ADVA FSP 3000 scalable optical transport solution
    * 0618 adva_fsp_current: new check for the power supply units of the ADVA FSP 3000 scalable optical transport solution
    * 0619 adva_fsp_temp: new check to monitor temperature and temperature trends on ADVA scalable optical transport solutions
    * 0993 raritan_pdu_inlet: now delivers performance data
    * 0624 fc_port: new check for fibre channel devices supporting the FCMGMT MIB
    * 1003 ibm_svc_enclosure: support new firmware, also check fan modules
    * 0616 FIX: brocade.fan, brocade.power, brocade.temp: will now only discover services which are not marked as absent
    * 0992 FIX: zfs_arc_cache: returns OK even if values of arc meta are missing...
    * 0936 FIX: agent_ibmsvc: improved error messages on using wrong credentials
    * 0621 FIX: zfsget: better filesystem selection and calculation of sizes...
    * 0819 FIX: Fixed keepalive termination in case of exceptions during checking...
    * 0622 FIX: cisco_temp_sensor: fix to also work with newer IOS versions
    * 0623 FIX: fsc_fans: upper levels for fan RPMs are now optional also for the check
    * 0823 FIX: mk_sap: Fixed some wrong calculated values (decimal numbers)...

    Multisite:
    * 0982 SEC: Fix two XSS weaknesses according to CVSS 8.5 AV:N/AC:M/Au:S/C:C/I:C/A:C...
    * 0983 SEC: Fix security issue in code of row selections (checkboxes) (CVSS 4.9 AV:N/AC:M/Au:S/C:N/I:P/A:P)...
    * 0934 FIX: Logwatch messages with class unknown ( 'u' ) now displayed as WARN...
    * 0166 FIX: mobile gui: Fixed colors of command list...
    * 0820 FIX: Fixed wrong NagVis links in "custom links" snapin
    * 0938 FIX: logwatch: fixed incorrect display of warning messages
    * 0939 FIX: Fixed multisite exception caused by missing explanation text for a AUTODELETE event action
    * 0822 FIX: Sorting columns in view dashlets is now working again
    * 0941 FIX: esx_vsphere_hostsystem.cpu_usage: pnpgraph now displays AVERAGE instead of MAX values in all timeframes...
    * 0942 FIX: check_mk-winperf.cpuusage.php: now displays AVERAGE values instead of MAX...

    WATO:
    * 0984 Fix code injection for logged in users via automation url...
            NOTE: Please refer to the migration notes!
    * 0987 New button for updating DNS cache...
    * 0824 SEC: Valuespecs: Fixed several possible HTML injections in valuespecs...
    * 0813 FIX: LDAP: Improved slightly missleading logging of LDAP sync actions...
    * 0935 FIX: CPU utilization: increased maximum value to 10000...
    * 0821 FIX: Reducing size of auth.php (needed for authorisation in NagVis) in large environments...

    Notifications:
    * 1002 FIX: Fix crash when debugging notifications with non-Ascii characters...

    Reporting & Availability:
    * 0985 Availability: display phases of freqent state changes as "chaos"...

    Event Console:
    * 0816 States of events can now be set by patterns...

    HW/SW-Inventory:
    * 0620 new version of Check_MKs hardware and software inventory including a much extended windows agent and inventory functions
    * 0818 FIX: Fixed exception in HW/SW inventory search dialog...


1.2.5i3:
    Core & Setup:
    * 0884 New options --oid and --extraoid for cmk --snmpwalk...
    * 0785 FIX: Availability: fixed memory leak in table statehist...
    * 0903 FIX: availability: fixed bug causing the availability feature not considering timeperiod transitions
    * 0888 FIX: Fix SNMP inventory check in simulation mode

    Checks & Agents:
    * 0149 cisco_secure: New check for Port Security on Cisco swichtes
    * 0751 New localcheck for Linux that makes sure that filesystems in /etc/fstab are mounted...
    * 0783 enterasys_lsnat: new check monitoring the current LSNAT bindings
    * 0601 printer_alerts: check can now display a textual representation of the alert code...
            NOTE: Please refer to the migration notes!
    * 0799 ibm_svc_systemstats.cpu_util: New check for CPU Utilization of an IBM SVC / V7000 device in total
    * 0800 ibm_svc_nodestats.cache, ibm_svc_systemstats.cache: New checks for Cache Usage of IBM SVC / V7000 devices
    * 0150 printer_suply: New option to upturn toner levels...
    * 0801 ibm_svc_eventlog: New Check for Messages in Event log of IBM SVC / V7000 devices
    * 0151 enterasys_cpu_util: Changed check to not longer summarize all modules...
            NOTE: Please refer to the migration notes!
    * 0802 ibm_svc_nodestats.iops, ibm_svc_systemstats.iops: new checks for IO operations/sec on IBM SVC / V7000 devices
    * 0602 cmciii.humidity: new check for Rittals CMC III humidity sensors
    * 0829 oracle_tablespaces: improved formatting of levels text in check output...
    * 0757 Linux multipath check can now use the alias instead of the UUID as item...
    * 0879 windows_tasks: output last and next run time
    * 0881 rmon_stats: now needs to be activated via a rule in order to be inventorized...
            NOTE: Please refer to the migration notes!
    * 0804 ibm_svc_portfc: New check for status of FC Ports in IBM SVC / Storwize V3700 / V7000 devices
    * 0805 ibm_svc_enclosure: New Check for Enclosures, Canisters and PSUs in IBM SVC / Storwize V3700 / V7000 devices
    * 0806 ibm_svc_enclosurestats.temp: New Check for temperature in enclosures of IBM SVC / Storwize V3700 / V7000 devices
    * 0807 ibm_svc_enclosurestats.power: New check for power consumption of enclosures of IBM SVC / Storwize V3700 / V7000 devices
    * 0808 brocade_mlx*: Checks now also work correctly with Brocade ADX / FGS / ICX devices
    * 0892 wagner_titanus_topsense: new info check and overall status check for Wagner Titanus Top Sens devices
    * 0893 wagner_titanus_topsense.alarm: New check for Alarms Triggered on Wagner Titanus Top Sens devices
    * 0894 wagner_titanus_topsense.smoke: New check for Smoke Detectors in Wagner Titanus Top Sens devices
    * 0895 wagner_titanus_topsense.chamber_deviation: New Check for Chamber Deviation from Calibration Point in Wagner Titanus Top Sens devices
    * 0152 fsc_fans: Added support for Wato configuration and upper limits
    * 0896 wagner_titanus_topsense.airflow_deviation: New Check for Airflow Deviation in Wagner Titanus Top Sens devices
    * 0897 wagner_titanus_topsense.temp: New Check for Temperature measured by Wagner Titanus Top Sens devices
    * 0898 ibm_svc_nodestats.disk_latency, ibm_svc_systemstats.disk_latency: New Checks for Disk Latency in IBM SVC / Storwize V3700 / V7000 devices
    * 0156 akcp_daisy_temp: New Check for akcp daisyTemp sensor chains...
    * 0899 enterasys_temp: New Check for temperature sensor in Enterasys Switches
    * 0901 ibm_svc_portfc: more devices recognized...
    * 0952 ibm_svc_array: New check for Status of RAID Arrays in IBM SVC / Storwize devices.
    * 0911 esx_vsphere_hostsystem.multipath: now able to configure paths minimum count...
    * 0159 brocade: Added support for brocade fdx switches
    * 0160 brocade_vdx_status: New check to monitor the operational state of vdx switches.
    * 0916 if: now able to configure minimum bandwidth limits
    * 0917 df checks: now able to show time left until disk full as perfometer and pnpgraph...
    * 0954 juniper_bgp_state: New Check for BGP status at Juniper Routers
    * 0955 zfs_arc_cache, zfs_arc_cache.l2: New Checks for Hit Ratios and Sizes of ZFS arc Cache
    * 0162 if_brocade: New if64 Check version for Brocade VDX Switches...
            NOTE: Please refer to the migration notes!
    * 0956 fast_lta_headunit.status, fast_lta_headunit.replication: New checks for FAST LTA Storage Systems
    * 0957 fast_lta_silent_cubes.capacity: New check for Total Capacity over all Silent Cubes on FAST LTA Storage Systems
    * 0975 esx_vsphere_vm.guest_tools: renamed check (formerly esx_vsphere_vm.guestTools)...
            NOTE: Please refer to the migration notes!
    * 0920 blade_bays: now also detects if blade server is switched off
    * 0977 check_traceroute: new active check for checking presence and absence of routes...
    * 0959 libelle_business_shadow.info, libelle_business_shadow.process, libelle_business_shadow.status: New Checks for Libelle Business Shadow
    * 0960 libelle_business_shadow.archive_dir: New check for the Archive Dir of Libelle Business Shadow...
    * 0978 Fix security issue with mk-job on Linux...
            NOTE: Please refer to the migration notes!
    * 0925 ps: improved/fixed calculation of CPU utilization (linux)...
    * 0926 windows agent: local / plugin scripts now get the REMOTE_HOST as environment variable
    * 0163 kaspersky_av_quarantine,kaspersky_av_tasks,kaspersky_av_updates: New checks for kaspersky anti virus on linux
    * 0164 symantec_av_progstate,symantec_av_quarantine, symantec_av_updates: New checks for Symantec Anti Virus on Linux
    * 0615 apc_symmetra: check now also monitors the battery replacement status
    * 0927 windows agent: now able to evaluate logfiles written in unicode (2 bytes per character)...
    * 0165 ups checks now supports also GE devices (Thanks to Andy Taylor)...
    * 0928 runas: new plugin script to include and execute mrpe, local and plugin scripts as different user...
    * 0929 windows agent: now able to include and execute additional local and plugin scripts as different user...
    * 0812 nginx_status: New check for monitoring status information of the Nginx web server...
    * 0961 fast_lta_volumes: new check of capacity of volumes in FAST LTA Storage Systems...
    * 0777 FIX: special agent emcvnx: did not work with security file authentication...
    * 0786 FIX: zfsget: fixed compatibility with older Solaris agents...
    * 0809 FIX: brocade_fcport: Fixed recently introduced problem with port speed detection
    * 0787 FIX: df: fixed problems on some filesystem checks when legacy check parameters where used...
    * 0803 FIX: agent_ibmsvc: raw data for System Info Check and License Check now in correct format...
    * 0788 FIX: oracle_tablespaces: now able to bear None values as warn/crit levels...
    * 0789 FIX: oracle_tablespaces: fixed bug when using dynamic filesystem levels...
    * 0603 FIX: cmciii checks: more general scan function plus perf-o-meters for humidity and temperature checks
    * 0604 FIX: windows_updates: now handles situations with forced reboot and no limits correctly
    * 0605 FIX: enterasys_cpu_util enterasys_lsnat: syntax fixes
    * 0889 FIX: logwatch: fix case where rule wouldn't be applied...
    * 0882 FIX: check_bi_local.py: fix crash in case of non-ascii characters...
    * 0606 FIX: apache_status: now also sends an accept header to make it work with mod_security enables servers
    * 0832 FIX: solaris_mem: fixed invalid calculation of total swap...
    * 0810 FIX: fritz.link: Not inventorizing "unconfigured" interfaces anymore
    * 0154 FIX: zfsget: Fixed inventory of filesystems
    * 0155 FIX: mssql_counters: harded check agains odd agent output
    * 0907 FIX: windows agent: register_service: fixed ImagePath registry entry...
    * 0608 FIX: oracle_asm_diskgroup: check now also handles older oracle version 11.1.0
    * 0157 FIX: apc_symmetra_test: Fixed case of unkown last test date
    * 0910 FIX: brocade.power: fixed an error where the check reports an UNKNOWN on power supply failure...
    * 0158 FIX: dell_om_disks: Handle hotspares more correctly
    * 0161 FIX: cisco_fru_power: Exluded not existing devices from the inventory
    * 0969 FIX: blade_health: correctly output error message in non-OK state
    * 0611 FIX: nfsexports.solaris: fix in determination of path prefix
    * 0953 FIX: brocade_mlx_temp: special treatment for devices sometimes not delivering temperature by SNMP
    * 0958 FIX: df.include: failed for checks with grouping patterns...
    * 0924 FIX: windows agent: now able to execute python scripts again
    * 0614 FIX: cmciii.temp, cmciii.humidity: fixed bugs to get performance data back
    * 0932 FIX: prediction: fixed bug where predicted levels were not recalculated

    Multisite:
    * 0779 Hostgroups (Summary): Empty hostgroups are no longer shown (can be re-enabled by filter)
    * 0887 Add new column painter "Host Notifications Enabled"...
    * 0963 New snapin with virtual host trees...
    * 0914 Improved transaction handling to speedup the Web-GUI...
    * 0905 FIX: Multisite context buttons: links in context buttons are no longer called twice...
    * 0906 FIX: Improved transaction handling in Web GUI...
    * 0909 FIX: Table checkboxes: Fixed bug where selected checkboxes got ignored...
    * 0811 FIX: Fixed handling of exceptions occuring before login in debug mode
    * 0912 FIX: Multisite Views: Fixed bug where custom views could not get deleted
    * 0921 FIX: dashboards: fixed bug not updating header timestamp...
    * 0923 FIX: json export: fixed bug not stripping html tags from output
    * 0931 FIX: pnp-template ps.perf: fixed display bug of cpu averaging

    WATO:
    * 0784 Improved security of WATO bulk inventory by using transaction ids
    * 0880 Added support for 389 Directory Server to LDAP connector
    * 0607 online help text for host creation in WATO now also explains hostname caching
    * 0908 Check event state: New option "Less Verbose Output"...
    * 0965 Cumulative permissions and contact groups for WATO folders...
    * 0973 Renaming of hosts via WATO...
    * 0976 Show preview of active and custom checks in WATO services table...
    * 0930 WATO snapshots: disabled upload of legacy snaphots and snapshots with invalid checksums...
    * 0781 FIX: host diag page: fixed problem with update of diagnose subwindows...
    * 0904 FIX: Fixed exception in host parameter overview...
    * 0971 FIX: Fix missing authentication of PHP addons in D-WATO when activation mode is reload...
    * 0972 FIX: Do not loose site specific global settings anymore when chaning a site's configuration...
    * 0933 FIX: WATO snapshots: excluded some superfluous files from nagvis backup domaim...

    Notifications:
    * 0754 Allow users to disable their notifications completely...
    * 0755 Added variables LASTHOSTUP_REL and LASTSERVICEOK_REL to notification context...
    * 0883 Added Date / Time to HTML notification email
    * 0900 notify_multitech.py: new treasures script for notifying via MultiTech SMS Gateway...
    * 0968 Notification scripts are now configurable via WATO...
    * 0974 New notification plugin for ASCII emails...
    * 0752 FIX: FIX: compute correct state transitions for notifications...
    * 0753 FIX: FIX: correctly show original state in HTML notification mails...
    * 0609 FIX: mail notification script now uses 6 digit hex codes for colors to be better compatible with web based mail browsers
    * 0964 FIX: Fix hanging shutdown of CMC on RedHat 5.X...
    * 0918 FIX: notification: fixed exception when sending notifications as sms / ascii mail...

    Reporting & Availability:
    * 0756 Allow availability of multisite BI aggregates at once...
    * 0966 CSV export for availability works now also for BI aggregates
    * 0967 BI Availability timewarp: new buttons for moving back and forth
    * 0962 FIX: Fix CSV-Export in availability table
    * 0890 FIX: Fix availability computation for hosts...
    * 0891 FIX: Fix HTML encoding of tootip in inline timeline of availability

    Event Console:
    * 0885 New option for writing all messages into a syslog-like logfile...
    * 0902 FIX: event console view: fixed exception on rendering host tags for unknown hosts...

    Livestatus:
    * 0747 FIX: livestatus table hostsbygroup: fixed bug with group_authorization strict...
    * 0831 FIX: table statehist: no longer crashes on TIMEPERIOD TRANSITION entries with an invalid syntax...

    Livestatus-Proxy:
    * 0970 FIX: liveproxyd: handle situations with more then 1024 open files...
    * 0613 FIX: liveproxyd: fewer log messages in case a site is unreachable

    HW/SW-Inventory:
    * 0913 lnx_distro: Now able to detect SuSE distributions...
    * 0610 mk_inventory: windows inventory check now included, install date added to data
    * 0886 FIX: Fix exception on non-UTF-8 encoded characters in software list
    * 0922 FIX: dmidecode: fixed exceptions on missing/unknown data


1.2.5i2:
    Checks & Agents:
    * 0147 enterasys_fans: New Check to monitor fans of enterasys swichtes
    * 0773 ibm_svc_system: new check for System Info of IBM SVC / V7000 devices
    * 0774 ibm_svc_nodestats.diskio: new check for disk troughput per node on IBM SVC / V7000 devices
    * 0775 ibm_svc_systemstats.diskio: new check for disk throughput in IBM SVC / V7000 devices in total
    * 0764 lnx_quota: Added new check to monitor Linux File System Quota...
    * 0776 ibm_svc_nodestats.cpu_util: new check for CPU Utilization per Node on IBM SVC / V7000 devices
    * 0600 nfsexports.solaris: new agent plugin for monitoring nfs exports on solaris systems...
    * 0743 mem, fortigate_memory, solaris_mem: display total SWAP info in check output
    * 0745 drbd: Roles and diskstates are now configurable via WATO...
    * 0740 FIX: winperf_if: now able to handle bandwidth > 4GBit...

    Multisite:
    * 0765 NagVis-Maps-Snapin: Now visualizes downtime / acknowledgment states of maps...
    * 0766 FIX: Changed transid implemtation to work as CSRF protection (Fixes CVE-2014-2330)...

    WATO:
    * 0767 FIX: Signing and verification of WATO snapshot (addresses CVE-2014-2330)...

    BI:
    * 0741 FIX: BI editor: fixed display bug in "Create nodes based on a service search"...

    Livestatus:
    * 0742 FIX: table statehist: now able to cancel a running query if limit is reached...


1.2.5i1:
    Core & Setup:
    * 0386 Added all active checks to check_mk -L output...
    * 0452 Speedup generation of configuration...
    * 0124 Support multiline plugin output for Check_MK Checks...
    * 0675 Activate inline SNMP per default (if available)...
    * 0695 Remove obsolete option -u, --cleanup-autochecks...
            NOTE: Please refer to the migration notes!
    * 0087 FIX: Fixed possible locking issue when using datasource program with long output...
    * 0313 FIX: Avoid duplicate reading of configuration file on --create-rrd...
    * 0379 FIX: check_mk -c: Now also rewrites the location of conf.d directory
    * 0354 FIX: Catch exception when check plugins do not return a state...
    * 0398 FIX: Tolerate debug output in check plugins when using CMC...
    * 0314 FIX: Fix CMC not executing any Check_MK checks after config reload...
    * 0401 FIX: Fix rule precedence in WATO-configured manual checks...
    * 0402 FIX: Fix exception in case of missing agent sections of cluster-aware checks...
    * 0426 FIX: Fixed processing of cached agent plugins / local scripts...
    * 0451 FIX: Ignore missing check types when creating configuration for Nagios
    * 0259 FIX: Fixed htpasswd permission problem in check_mk standalone installation...
    * 0453 FIX: Fix ugly Python exception in host diagnosis page in case of SNMP error...
    * 0696 FIX: Remove garbled output of cmk -v in state of CMC
    * 0682 FIX: Allow overriding of active and custom checks by more specific rule...
    * 0267 FIX: Fixed auth.serials permission problem in check_mk standalone installation...
    * 0282 FIX: TIMEPERIOD TRANSITION messages no longer cut at 64 bytes...
    * 0730 FIX: cmc: fixed bug displaying logentries after a logfile rotation...
    * 0140 FIX: Fixed unwanted handling of hostname as regex...
    * 0739 FIX: Availablity: Prevent crash if the notification period is missing...

    Checks & Agents:
    * 0306 esx_vsphere_counters: added missing ramdisk levels sfcbtickets
    * 0073 moxa_iologik_register: new check to monitor moxa e2000 series registers
    * 0105 apc_humidity: New Check for humidity levels on APC Devices
    * 0106 3ware_units: The verifying state is now handled as ok...
    * 0086 timemachine: new check checking the age of latest backup by timemachine on MAC OS
    * 0074 raritan_pdu_plugs: new check for Raritan PX-2000 family PDUs...
    * 0107 stulz_alerts, stulz_powerstate, stulz_temp, stulz_humidity: New Checks for Stulz clima devices
    * 0075 raritan_pdu_inlet: new check to monitor inlet sensors of the Raritan PX-2000 PDUs
    * 0315 hitachi_hnas_quorumdevice, hitachi_hnas_pnode, hitachi_hnas_vnode: New checks for Hitachi HNAS devices
    * 0316 hitachi_hnas_cpu: New check for CPU utilization of Hitachi HNAS devices
    * 0373 wut_webtherm: Supporting several other devices now
    * 0377 check_http: Certificate Age mode now supports SNI...
    * 0317 emc_isilon: New checks for EMC Isilon Storage System
    * 0395 cmctc.temp: also detect older CMC devices
    * 0396 cmciii_access cmciii_io cmciii_psm_current cmciii_psm_plugs: Support other firmeware versions as well...
    * 0111 kemp_loadmaster_ha, kemp_loadmaster_realserver, kemp_loadmaster_services: New Checks for Kemp Loadbalancer
    * 0318 hitachi_hnas_fan: New check for fans in Hitachi HNAS systems
    * 0319 hitachi_hnas_psu, hitachi_hnas_psu: New checks for Hitachi HNAS storage systems
    * 0320 hitachi_hnas_fpga: new check for Hitachi HNAS storage systems
    * 0321 brocade_mlx: enhancing checks (BR-MLX modules, more OK states)...
    * 0323 emcvnx_hwstatus, emcvnx_hba, emcvnx_disks: new checks for EMC VNX storage systems
    * 0254 agent_vsphere: Make handling of spaces in hostnames of ESX configurable...
    * 0077 cmciii.psm_current, cmciii_psm_plugs, cmciii_io, cmciii.access, cmciii.temp, cmciii.can_current, cmciii.sensor, cmciii.state: new sub checks included in one new check cmcmiii superseding and improving several previous checks of the Rittal CMCIII device...
            NOTE: Please refer to the migration notes!
    * 0078 job: check now monitors the time since last start of the job, limits can be configured in WATO
    * 0079 f5_bigip_conns: new check to monitor number of current connections
    * 0324 hitachi_hnas_cifs: new check for the number of users using a CIFS share
    * 0455 hitachi_hnas_span: new check for Spans (Storage Pools) in Hitachi HNAS storage systems
    * 0445 mem.win: Allow time-averaging of values before applying levels...
    * 0446 mem.used, solaris_mem: Introduce optional averaging of used memory...
    * 0566 services.summary: new check to monitor stopped services of mode autostart in windows
    * 0568 f5_big_ip_conns: check now supports predictive monitoring and both connections types are merged in one check
    * 0257 windows_agent: now reports extended process information (obsoletes psperf.bat plugin)...
    * 0457 hitachi_hnas_volume: New check for Usage and Status of Volumes in Hitachi HNAS storage systems
    * 0450 mem.used: Add information about shared memory (on Linux hosts)
    * 0458 hitachi_hnas_fc_if: New check for FibreChannel Interfaces in Hitachi HNAS storage systems
    * 0459 emcvnx_info: New info check providing Model, Revision and Serial Number of EMC VNX storage systems
    * 0461 emcvnx_raidgroups.list_luns: New check for EMC VNX storage system...
    * 0462 emcvnx_raidgroups.list_disks: New check for EMC VNX storage system...
    * 0463 emcvnx_raidgroups.capacity, emcvnx_raidgroups.capacity_contiguous: New Checks for EMC VNX Storage systems...
    * 0570 fileinfo.groups: file groups now allow exclude patterns as well
    * 0464 stulz_pump: new check for the status of pumps of Stulz clima units
    * 0125 unitrends_backup:Unitrends Backup...
    * 0126 mikrotik_signal: Check for mikrotik wifi bridges
    * 0127 hp_proliant_raid: Check for proliant RAID status.
    * 0571 cmciii_lcp_fans: now monitors the lower limit for the rpm
    * 0572 cmciii_lcp_waterflow: lower and upper limits to the flow are now monitored
    * 0573 cmciii_lcp_airin, cmciii_lcp_airout, cmciii_lcp_waterin, cmciii_lcp_waterout: checks now observe limits to the temperatures
    * 0128 unitrends_replication: Check for monitoring  Replicaion staus on Unitrend systems
    * 0265 mpre_include: run additional mrpe configs within user context...
    * 0266 windows_agent: now supports mrpe include files...
    * 0574 if64: check now supports clustering...
    * 0576 fileinfo.groups: new feature to include current date in file pattern
    * 0130 Support of new Firmware version of various Fujitsu Sotarge Systems
    * 0698 emc_isilon.nodehealth: new check for EMC Isilon Storage systems: NodeHealth
    * 0699 emc_isilon_iops: New check for Disk Operations per Second (IOPS) in EMC Isilon Storage
    * 0132 New checks fjdarye101_disks fjdarye101_rluns: Fujitsu Storage Systems with 2013 Firmware
    * 0697 check_dns: allow to specify multiple expected answers
    * 0700 arcserve_backup: new check for status of backups in an Arcserve Backup Server
    * 0580 emc_datadomain_fans, emc_datadomain_nvbat, emc_datadomain_power, emc_datadomain_temps: new hardware checks for EMC Datadomain
    * 0691 Solaris agent: include lofs in list of monitored filesystem types
    * 0694 wut_webtherm: Support new versions of WUT-Thermometer...
    * 0135 apc_inputs: New Check for APC Input Contacts
    * 0701 emc_isilon_diskstatus: new check for Status of Disks in EMC Isilon Storage Systems
    * 0581 emc_datadomain_disks emc_datadomain_fs:  new checks to monitor disks and filesystems of EMC Datadomain
    * 0718 logwatch.ec: Optionally monitor the list of forwarded logfiles...
    * 0556 esx_vsphere_counters.diskio: now also shows disk latency
    * 0583 stulz_pump: now monitors the pumps rpm in precent of maximum and gathers performance data
    * 0560 check_mk_agent.solaris: report statgrab_mem section if solaris_mem section is missing...
    * 0702 Rule for checking agents for wanted version...
    * 0586 rmon_stats: new snmp check to gather network traffic statistics on RMON enabled network interfaces
    * 0704 windows_os_bonding: new check for bonding interfaces on windows...
    * 0562 esx_vsphere_vm.guest_tools: new check to monitor guest tools status...
    * 0674 brocade_fcport: Now supporting interface speed of 16 Gbit (just discovered in the wild)
    * 0138 Removed caching function in Windows Update agent plugin...
            NOTE: Please refer to the migration notes!
    * 0564 esx_vsphere_vm.datastores: displays the datastores of the VM...
    * 0731 mk_postgres: improved support for versions postgres < 9.2...
    * 0588 dell_poweredge_amperage.current, dell_poweredge_amperage.power, dell_poweredge_cpu, dell_poweredge_status, dell_poweredge_temp: new checks for the Dell PowerEdge Blade Server
    * 0589 brocade_tm: new check monitoring traffic manager statistics for interfaces of brocade devices
    * 0591 dell_poweredge_mem: new check to monitor memory modules of Dell PowerEdge Servers
    * 0592 dell_poweredge_pci: new check for pci devices on dell PowerEdge Servers
    * 0141 ups_socomec_capacity: Battery Capacity Check for Socomec UPS Devices.
    * 0705 arcserve_backup: improved documentation (check manpage and comments in the agent plugin)
    * 0143 ups_socomec_in_voltage, ups_socomec_out_voltage: Socomec UPS Devices, Input and Output Voltages...
    * 0732 df: now able to monitor inodes...
    * 0716 Add Linux caching agent also to normal agent RPM...
    * 0594 dell_poweredge_netdev: new check to monitor the status of network devices on Dells Poweredge Servers
    * 0733 mem, solaris_mem: now able to configure amount of free memory...
    * 0706 EMC VNX: special agent can alternatively authenticate via security files...
    * 0734 esx_vsphere_vm.running_on: shows the esx host of the VM
    * 0144 enterasys_cpu_util enterasys_powersupply: New Checks for CPU Utilization and Power Supplies on enterasys switches
    * 0595 dell_chassis_power, dell_chassis_powersupplies: new checks for Dell Poweredge Chassis Ppower consumption...
    * 0596 dell_chassis_status, dell_chassis_temp, dell_chassis_kvm, dell_chassis_io, dell_chassis_fans: new checks to monitor the overall status of various sections of the Dell Poweredge Chassis via CMC
    * 0597 dell_chassis_slots: new check to monitor the status of the blade slots of the Dell Poweredge Blade Servers
    * 0145 apc_symmetra: Changed naming of Batterie Temperature to System Temerature...
            NOTE: Please refer to the migration notes!
    * 0146 innovaphone_priports_l1, innovaphone_priports_l2: New Checks for Innovaphone PRI Ports
    * 0707 ibm_svc_host: New check: Status of hosts an IBM SVC / V7000 presents volumes to
    * 0598 kentix_temp, kentix_humidity: new checks for Kentix MultiSensor-Rack
    * 0768 ibm_svc_license: New check for Licensing Status on IBM SVC / V7000 devices
    * 0778 New Special Agent for innovaphone gateways...
    * 0769 juniper_trpz_cpu_util, juniper_trpz_flash, juniper_trpz_info, juniper_trpz_power: new Checks for juniper trapeze switches
    * 0770 innovaphone_licenses: New check to monitor licenses on innovaphone devices"
    * 0771 juniper_trpz_aps: Show the number of connected access points on juniper wlan controllers
    * 0772 added special agent for IBM SVC / V7000 storage systems...
    * 0147 enterasys_fans: New Check to monitor fans of enterasys swichtes
    * 0759 check_notify_count: New active check to monitor the number of notifications sent to contacts...
    * 0760 The windows agent contains meta information about version, manufacturer etc....
    * 0103 FIX: services: Fixed bug with service inventory defined in main.mk...
    * 0299 FIX: borcade_mlx_fan: Prettified output, handling "other" state now
    * 0300 FIX: cisco_fru_power: Trying not to inventorize not plugged in FRUs...
    * 0305 FIX: apache_status: Fixed exception when agent reports HTML code as apache-status data...
    * 0104 FIX: mssql: Server instances with underline in name are now supported....
    * 0240 FIX: Virtualmachine names with space no longer have missing piggyback data...
    * 0310 FIX: apache_status: Improved handling of unexpeted data sent by agents...
    * 0088 FIX: esx_vsphere_datastores: fixed error with reported capacity of 0 bytes...
    * 0243 FIX: cisco_qos: no longer crashes when the qos policy name is not set...
    * 0326 FIX: hr_fs printer_supply: Improved translation of wrong encoded chars...
    * 0059 FIX: agent_vpshere: new option for supporting ESX 4.1...
    * 0334 FIX: cisco_fantray: Fixed error on Cisco devices which do not support this check...
    * 0355 FIX: heartbeat_crm: Now handling "Failed actions:" output in agent...
    * 0357 FIX: megaraid_bbu: Fixed expected state checking...
    * 0358 FIX: df: now ignores filesystems with a reported size of '-'...
    * 0360 FIX: multipath: Inventory handles non loaded kernel module now...
    * 0339 FIX: blade_bays blade_blades blade_blowers blade_health blade_mediatray blade_powerfan blade_powermod: fix scan function...
    * 0340 FIX: blade_health: fix check, it was totally broken...
    * 0363 FIX: mysql_capacity: Did use wrong calculated warn / crit thresholds...
    * 0364 FIX: brocade_mlx*: Several cleanups, fixed bug in brocade_mlx_fan where only the first worst state was shown in output
    * 0365 FIX: RPMs: Cleaning up xinetd checkmk.rpmnew file after updating package...
    * 0366 FIX: heartbeat_crm: Agent code is now compatible to pacemaker 1.1.9...
    * 0367 FIX: Now using /dev/null instead of closing stdin in linux agent...
    * 0342 FIX: postgres_stat_database: make agent compatible with PostgreSQL 8.4.x...
    * 0343 FIX: postgres_sessions: make agent plugin compatible with PostgreSQL 9.2...
    * 0369 FIX: cups_queues: Fixed bug checking the last queue reported by agent...
    * 0370 FIX: brocade_mlx_module*: Improved output of checks
    * 0372 FIX: megaraid_ldisks: Ignoring adapters without configured logical disks...
    * 0345 FIX: Linux agent: fix detaching of background plugins...
    * 0378 FIX: agent_vsphere.pysphere: Trying to deal with permissions only on some guests/hosts
    * 0245 FIX: Inline SNMP no longer throws an exception when using SNMPv3 credentials...
    * 0380 FIX: jolokia_metrics.mem: PNP-Template now handles non existant max values...
    * 0381 FIX: win_printers: Fixed creation of duplicate services...
    * 0347 FIX: smart.stats: Remove duplicate disks...
    * 0349 FIX: winperf.cpuusage: update man page: this check is deprecated
    * 0383 FIX: solaris_mem: Is now compatible to more systems...
    * 0109 FIX: cisco_fantray: Prevent inventory for not available fans
    * 0110 FIX: cisco_fru_power:  Prevent inventory for not available FRUs
    * 0350 FIX: nfsmounts: correctly handle mount points with spaces...
    * 0387 FIX: df*: Negative filesystem space levels get a more clear text in check output...
    * 0351 FIX: local: Catch invalid state codes and map to 3 (UNKNOWN)...
    * 0397 FIX: mrpe: tolerate performance variable names with spaces...
    * 0399 FIX: check_ftp: cleanup configuration via WATO, remove Hostname field...
    * 0435 FIX: esx_vsphere_sensors: Fix garbled output in case of placeholder VMs...
    * 0251 FIX: agent_vsphere / check_mk agent: fixed outdated systemtime of check_mk agent...
    * 0439 FIX: postfix_mailq: Linux agent better detects Postfix installation...
    * 0440 FIX: heartbeat_crm: Inventory more gracefully handles case where agent output is invalid...
    * 0113 FIX: blade_blades: Now only make inventory for blades that are powered on...
    * 0441 FIX: megaraid_bbu: Fix several false alarms and cases where inventory failed
    * 0442 FIX: dell_om_disks: Treat global hot spare disks as OK, instead of WARN...
    * 0443 FIX: brocade_fcport: cope with firmware that does not provide speed information...
    * 0322 FIX: timemachine: Check now also works if there are spaces in the name of the backup volume or the hostname
    * 0253 FIX: windows agent: fixed crash on processing eventlog records...
    * 0403 FIX: mem.used: Prefer statgrab on FreeBSD for supporting more than 4GB...
    * 0404 FIX: cups_queues: fix exception in case of alternative time format...
    * 0444 FIX: timemachine: do not inventorize check when timemachine is not used
    * 0116 FIX: cisco_vpn_tunnel: Fixed typo that lead to an exception
    * 0118 FIX: stulz_humidity: Fixed coloring in pnp template...
    * 0119 FIX: stulz_humidity: Fixed lower thresholds...
    * 0565 FIX: windows_updates: fix for some cases when forced_reboot is not set
    * 0255 FIX: windows_agent: now able to handle the removal of local/plugin scripts during runtime...
    * 0447 FIX: fortigate_memory: Fix inventory, do not add check if no info available...
    * 0567 FIX: apc_symmetra: transformation from old tuple to new dict format fixed and improved
    * 0432 FIX: stulz_humidity: Fixed syntax error...
    * 0120 FIX: stulz_humidity, apc_humidity: Fixed bug while processing check params...
    * 0460 FIX: endless waiting for printer queues fixed...
    * 0260 FIX: Fixed incorrect formatting of checks with long output...
    * 0261 FIX: df_netapp32 / df_netapp: Fixed bug with negative size in check output...
    * 0262 FIX: ps: Now able to skip disabled "Process Inventory" rules...
    * 0264 FIX: printer_supply_ricoh: now reports correct filling levels...
    * 0575 FIX: cmciii_lcp_airin, cmciii_lcp_airout, cmciii_lcp_waterin, cmciii_lcp_waterout: improved handling of warning state...
    * 0272 FIX: if checks: port type 56 (fibrechannel) is no longer inventorized per default...
    * 0577 FIX: fileinfo.groups: new date pattern is now available for inventory check as well
    * 0688 FIX: winperf_msx_queues: Support output of Exchange 2013...
    * 0578 FIX: zypper: check is always registered as soon as mk_zypper plugin detects zypper tool...
    * 0689 FIX: postgres_sessions: fix empty agent section in case of 0 sessions...
    * 0579 FIX: veeam_client: fix for case when no StopTime section in agent output
    * 0692 FIX: fileinfo: Avoid duplicate entries in Solaris agent...
    * 0693 FIX: hpux_lvm: avoid problem when alternative vgdisplay is installed...
    * 0708 FIX: ntp.time, ntp: avoid DNS lookups in NTP queries and avoid timeouts...
    * 0277 FIX: solaris agent: ntp now able to work with ntpd and xntpd...
    * 0279 FIX: check_mk_agent.solaris: removed proc section from statgrab...
    * 0281 FIX: statgrab_net.ctr: only inventorize interfaces with actual traffic...
    * 0582 FIX: cisco_sys_mem: check now has a man page and a new WATO integration
    * 0667 FIX: oracle_asm_diskgroup: Now really uses the generic filesystem levels...
    * 0555 FIX: snmp_uptime: no longer fails if uptime is < 1 seconds
    * 0136 FIX: cisco_fru_power: Prevent inventory of not exsisting devices
    * 0557 FIX: check_mk_agent.solaris: removed section statgrab mem...
    * 0673 FIX: zfsget: Fixed broken check - was not compatible to current agent output of "df"
    * 0719 FIX: postfix_mailq: fix Linux agent in case of ssmtp being installed
    * 0584 FIX: agent_vsphere: special agent now handles non-standard https port correctly...
    * 0585 FIX: check_mk_agent.linux: more efficient handling of cups printer queues...
    * 0703 FIX: brocade_mlx: omit inventory of cpu and memory on more states...
    * 0137 FIX: Fixed printer_pages...
    * 0587 FIX: if64: problems resolved when running as a clustered service...
    * 0563 FIX: windows agent: now able to process perl scripts...
    * 0729 FIX: esx_vsphere_hostsystem: fixed incorrect status label (not state)...
    * 0142 FIX: winperf_if: treat unknown packets no longer as error packets
    * 0593 FIX: zypper: agent plugin and check now lead to UNKNOWN result in case of repo problems
    * 0758 FIX: check_sql: Fixed monitoring of stored procedures with oracle
    * 0599 FIX: esx_vsphere_datastores: provisioning levels in WATO are no longer limited to 101%
    * 0737 FIX: megaraid_ldisks: now able to handle "No Virtual Drive Configured" states...
    * 0763 FIX: hpux_if: Fixed exception during parsing of provided data on some systems...

    Multisite:
    * 0371 Added log class filter to hostsvcevents view
    * 0352 Avoid Livestatus connections on pages that do not need them...
    * 0390 Added an icon selector to the view editor...
    * 0391 Added sorter / filter for host/service service levels...
    * 0247 New mkp package for web applications: iNag / nagstatus / nagios status.dat...
    * 0429 Implemented role permissions for dashboards...
    * 0430 It is now possible to define custom time ranges in PNP graph search...
    * 0449 Show all custom variables of hosts and services in the detail views...
    * 0665 Added mail notificaton method to custom user notification dialog...
    * 0123 New time range filter for Downtimes and Comments...
    * 0683 New column painter for the last time a service was OK...
    * 0561 quicksearch: now able to search with multiple filters...
    * 0748 Also custom views now have permissions...
    * 0302 FIX: Fixed highlight of choosen elements in foldertee/views snapin in Chrome/IE
    * 0239 FIX: Fixed incorrect html formatting when displaying host or service comments...
    * 0307 FIX: Increased performance of multisite GUI with a large userbase...
    * 0312 FIX: Hiding views related to not existing datasources, like the EC now...
    * 0325 FIX: Removed CSV export icon from availability views...
    * 0327 FIX: Most forms did now work with "Profile Requests" enabled...
    * 0333 FIX: Fixed too long page title during performing several actions...
    * 0356 FIX: Fixed exception caused by utf8 chars in tooltip text...
    * 0368 FIX: Generating selection id is hopefully now compatible to more systems...
    * 0374 FIX: Fixed syntax error in exception handler of LDAP search code...
    * 0375 FIX: LDAP: Now handling user-ids with umlauts...
    * 0246 FIX: brocade_fcport: fixed error in pnp-template...
    * 0393 FIX: LDAP: Enabled paged LDAP search by default now with a page size of 1000...
    * 0394 FIX: LDAP: Auth expiration plugin now checks users for being disabled (in AD)...
    * 0436 FIX: Fix broken Site status switching via sidebar snapin...
    * 0420 FIX: LDAP: Roles/Groups are now synced even if case of DNs do not match...
    * 0421 FIX: UserDB: Fixed lost passwords when changing users in large user databases...
    * 0423 FIX: Users are not logged out anymore during changing their own passwords...
    * 0424 FIX: Improved error handling in case of incorrect auth config in distributed WATO environments
    * 0425 FIX: Fix login loop bug in distributed environments with different auth secrets
    * 0117 FIX: Availability button is now visible for users without the right to edit views
    * 0431 FIX: LDAP: Fixed group syncrhonisation when nested group sync is enabled
    * 0122 FIX: Multisite view editor not longer throwing a exception when loading views from other users
    * 0569 FIX: recurring updates of serial numbers of disabled ldap users fixed...
    * 0676 FIX: Move view "Stale services" to Problems folder
    * 0270 FIX: Multisite host tag filter: Now uses exact match...
    * 0273 FIX: Fixed exceptions when modifying / cloning views...
    * 0274 FIX: Fixed exception when view title or description was missing
    * 0278 FIX: Fixed bookmark icon images for non-english user languages...
    * 0670 FIX: LDAP: Fixed sync when non lower case attributes are configured...
    * 0671 FIX: LDAP: Disable logging of password changes received from LDAP
    * 0558 FIX: availability: fixed exception on specific filter settings...
    * 0712 FIX: Fix multiple groups with same tag when grouping hosts after a tag...
    * 0738 FIX: csv_export: now able to handle umlauts in download filenames...
    * 0762 FIX: Fixed availability filters not opening in IE7

    WATO:
    * 0308 Multisite can now set rotation view permissions for NagVis...
    * 0329 Removed Distributed WATO peer mode...
            NOTE: Please refer to the migration notes!
    * 0244 New features for WATO page Backup & Restore...
    * 0382 Active HTTP check now supports multiline regexp matching...
    * 0112 Explicit mapping of clustered services can now be done with WATO...
    * 0437 Convert WATO rule for debug_log into simple Checkbox...
    * 0428 Changed user profiles (e.g. pw changes) are now replicated in distributed setups...
    * 0114 User Custom Attributes can now be exported to the core...
    * 0448 New button in WATO service list for displaying check parameters...
    * 0454 Add output of traceroute to host diagnostic page
    * 0677 Make title of tags and tag groups localizable...
    * 0685 Distributed WATO now disabled WATO on slave sites per default...
    * 0687 New summary pages with all settings of a host or service...
    * 0275 WATO "Notify Users" feature: Improved confirmation info...
    * 0134 New option to use expect string in response heads for check_http in wato...
    * 0717 Sort permissions of views, dashboards, commands and snapins alphabetically
    * 0761 New bulk host import mode in WATO...
    * 0057 FIX: Fix exception in WATO host editor on custom tag without topic...
    * 0241 FIX: Improved sorting of WATO folders in dropdown menu...
    * 0019 FIX: Fixed wording in WATO rule for MSSQL check
    * 0242 FIX: Parameters for clustered services can now be configured on the cluster host...
    * 0309 FIX: Trying to prevent read/write conflicts with a large user base...
    * 0311 FIX: Fixed "Inventory failed" message when trying an inventory on clusters via WATO...
    * 0330 FIX: Improved performance of WATO slave push with a large user base...
    * 0331 FIX: LDAP diagnostic LOG can now have the $OMD_SITE$ macro configured via WATO...
    * 0332 FIX: Own host tag groups without topics resulted in two groups "Host tags" in the rule editor
    * 0361 FIX: The page linked by "new rule" can now be bookmarked again
    * 0341 FIX: Avoid rare exception in WATO when deleting a host...
    * 0376 FIX: LDAP: Default configuration of attributes is reflected within WATO now
    * 0346 FIX: Fix folder visibility in WATO for unpriviledged users...
    * 0385 FIX: Better error handling for invalid service regex in rule conditions...
    * 0389 FIX: Showing LDAP settings on site specific global settings page now...
    * 0400 FIX: WATO BI editor now supports percentages for count_ok...
    * 0392 FIX: LDAP: Improved error messages of LDAP configuration test...
    * 0415 FIX: LDAP: The LDAP Settings dialog is now disabled when the LDAP Connector is disabled
    * 0416 FIX: When doing user sync on user page rendering, contact group memberships are shown correctly now...
    * 0417 FIX: LDAP: Fixed "Sync-Plugin: Roles" test with OpenLDAP
    * 0248 FIX: Backup & Restore: Snapshot comments now support unicode character...
    * 0418 FIX: LDAP: Fixed broken role sync plugin with OpenLDAP...
    * 0419 FIX: LDAP: The default user profile roles are only assigned to users without roles...
    * 0249 FIX: Backup & Restore: fixed bug when uploading legacy snapshots...
    * 0250 FIX: Fixed error on creating very large WATO snapshots...
    * 0422 FIX: Fixed numbers shown in log entries of bulk inventory...
    * 0252 FIX: ESX vSphere configuration: Fixed non-working configuration parameters...
    * 0456 FIX: Column was too short...
    * 0256 FIX: wato snapshots: snapshot restore no longer fails with older python versions...
    * 0433 FIX: Creating WATO lock during automations (like e.g. master to slave syncs)...
    * 0434 FIX: Fixed wrong count of failed hosts in bulk inventory mode...
    * 0678 FIX: Move two last global settings of Event Console to proper places
    * 0268 FIX: wato inventory: fixed missing services...
    * 0686 FIX: Fix replication with WATO if EC is enabled on master and disabled on slave
    * 0129 FIX: Fixed permission bug in "Edit user profile" dialog....
    * 0269 FIX: brocade_fcport: fixed problem on displaying check_parameters in WATO...
    * 0271 FIX: Fixed sorting in duallist element (two lists with interchangable elements)...
    * 0131 FIX: Error rates for network interfaces can now be set smaller then 0.1 when using Wato....
    * 0690 FIX: Fix language jumping to German when saving user profiles
    * 0666 FIX: Minimum port for the mknotifyd is now 1024 (never use well known ports)...
    * 0559 FIX: WATO snapshots: improved validation of (uploaded) snapshots...
    * 0709 FIX: Fix NoneType has not attribute userdb_automatic_sync bug in D-WATO
    * 0728 FIX: mem.win: fixed bug in WATO configuration rule...
    * 0139 FIX: ldap sync: syncing if rules against ldap is not longer case sensitiv
    * 0736 FIX: WATO backup and restore: improved error handling...

    Notifications:
    * 0362 sms: now searching PATH for sendsms and smssend commands...
    * 0684 New notification variables NOTIFY_LASTSERVICEOK and NOTIFY_LASTHOSTUP...
    * 0711 New rules based notifications...
    * 0713 New bulk notifications...
    * 0108 FIX: Prevent service notification on host alerts...
    * 0058 FIX: Fix email notifications containing non-ASCII characters in some situtations...
    * 0133 FIX: Fixed mkeventd notification plugin...
    * 0720 FIX: Fix timeperiod computation with CMC and flexible notifications...

    BI:
    * 0721 Use hard states in BI aggregates...
    * 0714 BI aggregations now also honor scheduled downtimes...
    * 0715 BI aggregates now acknowledgement information...
    * 0669 FIX: Fixed regex matching in BI when using character groups [...]...

    Reporting & Availability:
    * 0018 New option for displaying a legend for the colors used in the timeline...
    * 0405 Add CSV export to availability views...
    * 0338 FIX: Introduce time limit on availability queries...
    * 0681 FIX: Display correct year for availability range for last month in january
    * 0750 FIX: Availability: fix exception when summary is on and some elements have never been OK

    Event Console:
    * 0301 Handling messages of special syslog format correctly...
    * 0388 Moved Event Console related settings to own settings page...
    * 0710 Create a history entry for events that failed their target count...
    * 0749 Allow to restrict visibility of events by their host contacts...
    * 0303 FIX: Old log entries were shown in event history first...
    * 0304 FIX: Escaping several unwanted chars from incoming log messages...
    * 0089 FIX: CSV export of event console was broken...
    * 0359 FIX: Fixed exception in event simulator when one match group did not match
    * 0384 FIX: Trying to prevent problem when restarting mkeventd...
    * 0427 FIX: Fixed exception when handling connections from event unix socket...
    * 0679 FIX: Allow non-Ascii characters in generated events
    * 0680 FIX: Do not allow spaces in host names in event simulator...
    * 0672 FIX: Service item of "Check event state in event console" checks can now be configured...
    * 0590 FIX: mkeventd: fixed encoding of unicode characters in the snmptrap receiver...

    Livestatus:
    * 0337 New header for limiting the execution time of a query...
    * 0276 nagios4 livestatus support...
    * 0335 FIX: Parse state of downtime notification log entries correctly...
    * 0336 FIX: Limit the number of lines read from a single logfile...
    * 0344 FIX: Fix semantics of columns num_services_hard_*...

    Livestatus-Proxy:
    * 0263 FIX: livestatus log table: fixed missing logentries of archived logfiles...


1.2.3i7:
    Core & Setup:
    * 0011 Introduce optional lower limit for predicted levels...
    * 0217 FIX: More verbose error output for SNMP errors on the command line...
    * 0288 FIX: Error messages of datasource programs (e.g. VSphere Agent) are now visible within WATO...
    * 0010 FIX: Fix computation of hour-of-the-day and day-of-month prediction...
    * 0292 FIX: Inline SNMP: Check_MK check helpers are closing UDP sockets now...

    Checks & Agents:
    * 0060 cisco_fantray: new check for monitoring fan trays of Cisco Nexus switches
    * 0061 cisco_cpu: check now recognizes new object cpmCPUTotal5minRev...
    * 0063 veeam_client: new check to monitor status of veeam clients with special agent plugin...
    * 0064 veeam_jobs: new check to monitor the backup jobs of the veeam backup tool...
    * 0047 fritz.conn fritz.config fritz.uptime fritz.wan_if fritz.link: New checks for monitoring Fritz!Box devices...
    * 0027 esx_vsphere_sensors: it is now possible override the state of sensors...
    * 0090 apc_ats_status: New Check for monitoring APC Automatic Transfer Switches
    * 0080 Added new checks for Brocade NetIron MLX switching / routing devices...
    * 0091 apc_ats_output: new check for output measurements on APC ATS devices
    * 0068 check_sql: support for mssql databases included
    * 0208 fileinfo.groups: Added minimum/maximum file size parameters...
    * 0093 check_http: Default service description prefix can be avoided...
    * 0004 df: dynamic filesystem levels now reorder levels automatically...
    * 0069 veeam_client: limits for time since last backup introduced
    * 0214 Logwatch: context lines can now be disabled using nocontext=1...
    * 0038 casa_cpu_mem casa_cpu_temp casa_cpu_util casa_fan casa_power: New checks for casa Cable Modem Termination Systems...
    * 0097 arc_raid_status: New check for Areca RAID controllers
    * 0070 cmciii_lcp_airin cmciii_lcp_airout cmciii_lcp_fans cmciii_lcp_waterflow cmciii_lcp_waterin cmciii_lcp_waterout: new checks for the Rittal CMC-III LCP device
    * 0098 apc_inrow_airflow, apc_inrow_fanspeed, apc_inrow_temp: New checks for APC inrow devices
    * 0099 apc_mod_pdu_modules: New check for APC Modular Power Distribution Unit
    * 0072 cmciii_pu_access cmciii_pu_canbus cmciii_pu_io cmciii_pu_temp: New checks for the Rittal CMC-III PU Unit
    * 0100 juniper_cpu: New check for CPU utilization on Juniper switches
    * 0236 windows_agent: each script can now be configured to run sync / async...
    * 0101 liebert_chiller_status: New check for Liebert Chiller devices
    * 0083 brocade_mlx: Temperature sensors of one module now in one common check...
    * 0008 df: Solaris agent now also supports samfs
    * 0084 brocade_mlx: single checks now instead of sub checks...
    * 0291 winperf_ts_sessions: New check to monitor Microsoft Terminal Server sessions...
    * 0102 modbus_value: New check and Agent to modbus devices...
    * 0013 Solaris Agent: implement cached async plugins and local checks...
    * 0238 vsphere monitoring: new option to skip placeholder vms in agent output...
    * 0016 Linux+Windows agent: allow spooling plugin outputs via files...
    * 0017 local: New state type P for state computation based on perfdata...
    * 0085 brocade_mlx: now handles more different module states...
    * 0024 FIX: cisco_wlc: removed check configuration parameter ap_model...
    * 0003 FIX: ps: Remove exceeding [ and ] in service description when using process inventory...
    * 0037 FIX: checkman browser (cmk -m) was not working properly in network subtree...
    * 0283 FIX: Interface Checks: ignore invalid error counts while interface is down...
    * 0081 FIX: Fixed corruption in SNMP walks created with cmk --snmpwalk...
    * 0286 FIX: esx_vsphrere_counters.ramdisk: Better handling for non existant ramdisks...
    * 0290 FIX: winperf_processor mem.win: Handling no/empty agent responses correctly now...
    * 0293 FIX: esx_vsphere_counters_ramdisk_sizes: Handles ram disk "ibmscratch" by default now
    * 0012 FIX: Solaris Agent: fixed broken fileinfo section...
    * 0297 FIX: mk-job is now also usable on CentOS 5+...
    * 0298 FIX: win_dhcp_pools: Fixed wrong percentage calculation
    * 0237 FIX: tsm_sessions: fixed invalid check output during backups...

    Multisite:
    * 0001 New filters for selecting several host/service-groups at once...
    * 0050 New concept of favorite hosts and services plus matching filters and views...
    * 0211 GUI Notify: Added notify method "popup" to really create popup windows...
    * 0215 Added option to make HTML escape in plugin outputs configurable...
    * 0071 livedump: new option to include contact_groups instead of contacts when dumping configuration
    * 0043 FIX: LDAP: Improved error reporting during synchronisation...
    * 0044 FIX: LDAP: Fixed error with empty groups during non nested group sync...
    * 0045 FIX: LDAP: Fixed error when synchronizing non nested groups to roles...
    * 0046 FIX: Fixed editing contactgroup assignments of hosts or folders with "-" in names...
    * 0049 FIX: Fixed useless I/O during page processing...
    * 0203 FIX: Changed sidebar reload interval to be more random...
    * 0204 FIX: Reduced I/O on logins with access time recording or failed login counts...
    * 0206 FIX: Fixed logwatch permission check when using liveproxy for normal users...
    * 0210 FIX: LDAP: Fixed problem syncing contactgroups of a user with umlauts in CN
    * 0035 FIX: Convert HTTP(S) links in plugin output into clickable icon...
    * 0006 FIX: Checkboxes for hosts/services were missing on modified views...
    * 0284 FIX: Context help toggled on/off randomly...
    * 0285 FIX: Fixed bookmarking of absolute URLs or PNP/NagVis URLs in sidebar snapin...
    * 0296 FIX: Fixed moving of snapins while in scrolled sidebar...

    WATO:
    * 0053 New rule for configuring the display_name of a service...
    * 0216 Supporting float values as SNMP timeout value now...
    * 0082 Improved online help for LDAP connections...
    * 0009 Automatically schedule inventory check after service config change...
    * 0294 Added "services" button to host diagnose page
    * 0048 FIX: Tests on host diagnose page are executed parallel now...
    * 0033 FIX: Fixed problem when saving settings in WATOs host diagnostic page...
    * 0205 FIX: NagVis related permissions of roles can be edited again...
    * 0207 FIX: Explicit communities were not saved in all cases...
    * 0094 FIX: Hide SNMPv3 credentials in WATO...
    * 0212 FIX: Fixed broken site edit page in case a TCP socket has been configured...
    * 0095 FIX: Fixed problem with portnumber in Wato Distributed Monitoring dialog
    * 0213 FIX: LDAP: Various small improvements for handling the LDAP user connector...
    * 0039 FIX: Fixed exception on displaying WATO helptexts in the global settings...
    * 0219 FIX: Fixed display problems in WATO folders with long contact group names
    * 0220 FIX: Added HTML escaping to several global settings attributes...
    * 0234 FIX: Improved handling of interface inventory states / types...
    * 0289 FIX: Renamed "Hosts & Folders" page to "Hosts"
    * 0295 FIX: Fixed problem with new created tag groups with "/" in title...

    Notifications:
    * 0005 Added notification script for sending SMS via mobilant.com...
    * 0032 FIX: Fixed problem when forwarding notification mails in windows...
    * 0218 FIX: Fixed rendering of HTML mails for Outlook (at least 2013)...

    BI:
    * 0287 FIX: Fixed assuming states of services with backslashes in descriptions...

    Reporting & Availability:
    * 0051 Option for showing timeline directly in availability table...
    * 0052 Visual colorization of availability according to levels...
    * 0054 New labelling options for availability table...
    * 0055 Allow grouping by host, host group or service group...
    * 0056 New concept of service periods in availability reporting...
    * 0002 You can now annotate events in the availability reporting...
    * 0014 FIX: Fix styling of tables: always use complete width...
    * 0015 FIX: Fixed summary computation in availability when grouping is used...

    Event Console:
    * 0026 FIX: snmptd_mkevent.py: fixed crash on startup
    * 0036 FIX: Fixed bug where multsite commands did not work properly...

    Livestatus:
    * 0067 livedump: new option to mark the mode at the beginning of the dump and documentation fixes...
    * 0023 FIX: Fixed incorrect starttime of table statehist entries...
    * 0034 FIX: Availability no longer showes incorrect entries when only one logfile exists...
    * 0233 FIX: Fixed missing entries in log file and availability view...


1.2.3i6:
    Core & Setup:
    * 0041 FIX: setup.py now handles non existing wwwuser gracefully...

    Checks & Agents:
    * 0040 Add agent plugin to test local hostname resolving...
    * 0020 FIX: Inventory problem with inventory_processes parameter...

    Multisite:
    * 0000 Improved performance of LDAP sync by refactoring the group sync code

    WATO:
    * 0042 FIX: Removed debug outputs from service inventory...


1.2.3i5:
    Core:
    * Automatically remove duplicate checks when monitoring with Agent+SNMP
       at the same time. TCP based ones have precedence.
    * inventory check of SNMP devices now does scan per default (configurable)
    * FIX: inventory check now honors settings for exit code
    * FIX: avoid exception nodes of cluster have different agent type
    * FIX: continue inventory, if one check does not support it
    * FIX: fix configuration of explicit SNMP community, allow unicode
    * FIX: avoid invalid cache of 2nd and up hosts in bulk inventory
    * FIX: fixed error handling in SNMP scan, inventory check fails now
           if SNMP agent is not responding
    * FIX: Ignore snmp_check_interval cache in interactive situations (e.g.  -nv)
    * FIX: check_mk config generation: on computing the checks parameters
           there is no longer a small chance that existing rules get modified

    Event Console:
    * check_mkevents now available as C binary: check_mkevents_c
    * FIX: use default values for unset variables in actions

    Multisite:
    * Speed-O-Meter: now measure only service checks. Host checks
      are omitted, since they do not really matter and make the
      results less useful when using CMC.
    * Added host aliases filter to some views (host/service search)
    * It is now possible to enforce checkboxes in views upon view loading
      (needs to be confgured per view via the view editor)
    * Wiki Sidebar Snapin: showing navigation and quicksearch. OMD only.
    * Sidebar can now be folded. Simply click somewhere at the left 10 pixels.
    * Foldable sections now have an animated triangle icon that shows the folding state
    * Added new snapin "Folders", which interacts with the views snapin when
      both are enabled. You can use it to open views in a specific folder context
    * LDAP: Added option to make group and role sync plugin handle nested
            groups (only in Active Directory at the moment). Enabling this
	    feature might increase the sync time a lot - use only when really needed.
    * FIX: Fixed encoding problem in webservice column output
    * FIX: Fix output format python for several numeric columns
    * FIX: Fixed searching hosts by aliases/adresses
    * FIX: Remove duplicate entries from Quicksearch
    * FIX: Avoid timed browser reload after execution of exections
    * FIX: Hosttag filter now works in service related views
    * FIX: Added code to prevent injection of bogus varnames
           (This might break code which uses some uncommon chars for varnames)
    * FIX: Fixed computation of perfometer values, which did not care about
           the snmp_check_interval. Simplyfied computation of perfometer values
    * FIX: LDAP: Custom user attributes can now be synced again

    BI:
    * FIX: Fix exception when showing BI tree in reporting time warp
    * FIX: Fixed blue triangle link: would show more aggregations,
       if one name was the prefix of another

    Notifications:
    * Blacklisting for services in the felixble notification system
    * FIX: mail with graph plugin: set explicit session.save_path for php
           Fixes instances where the php command couldn't fetch any graphs

    Checks & Agents:
    * diskstat: removed (ever incorrect) latency computation for Linux
    * statgrab_load: support predictive levels, add perf-o-meter
    * ucd_cpu_load: support predictive levels
    * hpux_cpu, blade_bx_load: support predictive levels, add perf-o-meter,
       make WATO-configable
    * check_sql: Database port can now be explicitly set
    * steelhead_perrs: New check for Rivergate Gateways
    * alcatel_power: Check for power supplies on Alcatel switches
    * qnap_disks: New check for Hardisks in Qnap devices
    * Dell Open Manage: SNNP Checks for Physical Disks, CPU and Memory
    * check_tcp: Now able to set custom service description
    * Apache ActiveMQ: New Special Agent and Check to query ActiveMQ Queues
    * check_ftp: can now be configured via Wato
    * windows_tasks: New check to  monitor the Windows Task Scheduler
    * sensatronics_temp: New check for Sensatronic E4 Temperatur Sensor
    * akcp_sensor_drycontact: New Check for AKCP drycontact Sensors
    * esx_vsphere_vm.heartbeat: Heartbeat status alert level now configurable
    * ps:  new configuration option: handle_count (windows only)
    * FIX: Windows agent: gracefully handle garbled logstate.txt
    * FIX: esx_vsphere_counters: added missing ramdisk type upgradescratch
    * FIX: esx_vsphere_hostsystem: fixed bug in handling of params
    * FIX: local: tolerate invalid output lines
    * FIX: hp_proliant: Correct handling of missing snmp data
    * FIX: logwatch.ec: No longer forwards "I" lines to event console
    * FIX: check_dns: default to querying the DNS server on the localhost itself
    * FIX: ps: do not output perfdata of CPU averaging (use ps.perf for that)
    * FIX: nfsexports: also support systems with rpcbind instead of portmap
    * FIX: ups_in_freq: corrected spelling of service description
    * FIX: ups_bat_temp: renamed service description to "Temperature Battery",
           in order to make it consistent with the other temperature checks
    * FIX: hp_blade_blades: Fixed crash on inventory when receiving
           unexpected snmp data
    * FIX: apache_status: If ReqPerSec and BytesPerSec are not reported by
           the agent, no PNP graphs for them are drawn.
           (This is the case if ExtendedStatus set to Off in Apache config)
    * FIX: oracle_jobs: fixed issues with incorrect column count in check output
    * FIX: if/if64/...: layout fix in PNP template for packets


    WATO:
    * You can now have site-specific global settings when using
      distributed WATO (available in the "Distributed Monitoring")
    * bulk inventory: display percentage in progress bar
    * New option for full SNMP scan in bulk inventory
    * bulk operations now also available when checkboxes are off
    * LDAP: Added test to validate the configured role sync groups
    * LDAP: The sync hooks during activate changes can now be enabled/disabled
      by configuration (Global Settings)
    * Disabled replication type "peer" in site editor.
    * Added "permanently ignore" button to inventory services dialog which 
      links directly to the disabled services view
    * Added diagnose page linked from host edit dialog. This can be used to test
      connection capabilities of hosts
    * The rule "Process inventory" now offers the same configuration options 
      as its manual check equivalent "State and count of processes"
    * New configuration option handle_count (windows only) in the rules
      "Process inventory" and "State and count of processes"
    * FIX: correct display of number of hosts in bulk inventory
    * FIX: nailed down ".siteid" exception when added new site
    * FIX: fixed setting for locking mode from 'ait' to 'wait'
    * FIX: avoid removal of tags from rules when not yet acknowledged
    * FIX: avoid need for apache restart when adding new service levels
    * FIX: fix encoding problem on GIT integration

    Livestatus:
    * Removed "livecheck". It never was really stable. Nagios4 has something
      similar built in. And also the Check_MK Micro Core.
    * table statehist: no longer computes an unmonitored state for hosts and
                       services on certain instances.
                       (showed up as no hosts/services in the multisite gui)
    * table statehist: fixed SIGSEGV chance on larger queries

1.2.3i4:
    Core:
    * Create inventory check also for hosts without services, if they
          have *no* ping tag.

    WATO:
    * Bulk inventory: speed up by use of cache files and doing stuff in
          groups of e.g. 10 hosts at once
    * Multisite connection: new button for cloning a connection

    Checks & Agents:
    * Linux agent RPM: remove dependency to package "time". That package
         is just needed for the binary mk-job, which is useful but not
         neccessary.

    Multisite:
    * FIX: fix broken single-site setups due to new caching

1.2.3i3:
    Core:
    * FIX: fixed typo in core startup message "logging initial states"
    * FIX: livestatus table statehist: fixed rubbish entries whenever
           logfile instances got unloaded

    Livestatus:
    * FIX: check_mk snmp checks with a custom check interval no longer
           have an incorrect staleness value

    Notifications:
    * mkeventd: new notification plugin for forwarding notifications
       to the Event Console. See inline docu in share/check_mk/notification/mkeventd
       for documentation.
    * FIX: cleanup environment from notifications (needed for CMC)

    Checks & Agents:
    * Windows agent: increased maximum plugin output buffer size to 2MB
    * check_icmp: New WATO rule for custom PING checks
    * agent_vsphere: now able to handle < > & ' " in login credentials
    * if/if64 and friends: add 95% percentiles to graphs
    * services: inventory now also matches against display names of services
    * esx_vsphere_hostsystem.multipath: now able to set warn/crit levels
    * cpu_netapp: added Perf-O-Meter and PNP template
    * cisco_cpu: added Perf-O-Meter and PNP template
    * apc_symmetra: add input voltage to informational output
    * agent_vsphere: new debug option --tracefile
    * FIX: windows_agent: fixed bug in cleanup of open thread handles
    * FIX: cups default printer is now monitored again in linux agent
    * FIX: host notification email in html format: fixed formating error
           (typo in tag)
    * FIX: netapp_volumes: better output when volume is missing
    * FIX: winperf_phydisk: handle case where not performance counters are available
    * FIX: check_mk_agent.linux: limit Livestatus check to 3 seconds
    * FIX: esx_vsphere_vm: fixed exception when memory info for vm is missing
    * FIX: esx_vsphere_hostsystem: Fixed typo in check output
    * FIX: psperf.bat/ps: Plugin output processing no longer crashes when
           the ps service is clustered

    Multisite:
    * Filtering in views by Hostalias is possible now too
       (however the filter is not displayed in any standard view - user needs
       to enable it by customizing the needed views himself)
    * FIX: add missing service icons to view "All Services with this descr..."
    * FIX: ldap attribute plugins: fixed crash when parameters are None
    * FIX: avoid duplicate output of log message in log tables
    * FIX: fixed problem with ldap userid encoding
    * FIX: removed state-based colors from all Perf-O-Meters
    * FIX: brocade_fcport pnp-template: fixed incorrect display of average values
    * FIX: all log views are now correctly sorted from new to old

    Livestatus-Proxy:
    * Implement caching of non-status requests (together with Multisite)
    * FIX: fix exception when printing error message
    * FIX: honor wait time (now called cooling period) after failed TCP connection
    * FIX: fix hanging if client cannot accept large chunks (seen on RH6.4)

    WATO:
    * Rule "State and count of processes": New configuration options:
           virtual and resident memory levels
    * Added title of tests to LDAP diagnose table
    * Bulk inventory: new checkbox to only include hosts that have a failed
        inventory check.
    * Bulk inventory: yet another checkbox for skipping hosts where the
        Check_MK service is currently critical
    * New rule: Multipath Count (used by esx_vsphere_hostsystem.multipath)
    * FIX: The rule "State and count of processes" is no longer available
           in "Parameters for inventorized check". This rule was solely
           intented for "Manual checks" configuration
    * FIX: Trying to prevent auth.php errors while file is being updated

1.2.3i2:
    Core:
    * New option -B for just generating the configuration
    * Introduced persistent host address lookup cache to prevent issues
      loading an unchanged configuration after a single address is not resolvable anymore
    * Assigning a service to a cluster host no longer requires a reinventory
    * Setting a check_type or service to ignore no longer requires a reinventory
      Note: If the ignore rule is removed the services will reappear
    * Config creation: The ignore services rule now also applies to custom, active
                       and legacy checks
    * Predictive monitoring: correctly handle spaces in variable names (thanks
       to Karl Golland)
    * New man page browser for console (cmk -m)
    * New option explicit_snmp_communities to override rule based SNMP settings
    * Preparations for significant SNMP monitoring performance improvement
      (It's named Inline SNMP, which is available as special feature via subscriptions)
    * Allow to specify custom host check via WATO (arbitrary command line)
    * Implement DNS caching. This can be disabled with use_dns_cache = False

    Livestatus:
    * new service column staleness: indicator for outdated service checks
    * new host    column staleness: indicator for outdated host checks

    Checks & Agents:
    * esx_hostystem multipath: criticize standby paths only if not equal to active paths
    * mk_logwatch: fixed bug when rewriting logwatch messages
    * check_mk: Re-inventory is no longer required when a service is ignored via rule
    * check_mk: Now possible to assign services to clusters without the need to
                reinventorize
    * lnx_if: Fixed crash on missing "Address" field
    * viprinet_router: Now able to set required target state via rule
    * windows_agent: Now available as 64 bit version
    * agent_vsphere: fix problem where sensors were missing when
      you queried multiple host systems via vCenter
    * cached checks: no longer output cached data if the age of the
                     cache file is twice the maximum cache age
    * windows agent: no longer tries to execute directories
    * fileinfo: no longer inventorize missing files(reported by windows agent)
    * New checks for Brocade fans, temperature and power supplies
    * cluster hosts: removed agent version output from Check_MK service (this
      was misleading for different agent versions on multiple nodes)
    * job check: better handling of unexpected agent output
    * lnx_thermal: Added check for linux thermal sensors (e.g. acpi)
    * hwg_temp: Make WATO-Rule "Room Temperature" match, add man page, graph
                and Perf-O-Meter
    * ps.perf: Support Windows with new plugin "psperf.bat". wmicchecks.bat
               is obsolete now.
    * Special Agent vSphere: support ESX 4.1 (thanks to Mirko Witt)
    * esx_vsphere_object: make check state configurable
    * mk_logwatch: support continuation lines with 'A'. Please refer to docu.
    * mk_oracle: Added plugin for solaris
    * win_netstat: New check for Windows for checking the existance of a UDP/TCP
        connection or listener
    * ps/ps.perf: allow to set levels on CPU util, optional averaging of CPU
    * diskstat: Agent is now also processing data of mmcblk devices
    * qmail: Added check for mailqueue 
    * cisco_locif: removed obsolete and already disabled check completely
    * fc_brocade_port: removed obsolete check
    * fc_brocade_port_detailed: removed obsolete check
    * tsm_stgpool: removed orphaned check
    * vmware_state: removed ancient, now orphaned check. Use vsphere_agent instead.
    * vms_{df,md,netif,sys}: remove orphaned checks that are not needed by the current agent
    * tsm: Added new TSM checks with a simple windows agent plugin
    * windows_agent: now starts local/plugin scripts in separate threads/processes
                     new script parameters cache_age, retry_count, timeout
                     new script caching options "off", "async", "sync"
    * windows_agent: increased maximum local/plugin script output length to 512kB
                     (output buffer now grows dynamically)
    * jolokia_metrics: fixed incorrect plugin output for high warn/crit levels
    * jolokia_metrics.uptime: Added pnp template
    * hyperv: Added a check for checking state changes.
    * df / esx_vsphere_datastore: now able to set absolute levels and levels depending
                                  on total disk space of used and free space
    * cisco_wlc: New check for monitoring cisco wireless lan access points 
    * cisco_wlc_clients: New check for the nummber of clients in a wlc wifi
    * df: Negative integer levels for MB left on a device
    * win_printers: Monitoring of printer queue on a windows printserver
    * cisco_qos: Updated to be able to mintor IOS XR 4.2.1 (on a ASR9K device)
    * New active check, check_form_submit, to submit HTML forms and check the resulting page
    * mk-job: /var/lib/check_mk_agent/job directory is now created with mode 1777 so 
              mk-job can be used by unprivileged users too
    * ADD: etherbox: new check for etherbox (messpc) sensors.
           currently supported: temperature, humidity, switch contact and smoke sensors
    * cisco_wlc_client: now supports low/high warn and crit levels
    * cisco_wlc: now supports configuration options for missing AP
    * agent_vsphere: completely rewritten, now considerably faster
                     vCenter is still queried by old version
    * windows_agent: windows eventlog informational/audit logs now reported with O prefix
    * mk_logwatch: ignored loglines now reported with an "." prefix (if required)
    * apache_status: Nopw also supports multithreaded mpm
    * windows_agent: now able to suppress context messages in windows eventlogs
    * agent_vsphere: completely rewritten, now considerably faster
                     vCenter is still queried by old version
    * windows_agent: windows eventlog informational/audit logs now reported with O prefix
    * mk_logwatch: ignored loglines now reported with an "." prefix (if required)
    * check_mk-if.pnp: fixed bug with pnp template on esx hosts without perfdata
    * jolokia checks (JVM): uptime, threads, sessions, requests, queue
      now configurable via WATO
    * vSphere checks: secret is not shown to the user via WATO anymore
    * WATO rule to check state of physical switch (currently used by etherbox check)
    * cisco_wlc: Allows to configure handling of missing AP
    * logwatch.ec: show logfiles from that we forwarded messages
    * FIX: blade_blades: Fixed output of "(UNKNOWN)" even if state is OK
    * FIX: apache_status: fix exception if parameter is None
    * FIX: hr_mem: handle virtual memory correct on some devices
    * FIX: apache_status agent plugin: now also works, if prog name contains slashes
    * FIX: check_dns: parameter -A does not get an additional string
    * FIX: cisco_qos: Catch policies without post/drop byte information
    * FIX: cisco_qos: Catch policies without individual bandwidth limits
    * FIX: windows_agent: fixed bug on merging plugin output buffers
    * FIX: esx_vsphere_datastores: Fix incomplete performance data and Perf-O-Meter
    * FIX: cleaned up fileinfo.groups pattern handling, manual configuration
      is now possible using WATO
    * FIX: check_mk-ipmi.php: PNP template now displays correct units as delivered
           by the check plugin
    * FIX: check_disk_smb: Remove $ from share when creating service description.
           Otherwise Nagios will not accept the service description.
    * FIX: mrpe: gracefully handle invalid exit code of plugin

    Notifications:
    * notify.py: Matching service level: Use the hosts service level if a
                 service has no service level set
    * notify.py: fixed bug with local notification spooling
    * HTML notifications: Now adding optional links to host- and service names
      when second argument notification script is configured to the base url of the
      monitoring installation (e.g. http://<host>/<site>/ in case of OMD setups)
    * HTML notifications: Added time of state change

    Multisite:
    * Finally good handling of F5 / browser reloads -> no page switching to
      start page anymore (at least in modern browsers)
    * User accounts can now be locked after a specified amount of auth
      failures (lock_on_logon_failures can be set to a number of tries)
    * Column Perf-O-Meter is now sortable: it sorts after the *first*
      performance value. This might not always be the one you like, but
      its far better than nothing.
    * logwatch: Logwatch icon no longer uses notes_url
    * Inventory screen: Host inventory also displays its clustered services
    * Rules: Renamed "Ignored services" to "Disabled services"
             Renamed "Ignored checks" to "Disabled checks"
    * Sorter Host IP address: fixed sorting, no longer uses str compare on ip
    * Views: New: Draw rule editor icon in multisite views (default off)
             Can be activated in global settings
    * New global multisite options: Adhoc downtime with duration and comment
                                    Display current date in dashboard
    * LDAP: Using asynchronous searches / added optional support for paginated
      searches (Can be enabled in connection settings)
    * LDAP: It is now possible to provide multiple failover servers, which are
      tried when the primary ldap server fails
    * LDAP: Supporting posixGroup with memberUid as member attribute
    * LDAP: Added filter_group option to user configuration to make the
    synchonized users filterable by group memberships in directories without
    memberof attributes
    * LDAP: Moved configuration to dedicated page which also provides some
      testing mechanisms for the configuration
    * Added option to enable browser scrollbar to the multisite sidebar (only
      via "sidebar_show_scrollbar = True" in multisite.mk
    * Added option to disable automatic userdb synchronizations in multisite
    * Implemented search forms for most data tables
    * New icons in view footers: export as CSV, export as JSON
    * Availability: new columns for shortest, longest, average and count
    * Editing localized strings (like the title) is now optional when cloning
      views or editing cloned views. If not edited, the views inherit the
      localized strings from their ancestors
    * Added simple problems Dashboard
    * New filter and column painter for current notification number (escalations)
    * Added new painters for displaying host tags (list of tags, single tag
    groups). All those painters are sortable. Also added new filters for tags.
    * Added painters, icon and filters for visualizing staleness information
    * Improved filtering of the foldertree snapin by user permissions (when a user is
      only permitted on one child folder, the upper folder is removed from the
      hierarchy)
    * "Unchecked Services" view now uses the staleness of services for filtering
    * Globe dashlets make use of the parameter "id" to make it possible to
      provide unique ids in the render HTML code to the dashlets
    * Multisite can now track wether or not a user is online, this need to be
      enabled e.g. via Global Settings in WATO (Save last access times of
      users)
    * Added popup message notification system to make it possible to notify
      multisite users about various things. It is linked on WATO Users page at
      the moment. An image will appear for a user in the sidebar footer with
      the number of pending messages when there are pending messages for a user.
      To make the sidebar check for new messages on a regular base, you need
      to configure the interval of sidebar popup notification updates e.g. via
      WATO Global Settings.
    * Event views: changed default horizon from 31 to 7 days
    * New option for painting timestamp: as Unix Epoch time
    * New filters: Host state type and Service state type
    * FIX: better error message in case of exception in SNMP handling
    * FIX: Inventory screen: Now shows custom checks
    * FIX: Fixed locking problem of multisite pages related to user loading/saving
    * FIX: Fixed wrong default settings of view filters in localized multisite
    * FIX: line wrapping of logwatch entries
    * FIX: Fixed button dragging bug when opening the view editor
           (at least in Firefox)

    WATO:
    * Allow to configure check-/retry_interval in second precision
    * Custom user attributes can now be managed using WATO
    * Allow GIT to be used for change tracking (enable via global option)
    * Hosts/Folders: SNMP communities can now be configured via the host
      and folders hierarchy. Those settings override the rule base config.
    * Require unique alias names in between the following elements:
      Host/Service/Contact Groups, Timeperiods and Roles
    * Removed "do not connect" option from site socket editor. Use the
      checkbox "Disable" to disable the site for multisite.
    * Converted table of Event Console Rules to new implementation, make it sortable
    * FIX: do validation of check items in rule editor
    * FIX: More consistent handling of folderpath select in rule editor
    * FIX: Now correctly handling depends_on_tags on page rendering for
           inherited values
    * FIX: Changed several forms from GET to POST to prevent "Request-URI too
           large" error messages during submitting forms
    * FIX: automation snmp scan now adhere rules for shoddy snmp devices
           which have no sys description
    * FIX: Cisco ruleset "Cisco WLC WiFi client connections" has been generalized to
           "WLC WiFi client connections"
    * FIX: Snapshot handling is a little more robust agains manually created
           files in snapshot directory now
    * FIX: Slightly more transparent handling of syntax errors when loading rules.mk

    Notifications:
    * Flexible Notification can now filter service levels
    * FIX: check_tcp corrected order of parameters in definition

    Event Console:
    * New global setting "force message archiving", converts the EC into
      a kind of syslog archive
    * New built-in snmptrap server to directly receive snmp traps
    * FIX: fix layout of filter for history action type
    * FIX: better detect non-IP-number hosts in hostname translation

1.2.3i1:
    Core:
    * Agents can send data for other hosts "piggyback". This is being
      used by the vSphere and SAP plugins
    * New variable host_check_commands, that allows the definition of
      an alternative host check command (without manually defining one)
    * New variable snmp_check_interval which can be used to customize
      the check intervals of SNMP based checks
    * setup: Added missing vars rrd_path and rrdcached_sock
    * new variable check_mk_exit_status: allows to make Check_MK service OK,
      even if host in not reachable.
    * set always_cleanup_autochecks to True per default now
    * check_mk: new option --snmptranslate

    Multisite:
    * New availability view for arbitrary host/service collections
    * New option auth_by_http_header to use the value of a HTTP header
      variable for authentication (Useful in reverse proxy environments)
    * New permission that is needed for seeing views that other users
      have defined (per default this is contained in all roles)
    * New path back to the view after command exection with all
      checkboxes cleared
    * Added plugins to config module to make registration of default values
      possible for addons like mkeventd - reset to default values works now
      correctly even for multisite related settings
    * perfometer: Bit values now using base of 1000
    * Added PNP tempate for check_disk_smb
    * Dashboards can now be configured to be reloaded on resizing
      (automatically adds width/height url parameters)
    * LDAP authentification: New config option "Do not use persistent
                             connections to ldap server"
    * Hosttags and auxiliary tags can now be grouped in topics
    * Fixed output of time in view if server time differs from user time

    Event Console:
    * New rule feature: automatically delete event after actions
    * New filter for maximum service level (minimum already existed)
    * New global setting: hostname translation (allows e.g. to drop domain name)
    * New rule match: only apply rule within specified time period

    Checks & Agents:
    * solaris_mem: New check for memory and swap for Solaris agent
    * agent_vsphere: New VMWare ESX monitoring that uses pySphere and the VMWare
      API in order to get data very efficiently. Read (upcoming) documentation
      for details.
    * new special agent agent_random for creating random monitoring data
    * New checks: windows_intel_bonding / windows_broadcom_bonding
    * Implemented SAP monitoring based on the agent plugin mk_sap. This
      must be run on a linux host. It connects via RFC calls to SAP R/3
      systems to retrieve monitoring information for this or other machines.
    * sap.dialog: Monitors SAP dialog statistics like the response time
    * sap.value: Simply processes information provided by SAP to Nagios
    * openvpn_clients: new check for OpenVPN connections
    * if64_tplink: special new check for TP Link switches with broken SNMP output
    * job: Monitoring states and performance indicators of any jobs on linux systems
    * oracle_asm_diskgroups: Added missing agent plugin + asmcmd wrapper script
    * oracle_jobs: New check to monitor oracle database job execution
    * oracle_rman_backups: New check to monitor state of ORACLE RMAN backups
    * jar_signature: New check to monitor wether or not a jar is signed and
      certificate is not expired
    * cisco_qos: adhere qos-bandwidth policies
    * check_disk_smb: WATO formalization for active check check_disk_smb
    * if.include: new configurable parameters for assumed input and output speed
    * cisco_qos: new param unit:    switches between bit/byte display
                 new param average: average the values over the given minute
                 new params post/drop can be configured via int and float
                 fixed incorrect worst state if different parameters exceed limit
    * logwatch.ec: Added optional spooling to the check to prevent dataloss
      when processing of current lines needs more time than max execution time
    * mounts: ignore multiple occurrances of the same device
    * Linux agent: allow cached local/plugins checks (see docu)
    * mem.include: Linux memory check now includes size of page tables. This
      can be important e.g. on ORACLE systems with a lot of memory
    * windows_agent: Now buffers output before writing it to the socket
                     Results in less tcp packages per call
    * smart.stats: rewrote check. Please reinventorize. Error counters are now
      snapshotted during inventory.
    * smart.temp: add WATO configuration
    * windows_agent: check_mk.ini: new option "port" - specifies agent port
    * winperf_processor: introduce averaging, support predictive levels
    * cpu_util.include: fixed bug when params are set to None
    * predictive levels: fixed bug when existing predictive levels get new options
    * windows_plugin mssql.vbs: No longer queries stopped mssql instances
    * cisco_hsrp: fixed problem when HSRP groups had same ip address
    * winperf_if: hell has frozen over: a new check for network adapters on Windows
    * windows agent: new config section plugins, now able to set timeouts for specific plugins
                     new global config option: timeout_plugins_total
    * lnx_if in Linux agent: force deterministical order of network devices
    * Linux agent: remove obsolete old <<<netif>>> and <<<netctr>>> sections
    * logwatch, logwatch.ec: detect error in agent configuration
    * Linux agent: cups_queues: do not monitor non-local queues (thanks to Olaf Morgenstern)
    * AIX agent: call lparstat with argument 1 1, this give more accurate data
    * Check_MK check: enable extended performance data per default now
    * viprinet checks: New checks for firmware version/update, memory usage, power supply status, 
                       router mode, serialnumber and temperature sensors
    * uptime, snmp_uptime, esx_vsphere_counters.uptime: allow to set lower and upper levels
    * winperf_processor: Now displays (and scales) to number of cpus in pnpgraph
    * mk_postgres plugin: replace select * with list of explicit columns (fix for PG 9.1)
    * lnx_if: show MAC address for interfaces (needs also agent update)
    * winperf_tcp_conn: New check. Displays number of established tcpv4 connections in windows
                        Uses WATO Rule "TCP connection stats (Windows)"
    * windows_agent: fixed timeouts for powershell scripts in local/plugins
    * logwatch: Agent can now use logwatch.d/ to split config to multipe files
    * logwatch: Agent can now rewrite Messages
    * apache_status: New rule: set levels for number of remaining open slots
    * mrpe: handle long plugin output correctly, including performance data
    * cisco_qos: parameters now configurable via WATO

    Notifications:
    * notify.py: unique spoolfiles name no longer created with uuid
    * Warn user if only_services does never match

    Livestatus:
    * Table statehist: Improved detection of vanished hosts and services.
                       Now able to detect and remove nonsense check plugin output
    * FIX: able to handle equal comment_id between host and service
    * livestatus.log: show utf-8 decoding problems only with debug logging >=2
    * livestatus: fixed incorrect output formatting of comments_with_info column

    BI:
    * Integrated availability computing, including nifty time warp feature

    WATO:
    * Configuration of datasource programs via dedicated rules
    * New editor for Business Intelligence rules
    * Rule Editor: Now able to show infeffective rules
    * Valuespec: CascadingDropdown now able to process choice values from functions
    * Removed global option logwatch_forward_to_ec, moved this to the
      logwatch_ec ruleset. With this option the forwarding can now be enabled
      for each logfile on a host
    * Configuration of an alternative host check command
    * Inventory: Display link symbol for ps ruleset
    * New rule for notification_options of hosts and services
    * FIX: Rulesets: correct display of rules within subfolders
    * Remove Notification Command user settings, please use flexible notifications instead


1.2.2p3:
    Core:
    * FIX: get_average(): Gracefully handle time anomlies of target systems
    * FIX: notifications: /var/lib/check_mk/notify directory is now created 
           correctly during setup from tgz file. (Without it notifications
           did not get sent out.)
    * FIX: add missing $DESTDIR to auth.serials in setup.sh

    Checks & Agents:
    * FIX: winperf_processor: fix case where CPU percent is exactly 100%
    * FIX: blade_powerfan: fix mixup of default levels 50/40 -> 40/50
    * FIX: Cleaned up graph rendering of Check_MK services 
    * FIX: zypper: deal with output from SLES 10
    * FIX: zpool_status: Ignoring "No known data errors" text
    * FIX: dmi_sysinfo: Handling ":" in value correctly
    * FIX: check_http: Fixed syntax error when monitoring certificates
    * FIX: check_dns: parameter -A does not get an additional string
    * FIX: diskstat: Fixed wrong values for IO/s computation on linux hosts
    * FIX: blade_healts: Fixed wrong index checking resulting in exceptions
    * FIX: notifications: /var/lib/check_mk/notify directory is now created 
           correctly during setup from tgz file. (Without it notifications
           did not get sent out.)

    Multisite:
    * FIX: LDAP: Disabling use of referrals in active directory configuration
    * FIX: Fixed missing roles in auth.php (in some cases) which resulted in
           non visible pnp graphs and missing nagvis permissions
    * FIX: Fixed label color of black toner perfometers when fuel is low
    * FIX: Fixed wrong default settings of view filters in localized multisite
    * FIX: Fixed exception when enabling sounds for views relying on 
           e.g. alert statistics source
    * FIX: Folder Tree Snapin: make folder filter also work for remote
           folders that do not exist locally
    * FIX: correctly display sub-minute check/retry intervals
    * FIX: fix logic of some numeric sorters
    * FIX: Improved user provided variable validation in view code
    * FIX: Escaping html code in plugin output painters

    WATO:
    * FIX: fix layout of Auxiliary tags table
    * FIX: avoid exception when called first time and first page ist host tags
    * FIX: fix validation of time-of-day input field (24:00)
    * FIX: automation users can now be deleted again (bug was introduced in 1.2.2p1)
    * FIX: fix logwatch pattern analyzer message "The host xyz is not
           managed by WATO." after direct access via snapin
    * FIX: Fixed first toggle of flags in global settings when default is set to True
    * FIX: fix exception and loss of hosts in a folder when deleting all site connections
           of a distributed WATO setup
    * FIX: avoid Python exception for invalid parameters even in debug mode
    * FIX: check_ldap: Removed duplicate "-H" definition
    * FIX: Fixed some output encoding problem in snapshot restore / deletion code
    * FIX: Improved user provided variable validation in snapshot handling code
    * FIX: Improved user provided variable validation in inventory dialog

    Event Console:
    * FIX: apply rewriting of application/hostname also when cancelling events
    * FIX: check_mkevents now uses case insensitive host name matching

    Livestatus:
    * FIX: fixed incorrect output formatting of comments_with_info column
    * FIX: statehist table: fixed memory leak

1.2.2p2:
    Core:
    * FIX: livecheck: fixed handling of one-line plugin outputs and missing \n
           (Thanks to Florent Peterschmitt)

    Checks & Agents:
    * FIX: jolokia_info: ignore ERROR instances
    * FIX: apache_status: use (also) apache_status.cfg instead of apache_status.conf
    * FIX: f5_bigip_vserver: fix wrong OID (13 instead of 1), thanks to Miro Ramza
    * FIX: f5_bigip_psu: handle more than first power supply, thanks to Miro Ramza
    * FIX: ipmi_sensors: ignore sensors in state [NA] (not available)
    * FIX: aix_lvm: handle agents that output an extra header line
    * FIX: zfsget: do not assume that devices begin with /, but mountpoints
    * FIX: ipmi_sensors: handle two cases for DELL correctly (thanks to Sebastian Talmon)
    * FIX: check_dns: enable performance data
    * FIX: free_ipmi: fix name of sensor cache file if hostname contains domain part
    * FIX: ad_replication plugin: Fixed typo (Thanks to Dennis Honke)

    Multisite:
    * List of views: Output the alias of a datasource instead of internal name
    * FIX: fix column editor for join columns if "SERVICE:" is l10n'ed
    * FIX: fix invalid request in livestatus query after reconnect

    WATO:
    * FIX: convert editing of global setting to POST. This avoid URL-too-long
      when defining lots of Event Console actions
    * FIX: LDAP configuration: allow DNs without DC=

    Event Console:
    * FIX: fix icon in events check if host specification is by IP address
    * Renamed "Delete Event" to "Archive Event" to clearify the meaning

    Notifications:
    * FIX: contacts with notifications disabled no longer receive 
           custom notifications, unless forced

1.2.2p1:
    Core:
    * FIX: correctly quote ! and \ in active checks for Nagios
    * FIX: Performing regular inventory checks at configured interval even
           when the service is in problem state
    * Check_MK core now supports umlauts in host-/service- and contactgroup names

    Checks & Agents:
    * FIX: vsphere_agent: fix problems whith ! and \ in username or password
    * FIX: check_mk_agent.aix: fix shebang: was python, must be ksh
    * FIX: cisco_qos: Be compatible to newer IOS-XE versions (Thanks to Ken Smith)
    * FIX: mk_jolokia: Handling spaces in application server instances correctly

    Multisite:
    * FIX: do not remove directories of non-exisant users anymore. This lead to
           a deletion of users' settings in case of an external authentication
           (like mod_ldap).
    * FIX: Fixed handling of dashboards without title in sidebar view snapin
    * FIX: titles and services got lost when moving join-columns in views
    * FIX: Fixed exception during initial page rendering in python 2.6 in special cases
           (Internal error: putenv() argument 2 must be string, not list)

    Livestatus:
    * livestatus.log: show utf-8 decoding problems only with debug logging >=2

    Notifications:
    * FIX: HTML mails: Handle the case where plugin argument is not set
    * FIX: HTML mails: remove undefinded placeholders like $GRAPH_CODE$

    WATO:
    * Improved handling of valuespec validations in WATO rule editor. Displaying a
      warning message when going to throw away the current settings.
    * FIX: fix bug where certain settings where not saved on IE. This was mainly
           on IE7, but also IE8,9,10 in IE7 mode (which is often active). Affected
           was e.g. the nodes of a cluster or the list of services for service
           inventory

1.2.2:
    Core:
    * Added $HOSTURL$ and $SERVICEURL$ to notification macros which contain an
      URL to the host/service details views with /check_mk/... as base.

    Checks & Agents:
    * FIX: blade_bx_load: remove invalid WATO group
    * FIX: lnx_bonding: handle also 802.3ad type bonds

    Notifications:
    * FIX: Removing GRAPH_CODE in html mails when not available
    * Using plugin argument 1 for path to pnp4nagios index php to render graphs
    * Little speedup of check_mk --notify

    Multisite:
    * FIX: Fixed umlaut handling in reloaded snapins

    WATO:
    * FIX: Fix several cases where WATO rule analyser did not hilite all matching rules
    * Added tcp port parameter to SSL certificate check (Thanks to Marcel Schulte)

    Event Console:
    * FIX: Syslog server is now able to parse RFC 5424 syslog messages

1.2.2b7:
    Checks & Agents:
    * FIX: postfix_mailq: fix labels in WATO rule, set correct default levels
    

1.2.2b6:
    Core:
    * FIX: setup: detect check_icmp also on 64-Bit CentOS
           (thanks to あきら) 
    * FIX: setup.sh: create auth.serials, fix permissions of htpasswd
    * FIX: livecheck: now able to handle check output up to 16kB

    Checks & Agents:
    * FIX: apc_symmetra_power: resurrect garble PNP template for 
    * FIX: check_mk_agent.freebsd: remove garble from output
           (Thanks to Mathias Decker)
    * FIX: check_mk-mssql_counters.locks: fix computation, was altogether wrong
    * FIX: check_mk-mssql_counters.transactions: fix computation also
    * check_http: now support the option -L (urlizing the result)
    * Added mem section to Mac OSX agent (Thanks to Brad Davis)
    * FIX: mssql.vbs (agent plugin) now sets auth options for each instance
    * FIX: jolokia_metrics.mem: error when missing max values
    * Make levels for SMART temperature editable via WATO

    Multisite:
    * FIX: fix localization in non-OMD environment
           (thanks to あきら)
    * FIX: hopefully fix computation of Speed-O-Meter
    * Add $SERVICEOUTPUT$ and $HOSTOUTPUT$ to allowed macros for
      custom notes
    * FIX: Writing one clean message to webserver error_log when write fails
    * FIX: Escaping html entities when displaying comment fields
    * FIX: Monitored on site attribute always has valid default value

    Notifications:
    * FIX: fix event type for recoveries
    * FIX: fix custom notifications on older nagios versions
    * FIX: handle case where type HOST/SERVICE not correctly detected
    
    Livestatus:
    * FIX: memory leak when removing downtime / comment 

    WATO:
    * FIX: Removed "No roles assigned" text in case of unlocked role attribute
           in user management dialog
    * FIX: Fix output of rule search: chapters appeared twice sometimes

    Event Console:
    * FIX: check_mkevents: fix usage help if called with illegal options
    * check_mkevents now allows specification of a UNIX socket
      This is needed in non-OMD environments
    * setup.py now tries to setup Event Console even in non-OMD world

1.2.2b5:
    Core:
    * Checks can now omit the typical "OK - " or "WARN -". This text
      will be added automatically if missing.
    * FIX: livecheck: fixed compilation bug
    * FIX: check_mk: convert service description unicode into utf-8
    * FIX: avoid simultanous activation of changes by means of a lock
    
    Checks & Agents:
    * FIX: jolokia_metrics.mem - now able to handle negative/missing max values
    * ADD: tcp_conn_stats: now additionally uses /proc/net/tcp6
    * ADD: wmic_processs: cpucores now being considered when calculating 
           user/kernel percentages. (thanks to William Baum)
    * FIX: UPS checks support Eaton Evolution
    * FIX: windows agent plugin: mssql now exits after 10 seconds

    Notifications:
    * FIX: fixed crash on host notification when contact had explicit services set

    Livestatus:
    * FIX: possible crash with VERY long downtime comments

    WATO:
    * FIX: Fix hiliting of errors in Nagios output
    * FIX: localisation error

    Multisite:
    * FIX: Avoid duplicate "Services" button in host detail views
    * FIX: fix rescheduling icon for services with non-ASCII characters
    * New filter for IP address of a host
    * Quicksearch: allow searching for complete IP addresses and IP
      address prefixes
    * Add logentry class filter to view 'Host- and Service events'

    BI:
    * FIX: fix exception with expansion level being 'None'
    * FIX: speedup for single host tables joined by hostname (BI-Boxes)
    * FIX: avoid closing BI subtree while tree is being loaded

    Event Console:
    * FIX: make hostname matching field optional. Otherwise a .* was
           neccessary for the rule in order to match
    * FIX: event_simulator now also uses case insensitive matches

1.2.2b4:
    Core:
    * FIX: Fix output of cmk -D: datasource programs were missing
    * FIX: allow unicode encoded extra_service_conf
    * FIX: no default PING service if custom checks are defined
    * FIX: check_mk_base: fixed rounding error in get_bytes_human_readable
    * FIX: check_mk: improved support of utf-8 characters in extra_service_conf
    * FIX: livestatus: table statehist now able to check AuthUser permissions
    * New configuration variable contactgroup_members

    Checks & Agents:
    * FIX: smart - not trying to parse unhandled lines to prevent errors
    * FIX: winperf_processor - fixed wrong calculations of usage
    * FIX: WATO configuration of filesystem trends: it's hours, not days!
    * FIX: mysql: fixed crash on computing IO information
    * FIX: diskstat: fix local variable 'ios_per_sec' referenced before assignment
    * FIX: multipath: ignore warning messages in agent due to invalid multipath.conf
    * FIX: megaraid_bbu: deal with broken output ("Adpater"), found in Open-E
    * FIX: megaraid_pdisk: deal with special output of Open-E
    * FIX: jolokia_metrics.mem: renamed parameter totalheap to total
    * FIX: megaraid_bbu: deal with broken output ("Adpater")
    * FIX: check_ldap: added missing host address (check didn't work at all)
    * FIX: check_ldap: added missing version option -2, -3, -3 -T (TLS)
    * FIX: mssql: Agent plugin now supports MSSQL Server 2012
    * FIX: hr_mem: fix max value in performance data (thanks to Michaël COQUARD)
    * FIX: f5_bigip_psu: fix inventory function (returned list instead of tuple)
    * FIX: mysql.connections: avoid crash on legacy agent output
    * FIX: tcp_conn_stats: use /proc/net/tcp instead of netstat -tn. This
           should avoid massive performance problems on system with many
           connections
    * Linux agent: limit netstat to 10 seconds
    * ps: Allow %1, %2, .. instead of %s in process_inventory. That allows
      reordering of matched groups
    * FIX: f5_bigip_psu - fixed inventory function
    * FIX: printer_supply - fixed inventory function for some kind of OKI printers

    Multisite:
    * FIX: Fixed problem with error during localization scanning
    * FIX: Fixed wrong localization right after a user changed its language
    * FIX: Improved handling of error messages in bulk inventory
    * FIX: fixed focus bug in transform valuespec class
    * FIX: stop doing snapin refreshes after they have been removed
    * FIX: sidebar snapins which refresh do not register for restart detection anymore
    * FIX: fix user database corruption in case of a race condition
    * FIX: added checks wether or not a contactgroup can be deleted
    * FIX: Avoid deadlock due to lock on contacts.mk in some situations
    * Changed sidebar snapin reload to a global interval (option:
      sidebar_update_interval), defaults to 30 seconds
    * Sidebar snapins are now bulk updated with one HTTP request each interval

    BI:
    * FIX: fixed invalid links to hosts and services in BI tree view
    * FIX: fix exception in top/down and bottom/up views
    * FIX: fix styling of top/down and bottom/up views (borders, padding)
    * FIX: fix style of mouse pointer over BI boxes
    * FIX: list of BI aggregates was incomplete in some cases
    * FIX: single host aggregations didn't work for aggregations += [...]
    * FIX: top-down and bottom-up was broken in case of "only problems"
    * FIX: BI see_all permission is now working again
    * Do not handle PENDING as "problem" anymore
    * Make titles of non-leaf tree nodes klickable

    WATO:
    * FIX: flexible notification valuespec is now localizable
    * FIX: Alias values of host/service/contact groups need to be set and unique
           within the group
    * FIX: Fixed exception when editing contactgroups without alias
    * FIX: Fix localization of rule options
    * FIX: ValueSpec OptionalDropDown: fix visibility if default is "other"
    * Suggest use default value for filesystem levels that make sense
    * Valuespec: CascadingDropdown now able to process choice values from functions
    * Freshness checking for classical passive Nagios checks (custom_checks)

1.2.2b3:
    Checks & Agents:
    * FIX: Fixed date parsing code ignoring the seconds value in several checks
           (ad_replication, cups_queues, heartbeat_crm, mssql_backup, smbios_sel)
    * FIX: Fixed pnp template for apc_symmetra check when using multiple rrds

    Multisite:
    * FIX: Removed uuid module dependency to be compatible to python < 2.5
    * FIX: remove Javascript debug popup from multi-string input fields
    * FIX: list of strings (e.g. host list in rule editor) didn't work anymore

1.2.2b2:
    Checks & Agents:
    * Added dynamic thresholds to the oracle_tablespace check depending on the
      size of the tablespaces.

    BI:
    * FIX: fix exception in BI-Boxes views of host groups
    * FIX: fix problem where BI-Boxes were invisible if not previously unfolded

    Event Console:
    * FIX: support non-Ascii characters in matching expressions. Note:
           you need to edit and save each affected rule once in order
           to make the fix work.
    * FIX: Fixed exception when logging actions exectuted by mkeventd
    * FIX: etc/init.d/mkeventd flush did not work when mkeventd was stopped

    Multisite:
    * FIX: Fixed several minor IE7 related layout bugs
    * FIX: title of pages was truncated and now isn't anymore
    * Cleanup form for executing commands on hosts/services

    WATO:
    * FIX: Fixed layout of rulelist table in IE*
    * FIX: Fixed adding explicit host names to rules in IE7
    * Add: Improved navigation convenience when plugin output contains [running on ... ]

1.2.2b1:
    Core:
    * cmk --notify: added notification script to generate HTML mails including
      the performance graphs of hosts and services
    * cmk --notify: added the macros NOTIFY_LASTHOSTSTATECHANGE, NOTIFY_HOSTSTATEID,
      NOTIFY_LASTSERVICESTATECHANGE, NOTIFY_SERVICESTATEID, NOTIFY_NOTIFICATIONCOMMENT,
      NOTIFY_NOTIFICATIONAUTHOR, NOTIFY_NOTIFICATIONAUTHORNAME, NOTIFY_NOTIFICATIONAUTHORALIAS
    * FIX: more robust deletion of precompiled files to ensure the correct 
      creation of the files (Thanks to Guido Günther)
    * FIX: Inventory for cluster nodes who are part of multiple clusters 
    * cmk --notify: added plugin for sms notification
    * FIX: precompiled checks: correct handling of sys.exit() call when using python2.4 
    * cmk --notify: improved logging on wrong notification type
    * RPM: Added check_mk-agent-scriptless package (Same as normal agent rpm,
      but without RPM post scripts)

    Checks & Agents:
    * winperf_processor now outputs float usage instead of integer
    * FIX: mssql_counters.file_sizes - Fixed wrong value for "Log Files" in output
    * FIX: drbd: Parameters for expected roles and disk states can now be set to 
           None to disable alerting on changed values
    * printer_supply_ricoh: New check for Ricoh printer supply levels
    * jolokia_metrics.mem: now supports warn/crit levels for heap, nonheap, totalheap
    * jolokia_metrics.mem: add dedicated PNP graph
    * FIX: logwatch.ec: use UNIX socket instead of Pipe for forwarding into EC 
    * FIX: logwatch.ec: fixed exception when forwarding "OK" lines
    * FIX: logwatch.ec: fixed forwarding of single log lines to event console
    * Improved performance of logwatch.ec check in case of many messages
    * livestatus_status: new check for monitoring performance of monitoring
    * FIX: diskstat.include: fix computation of queue length on windows
      (thanks to K.H. Fiebig)
    * lnx_bonding: new check for bonding interfaces on Linux
    * ovs_bonding: new check for bonding interfaces on Linux / Open vSwitch
    * if: Inventory settings can now be set host based
    * FIX: lnx_bonding/ovs_bonding: correct definition of bonding.include
    * Add: if check now able to handle interface groups  (if_groups)
    * Add: New check for DB2 instance memory levels
    * Add: winperf_phydisk can now output IOPS
    * Add: oracle_tablespace now with flexible warn/crit levels(magic number)
    
    Livestatus:
    * Add: new column in hosts/services table: comments_with_extra_info
    Adds the entry type and entry time

    Multisite:
    * Added comment painter to notification related views
    * Added compatibility code to use hashlib.md5() instead of md5.md5(), which
      is deprecated in python > 2.5 to prevent warning messages in apache error log
    * Added host filter for "last host state change" and "last host check"
    * FIX: Preventing autocomplete in password fields of "edit profile" dialog
    * The ldap member attribute of groups is now configruable via WATO
    * Added option to enforce lower User-IDs during LDAP sync
    * Improved debug logging of ldap syncs (Now writing duration of queries to log)
    * Displaying date/time of comments in comment icon hover menu (Please
      note: You need to update your livestatus to current version to make this work)
    * FIX: Making "action" context link unclickable during handling actions / confirms

    BI:
    * Use Ajax to delay rendering of invisible parts of the tree (this
      saves lots of HTML code)

    WATO:
    * Added hr_mem check to the memory checkgroup to make it configurable in WATO
    * Make page_header configurable in global settings
    * FIX: Fixed some typos in ldap error messages
    * FIX: Fixed problem on user profile page when no alias set for a user
    * FIX: list valuespecs could not be extended after once saving
    * FIX: fix title of foldable areas contained in list valuespecs
    * FIX: Fixed bug where pending log was not removed in multisite setup
    * FIX: Fixed generation of auth.php (Needed for NagVis Multisite Authorisation)
    * FIX: Fixed missing general.* permissions in auth.php on slave sites in 
      case of distributed WATO setups
    * Added oracle_tablespaces configuration to the application checkgroup
    * FIX: Fixed synchronisation of mkeventd configs in distributed WATO setups
    * FIX: "Sync & Restart" did not perform restart in distributed WATO setups
    * FIX: Fixed exception in editing code of ldap group to rule plugin
    * FIX: Don't execute ldap sync while performing actions on users page

    Event Console:
    * Added UNIX socket for sending events to the EC
    * Speed up rule matches in some special cases by factor of 100 and more
    * Init-Script: Improved handling of stale pidfiles
    * Init-Script: Detecting and reporting already running processes
    * WATO: Added hook to make the mkeventd reload in distributed WATO setups
      during "activate changes" process
    * Added hook mkeventd-activate-changes to add custom actions to the mkeventd
      "activate changes" GUI function
    * FIX: When a single rule matching raises an exception, the line is now
      matched agains the following rules instead of being skipped. The
      exception is logged to mkeventd.log

1.2.1i5:
    Core:
    * Improved handling of CTRL+C (SIGINT) to terminate long runnining tasks 
      (e.g.  inventory of SNMP hosts)
    * FIX: PING services on clusters are treated like the host check of clusters
    * cmk --notify: new environment variable NOTIFY_WHAT which has HOST or SERVICE as value
    * cmk --notify: removing service related envvars in case of host notifications
    * cmk --notify: added test code to help developing nitofication plugins.
      Can be called with "cmk --notify fake-service debug" for example

    Checks & Agents:
    * Linux Agent, diskstat: Now supporting /dev/emcpower* devices (Thanks to Claas Rockmann-Buchterkirche)
    * FIX: winperf_processor: Showing 0% on "cmk -nv" now instead of 100%
    * FIX: win_dhcp_pools: removed faulty output on non-german windows 2003 servers 
           with no dhcp server installed (Thanks to Mathias Decker)
    * Add: fileinfo is now supported by the solaris agent. Thanks to Daniel Roettgermann
    * Logwatch: unknown eventlog level ('u') from windows agent treated as warning
    * FIX: logwatch_ec: Added state undefined as priority
    * Add: New Check for Raritan EMX Devices
    * Add: mailman_lists - New check to gather statistics of mailman mailinglists
    * FIX: megaraid_bbu - Handle missing charge information (ignoring them)
    * FIX: myssql_tablespaces - fix PNP graph (thanks to Christian Zock)
    * kernel.util: add "Average" information to PNP graph
    * Windows Agent: Fix startup crash on adding a logfiles pattern, but no logfile specified
    * Windows Agent: check_mk.example.ini: commented logfiles section

    Multisite:
    * FIX: Fixed rendering of dashboard globes in opera
    * When having row selections enabled and no selected and performing
      actions an error message is displayed instead of performing the action on
      all rows
    * Storing row selections in user files, cleaned up row selection 
      handling to single files. Cleaned up GET/POST mixups in confirm dialogs
    * Add: New user_options to limit seen nagios objects even the role is set to see all
    * Fix: On site configaration changes, only relevant sites are marked as dirty
    * Fix: Distributed setup: Correct cleanup of pending changes logfile after "Activate changes"
    * FIX: LDAP: Fixed problem with special chars in LDAP queries when having
    contactgroup sync plugin enabled
    * FIX: LDAP: OpenLDAP - Changed default filter for users
    * FIX: LDAP: OpenLDAP - Using uniqueMember instead of member when searching for groups of a user
    * FIX: LDAP: Fixed encoding problem of ldap retrieved usernames
    * LDAP: Role sync plugin validates the given group DNs with the group base dn now
    * LDAP: Using roles defined in default user profile in role sync plugin processing
    * LDAP: Improved error handling in case of misconfigurations
    * LDAP: Reduced number of ldap querys during a single page request / sync process
    * LDAP: Implemnted some kind of debug logging for LDAP communication
    * FIX: Re-added an empty file as auth.py (wato plugin) to prevent problems during update 

    WATO:
    * CPU load ruleset does now accept float values
    * Added valuespec for cisco_mem check to configure thresholds via WATO
    * FIX: Fixed displaying of tag selections when creating a rule in the ruleeditor
    * FIX: Rulesets are always cloned in the same folder
    * Flexibile notifications: removed "debug notification" script from GUI (you can make it
      executable to be choosable again)
    * Flexibile notifications: added plain mail notification which uses the
      mail templates from global settings dialog

    BI:
    * Added FOREACH_SERVICE capability to leaf nodes
    * Add: Bi views now support debug of livestatus queries

1.2.1i4:
    Core:
    * Better exception handling when executing "Check_MK"-Check. Printing python
      exception to status output and traceback to long output now.
    * Added HOSTTAGS to notification macros which contains all Check_MK-Tags
      separated by spaces
    * Output better error message in case of old inventory function
    * Do object cache precompile for monitoring core on cmk -R/-O
    * Avoid duplicate verification of monitoring config on cmk -R/-O
    * FIX: Parameter --cleanup-autochecks (long for -u) works now like suggested in help
    * FIX: Added error handling when trying to --restore with a non existant file

    Notifications:
    * Fix flexible notifications on non-OMD systems
    
    Checks & Agents:
    * Linux Agent, mk_postgres: Supporting pgsql and postgres as user
    * Linux Agent, mk_postgres: Fixed database stats query to be compatible
      with more versions of postgres
    * apache_status: Modified to be usable on python < 2.6 (eg RHEL 5.x)
    * apache_status: Fixed handling of PIDs with more than 4 numbers
    * Add: New Check for Rittal CMC PSM-M devices
    * Smart plugin: Only use relevant numbers of serial
    * Add: ibm_xraid_pdisks - new check for agentless monitoring of disks on IBM SystemX servers.
    * Add: hp_proliant_da_cntlr check for disk controllers in HP Proliant servers
    * Add: Check to monitor Storage System Drive Box Groups attached to HP servers
    * Add: check to monitor the summary status of HP EML tape libraries
    * Add: apc_rackpdu_status - monitor the power consumption on APC rack PDUs
    * Add: sym_brightmail_queues - monitor the queue levels on Symantec Brightmail mail scanners.
    * Add: plesk_domains - List domains configured in plesk installations
    * Add: plesk_backups - Monitor backup spaces configured for domains in plesk
    * Add: mysql_connections - Monitor number of parallel connections to mysql daemon
    * Add: flexible notifcations: filter by hostname
    * New script multisite_to_mrpe for exporting services from a remote system
    * FIX: postgres_sessions: handle case of no active/no idle sessions
    * FIX: correct backslash representation of windows logwatch files
    * FIX: postgres_sessions: handle case of no active/no idle sessions
    * FIX: zfsget: fix exception on snapshot volumes (where available is '-')
    * FIX: zfsget: handle passed-through filesystems (need agent update)
    * FIX: loading notification scripts in local directory for real
    * FIX: oracle_version: return valid check result in case of missing agent info
    * FIX: apache_status: fixed bug with missing 'url', wrote man page
    * FIX: fixed missing localisation in check_parameteres.py 
    * FIX: userdb/ldap.py: fixed invalid call site.getsitepackages() for python 2.6
    * FIX: zpool_status: fixed crash when spare devices were available
    * FIX: hr_fs: handle negative values in order to larger disks (thanks to Christof Musik)
    * FIX: mssql_backup: Fixed wrong calculation of backup age in seconds


    Multisite:
    * Implemented LDAP integration of Multisite. You can now authenticate your
      users using the form based authentication with LDAP. It is also possible
      to synchronize some attributes like mail addresses, names and roles from
      LDAP into multisite.
    * Restructured cookie auth cookies (all auth cookies will be invalid
      after update -> all users have to login again)
    * Modularized login and cookie validation
    * Logwatch: Added buttons to acknowledge all logs of all hosts or really
      all logs which currently have a problem
    * Check reschedule icon now works on services containing an \
    * Now showing correct representation of SI unit kilo ( k )
    * if perfometer now differs between byte and bit output
    * Use pprint when writing global settings (makes files more readable)
    * New script for settings/removing downtimes: doc/treasures/downtime
    * New option when setting host downtimes for also including child hosts
    * Option dials (refresh, number of columns) now turnable by mouse wheel
    * Views: Commands/Checkboxes buttons are now activated dynamically (depending on data displayed)
    * FIX: warn / crit levels in if-check when using "bit" as unit
    * FIX: Fixed changing own password when notifications are disabled
    * FIX: On page reload, now updating the row field in the headline
    * FIX: ListOfStrings Fields now correctly autoappend on focus
    * FIX: Reloading of sidebar after activate changes
    * FIX: Main Frame without sidebar: reload after activate changes
    * FIX: output_format json: handle newlines correctly
    * FIX: handle ldap logins with ',' in distinguished name
    * FIX: quote HTML variable names, fixes potential JS injection
    * FIX: Sidebar not raising exceptions on configured but not available snapins
    * FIX: Quicksearch: Fixed Up/Down arrow handling in chrome
    * FIX: Speedometer: Terminating data updates when snapin is removed from sidebar
    * FIX: Views: toggling forms does not disable the checkbox button anymore
    * FIX: Dashboard: Fixed wrong display options in links after data reloads
    * FIX: Fixed "remove all downtimes" button in views when no downtimes to be deleted 
    * FIX: Services in hosttables now use the service name as header (if no custom title set)
    * New filter for host_contact and service_contact
    
    WATO:
    * Add: Creating a new rule immediately opens its edit formular
    * The rules formular now uses POST as transaction method
    * Modularized the authentication and user management code
    * Default config: add contact group 'all' and put all hosts into it
    * Reverse order of Condition, Value and General options in rule editor
    * Allowing "%" and "+" in mail prefixes of contacts now
    * FIX: Fixed generated manual check definitions for checks without items
      like ntp_time and tcp_conn_stats
    * FIX: Persisting changing of folder titles when only the title has changed
    * FIX: Fixed rendering bug after folder editing

    Event Console:
    * Replication slave can now copy rules from master into local configuration
      via a new button in WATO.
    * Speedup access to event history by earlier filtering and prefiltering with grep
    * New builtin syslog server! Please refer to online docu for details.
    * Icon to events of host links to view that has context button to host
    * FIX: remove event pipe on program shutdown, prevents syslog freeze
    * FIX: hostnames in livestatus query now being utf8 encoded
    * FIX: fixed a nastiness when reading from local pipe
    * FIX: fix exception in rules that use facility local7
    * FIX: fix event icon in case of using TCP access to EC
    * FIX: Allowing ":" in application field (e.g. needed for windows logfiles)
    * FIX: fix bug in Filter "Hostname/IP-Address of original event"

    Livestatus:
    * FIX: Changed logging output "Time to process request" to be debug output

1.2.1i3:
    Core:
    * added HOST/SERVICEPROBLEMID to notification macros
    * New configuration check_periods for limiting execution of
      Check_MK checks to a certain time period.

    Checks & Agents:
    * Windows agent: persist offsets for logfile monitoring

    Notifications:
    * fix two errors in code that broke some service notifications

    Event Console:
    * New performance counter for client request processing time
    * FIX: fixed bug in rule optimizer with ranges of syslog priorities

    WATO:
    * Cloning of contact/host/service groups (without members)

    Checks & Agents:
    * logwatch: Fixed confusion with ignore/ok states of log messages
    * AIX Agent: now possible to specify -d flag. Please test :)

1.2.1i2:
    Core:
    * Improved validation of inventory data reported by checks
    * Added -d option to precompiled checks to enable debug mode
    * doc/treasures: added script for printing RRD statistics

    Notifications:
    * New system of custom notification, with WATO support

    Event Console:
    * Moved source of Event Console into Check_MK project 
    * New button for resetting all rule hits counters
    * When saving a rule then its hits counter is always reset
    * New feature of hiding certain actions from the commands in the status GUI
    * FIX: rule simulator ("Try out") now handles cancelling rules correctly
    * New global option for enabling log entries for rule hits (debugging)
    * New icon linking to event views for the event services
    * check_mkevents outputs last worst line in service output
    * Max. number of queued connections on status sockets is configurable now
    * check_mkevents: new option -a for ignoring acknowledged events
    * New sub-permissions for changing comment and contact while updating an event
    * New button for generating test events directly via WATO
    * Allow Event Console to replicate from another (master) console for
      fast failover.
    * Allow event expiration also on acknowledged events (configurable)

    Multisite:
    * Enable automation login with _username= and _secret=, while
      _secret is the content of var/check_mk/web/$USER/automation.secret
    * FIX: Fixed releasing of locks and livestatus connections when logging out
    * FIX: Fixed login/login confusions with index page caching
    * FIX: Speed-o-meter: Fixed calculation of Check_MK passive check invervals
    * Removed focus of "Full name" attribute on editing a contact
    * Quicksearch: Convert search text to regex when accessing livestatus
    * FIX: WATO Folder filter not available when WATO disabled
    * WATO Folder Filter no longer available in single host views
    * Added new painters "Service check command expanded" and
      "Host check command expanded"
    * FIX: Corrected garbled description for sorter "Service Performance data" 
    * Dashboard globes can now be filtered by host_contact_group/service_contact_group
    * Dashboard "iframe" attribute can now be rendered dynamically using the
      "iframefunc" attribute in the dashlet declaration
    * Dashboard header can now be hidden by setting "title" to None
    * Better error handling in PNP-Graph hover menus in case of invalid responses

    Livestatus:
    * Added new table statehist, used for SLA queries
    * Added new column check_command_expanded in table hosts
    * Added new column check_command_expanded in table services
    * New columns livestatus_threads, livestatus_{active,queued}_connections

    BI:
    * Added missing localizations
    * Added option bi_precompile_on_demand to split compilations of
      the aggregations in several fragments. If possible only the needed
      aggregations are compiled to reduce the time a user has to wait for
      BI based view. This optimizes BI related views which display
      information for a specific list of hosts or aggregation groups.
    * Added new config option bi_compile_log to collect statistics about
      aggregation compilations
    * Aggregations can now be part of more than one aggregation group
      (just configure a list of group names instead of a group name string)
    * Correct representation of (!), (!!) and (?) markers in check output
    * Corrected representation of assumed state in box layout
    * Feature: Using parameters for hosttags

    WATO:
    * Added progress indicator in single site WATO "Activate Changes"
    * Users & Contacts: Case-insensitive sorting of 'Full name' column
    * ntp/ntp.time parameters are now configurable via WATO
    * FIX: Implemented basic non HTTP 200 status code response handling in interactive
           progress dialogs (e.g. bulk inventory mode)
    * FIX: Fixed editing of icon_image rules
    * Added support of locked hosts and folders ( created by CMDB )
    * Logwatch: logwatch agents/plugins now with ok pattern support 
    * Valuespec: Alternative Value Spec now shows helptext of its elements
    * Valuespec: DropdownChoice, fixed exception on validate_datatype

    Checks & Agents:
    * New check mssql_counters.locks: Monitors locking related information of
      MSSQL tablespaces
    * Check_MK service is now able to output additional performance data
      user_time, system_time, children_user_time, children_system time
    * windows_updates agent plugin: Fetching data in background mode, caching
      update information for 30 minutes
    * Windows agent: output ullTotalVirtual and ullAvailVirtual (not yet
      being used by check)
    * Solaris agent: add <<<uptime>>> section (thanks to Daniel Roettgermann)
    * Added new WATO configurable option inventory_services_rules for the
      windows services inventory check
    * Added new WATO configurable option inventory_processes_rules for the
      ps and ps.perf inventory
    * FIX: mssql_counters checks now really only inventorize percentage based
      counters if a base value is set
    * win_dhcp_pools: do not inventorize empty pools any more. You can switch
      back to old behaviour with win_dhcp_pools_inventorize_empty = True
    * Added new Check for Eaton UPS Devices
    * zfsget: new check for monitoring ZFS disk usage for Linux, Solaris, FreeBSD
      (you need to update your agent as well)
    * Added new Checks for Gude PDU Units
    * logwatch: Working around confusion with OK/Ignore handling in logwatch_rules
    * logwatch_ec: Added new subcheck to forward all incoming logwatch messages
      to the event console. With this check you can use the Event Console 
      mechanisms and GUIs instead of the classic logwatch GUI. It can be 
      enabled on "Global Settings" page in WATO for your whole installation.
      After enabling it you need to reinventorize your hosts.
    * Windows Update Check: Now with caching, Thanks to Phil Randal and Patrick Schlüter
    * Windows Check_MK Agent: Now able to parse textfiles for logwatch output
    * Added new Checks sni_octopuse_cpu, sni_octopuse_status, sni_octopuse_trunks: These
      allow monitoring Siemens HiPath 3000/5000 series PBX.
    * if-checks now support "bit" as measurement unit
    * winperf_phydisk: monitor average queue length for read/write

1.2.0p5:
    Checks & Agents:
    * FIX: windows agent: fixed possible crash in eventlog section

    BI:
    * FIX: fixed bug in aggregation count (thanks Neil) 

1.2.0p4:
    WATO:
    * FIX: fixed detection of existing groups when creating new groups
    * FIX: allow email addresses like test@test.test-test.com
    * FIX: Fixed Password saving problem in user settings

    Checks & Agents:
    * FIX: postgres_sessions: handle case of no active/no idle sessions
    * FIX: winperf_processor: handle parameters "None" (as WATO creates)
    * FIX: mssql_counters: remove debug output, fix bytes output
    * FIX: mssql_tablespaces: gracefully handle garbled agent output

    Multisite:
    * FIX: performeter_temparature now returns unicode string, because of °C
    * FIX: output_format json in webservices now using " as quotes

    Livestatus:
    * FIX: fix two problems when reloading module in Icinga (thanks to Ronny Biering)

1.2.0p3:
    Mulitisite
    * Added "view" parameter to dashlet_pnpgraph webservice
    * FIX: BI: Assuming "OK" for hosts is now possible
    * FIX: Fixed error in makeuri() calls when no parameters in URL
    * FIX: Try out mode in view editor does not show context buttons anymore
    * FIX: WATO Folder filter not available when WATO disabled
    * FIX: WATO Folder Filter no longer available in single host views
    * FIX: Quicksearch converts search text to regex when accessing livestatus
    * FIX: Fixed "access denied" problem with multisite authorization in PNP/NagVis
           in new OMD sites which use the multisite authorization
    * FIX: Localize option for not OMD Environments

    WATO:
    * FIX: Users & Contacts uses case-insensitive sorting of 'Full name' column  
    * FIX: Removed focus of "Full name" attribute on editing a contact
    * FIX: fix layout bug in ValueSpec ListOfStrings (e.g. used in
           list of explicit host/services in rules)
    * FIX: fix inheritation of contactgroups from folder to hosts
    * FIX: fix sorting of users, fix lost user alias in some situations
    * FIX: Sites not using distritubed WATO now being skipped when determining
           the prefered peer
    * FIX: Updating internal variables after moving hosts correctly
      (fixes problems with hosts tree processed in hooks)

    BI:
    * FIX: Correct representation of (!), (!!) and (?) markers in check output

    Livestatus:
    * FIX: check_icmp: fixed calculation of remaining length of output buffer
    * FIX: check_icmp: removed possible buffer overflow on do_output_char()
    
    Livecheck:
    * FIX: fixed problem with long plugin output
    * FIX: added /0 termination to strings
    * FIX: changed check_type to be always active (0)
    * FIX: fix bug in assignment of livecheck helpers 
    * FIX: close inherited unused filedescriptors after fork()
    * FIX: kill process group of called plugin if timeout is reached
           -> preventing possible freeze of livecheck
    * FIX: correct escaping of character / in nagios checkresult file
    * FIX: fixed SIGSEGV on hosts without defined check_command
    * FIX: now providing correct output buffer size when calling check_icmp 

    Checks & Agents:
    * FIX: Linux mk_logwatch: iregex Parameter was never used
    * FIX: Windows agent: quote '%' in plugin output correctly
    * FIX: multipath check now handles '-' in "user friendly names"
    * New check mssql_counters.locks: Monitors locking related information of
      MSSQL tablespaces
    * FIX: mssql_counters checks now really only inventorize percentage based
      counters if a base value is set
    * windows_updates agent plugin: Fetching data in background mode, caching
      update information for 30 minutes
    * FIX: netapp_vfiler: fix inventory function (thanks to Falk Krentzlin)
    * FIX: netapp_cluster: fix inventory function
    * FIX: ps: avoid exception, when CPU% is missing (Zombies on Solaris)
    * FIX: win_dhcp_pools: fixed calculation of perc_free
    * FIX: mssql_counters: fixed wrong log size output

1.2.0p3:
    Multisite:
    * Added "view" parameter to dashlet_pnpgraph webservice

    WATO:
    * FIX: It is now possible to create clusters in empty folders
    * FIX: Fixed problem with complaining empty ListOf() valuespecs

    Livestatus:
    * FIX: comments_with_info in service table was always empty

1.2.1i1:
    Core:
    * Allow to add options to rules. Currently the options "disabled" and
      "comment" are allowed. Options are kept in an optional dict at the
      end of each rule.
    * parent scan: skip gateways that are reachable via PING
    * Allow subcheck to be in a separate file (e.g. foo.bar)
    * Contacts can now define *_notification_commands attributes which can now
      override the default notification command check-mk-notify
    * SNMP scan: fixed case where = was contained in SNMP info
    * check_imap_folder: new active check for searching for certain subjects
      in an IMAP folder
    * cmk -D shows multiple agent types e.g. when using SNMP and TCP on one host

    Checks & Agents:
    * New Checks for Siemens Blades (BX600)
    * New Checks for Fortigate Firewalls
    * Netapp Checks for CPU Util an FC Port throughput
    * FIX: megaraid_pdisks: handle case where no enclosure device exists
    * FIX: megaraid_bbu: handle the controller's learn cycle. No errors in that period.
    * mysql_capacity: cleaned up check, levels are in MB now
    * jolokia_info, jolokia_metrics: new rewritten checks for jolokia (formerly
      jmx4perl). You need the new plugin mk_jokokia for using them
    * added preliminary agent for OpenVMS (refer to agents/README.OpenVMS) 
    * vms_diskstat.df: new check file usage of OpenVMS disks
    * vms_users: new check for number of interactive sessions on OpenVMS
    * vms_cpu: new check for CPU utilization on OpenVMS
    * vms_if: new check for network interfaces on OpenVMS
    * vms_system.ios: new check for total direct/buffered IOs on OpenVMS
    * vms_system.procs: new check for number of processes on OpenVMS
    * vms_queuejobs: new check for monitoring current VMS queue jobs
    * FIX: mssql_backup: Fixed problems with datetime/timezone calculations
    * FIX: mssql agent: Added compatibility code for MSSQL 9
    * FIX: mssql agent: Fixed connection to default instances ("MSSQLSERVER")
    * FIX: mssql agent: Fixed check of databases with names starting with numbers
    * FIX: mssql agent: Fixed handling of databases with spaces in names
    * f5_bigip_temp: add performance data
    * added perf-o-meters for a lot of temperature checks
    * cmctc_lcp.*: added new checks for Rittal CMC-TC LCP
    * FIX: diskstat (linux): Don't inventorize check when data empty
    * Cisco: Added Check for mem an cpu util
    * New check for f5 bigip network interfaces
    * cmctc.temp: added parameters for warn/crit, use now WATO rule
      "Room temperature (external thermal sensors)"
    * cisco_asa_failover: New Check for clustered Cisco ASA Firewalls 
    * cbl_airlaser.status: New Check for CBL Airlaser IP1000 laser bridge.
    * cbl_airlaser.hardware: New Check for CBL Airlaser IP1000 laser bridge.
      Check monitors the status info and allows alerting based on temperature.
    * df, hr_fs, etc.: Filesystem checks now support grouping (pools)
      Please refer to the check manpage of df for details
    * FIX: windows agent: try to fix crash in event log handling
    * FreeBSD Agent: Added swapinfo call to mem section to make mem check work again
    * windows_multipath: Added the missing check for multipath.vbs (Please test)
    * carel_uniflair_cooling: new check for monitoring datacenter air conditioning by "CAREL"
    * Added Agent for OpenBSD
    * Added Checks for UPS devices
    * cisco_hsrp: New Check for monitoring HSRP groups on Cisco Routers. (SMIv2 version)
    * zypper: new check and plugin mk_zypper for checking zypper updates.
    * aironet_clients: Added support for further Cisco WLAN APs (Thanks to Stefan Eriksson for OIDs)
    * aironet_errors: Added support for further Cisco WLAN APs
    * apache_status: New check to monitor apache servers which have the status-module enabled.
      This check needs the linux agent plugin "apache_status" installed on the target host.

    WATO:
    * Added permission to control the "clone host" feature in WATO
    * Added new role/permission matrix page in WATO to compare
      permissions of roles
    * FIX: remove line about number of rules in rule set overview
      (that garbled the logical layout)
    * Rules now have an optional comment and an URL for linking to 
      documntation
    * Rule now can be disabled without deleting them.
    * Added new hook "sites-saved"
    * Allow @ in user names (needed for some Kerberos setups)
    * Implemented new option in WATO attributes: editable
      When set to False the attribute can only be changed during creation
      of a new object. When editing an object this attribute is only displayed.
    * new: search for rules in "Host & Service Configuration"
    * parent scan: new option "ping probes", that allows skipping 
      unreachable gateways.
    * User managament: Added fields for editing host/service notification commands
    * Added new active check configuration for check_smtp
    * Improved visualization of ruleset lists/dictionaries
    * Encoding special chars in RegExp valuespec (e.g. logwatch patterns)
    * Added check_interval and retry_interval rules for host checks
    * Removed wmic_process rule from "inventory services" as the check does not support inventory
    * Made more rulegroup titles localizable
    * FIX: Fixed localization of default permissions
    * FIX: Removed double collect_hosts() call in activate changes hook
    * FIX: Fixed double hook execution when using localized multisite
    * FIX: User list shows names of contactgroups when no alias given
    * FIX: Reflecting alternative mode of check_http (check ssl certificate
    age) in WATO rule editor
    * FIX: Fixed monitoring of slave hosts in master site in case of special
      distributed wato configurations
    * FIX: Remove also user settings and event console rule on factory reset
    * FIX: complex list widgets (ListOf) failed back to old value when
           complaining
    * FIX: complex list widgets (ListOf) lost remaining entries after deleting one
    * FIX: Fixed error in printer_supply valuespec which lead to an exception
           when defining host/service specific rules
    * FIX: Fixed button url icon in docu-url link

    BI:
    * Great speed up of rule compilation in large environments

    Multisite:
    * Added css class="dashboard_<name>" to the dashboard div for easier
    customization of the dashboard style of a special dashboard
    * Dashboard: Param wato_folder="" means WATO root folder, use it and also
      display the title of this folder
    * Sidebar: Sorting aggregation groups in BI snapin now
    * Sidebar: Sorting sites in master control snapin case insensitive
    * Added some missing localizations (error messages, view editor)
    * Introducted multisite config option hide_languages to remove available
      languages from the multisite selection dialogs. To hide the builtin
      english language simply add None to the list of hidden languages.
    * FIX: fixed localization of general permissions
    * FIX: show multisite warning messages even after page reload
    * FIX: fix bug in Age ValueSpec: days had been ignored
    * FIX: fixed bug showing only sidebar after re-login in multisite
    * FIX: fixed logwatch loosing the master_url parameter in distributed setups
    * FIX: Fixed doubled var "site" in view editor (site and siteopt filter)
    * FIX: Don't crash on requests without User-Agent HTTP header
    * Downtimes: new conveniance function for downtime from now for ___ minutes.
      This is especially conveniant for scripting.
    * FIX: fixed layout of login dialog when showing up error messages
    * FIX: Fixed styling of wato quickaccess snapin preview
    * FIX: Made printer_supply perfometer a bit more robust against bad perfdata
    * FIX: Removed duplicate url parameters e.g. in dashboard (display_options)
    * FIX: Dashboard: If original request showed no "max rows"-message, the
           page rendered during reload does not show the message anymore
    * FIX: Fixed bug in alert statistics view (only last 1000 lines were
           processed for calculating the statistics)
    * FIX: Added missing downtime icon for comment view
    * FIX: Fixed handling of filter configuration in view editor where filters
           are using same variable names. Overlaping filters are now disabled
	   in the editor.
    * FIX: Totally hiding hidden filters from view editor now

    Livecheck:
    * FIX: Compile livecheck also if diet libc is missing

1.2.0p2:
    Core:
    * simulation_mode: legacy_checks, custom_checks and active_checks
      are replaced with dummy checks always being OK
    * FIX: Precisely define order of reading of configuration files. This
      fixes a WATO rule precedence problem

    Checks & Agents:
    * FIX: Fixed syntax errors in a bunch of man pages
    * if_lancom: silently ignore Point-To-Point interfaces
    * if_lancom: add SSID to logical WLAN interface names
    * Added a collection of MSSQL checks for monitoring MSSQL servers
      (backups, tablespaces, counters)
    * New check wut_webio_io: Monitor the IO input channels on W&T Web-IO 
      devices
    * nfsmounts: reclassify "Stale NFS handle" from WARN to CRIT
    * ORACLE agent/checks: better error handling. Let SQL errors get
      through into check output, output sections even if no database
      is running.
    * oracle_version: new check outputting the version of an ORACLE
      database - and using uncached direct SQL output.
    * ORACLE agent: fix handling of EXCLUDE, new variable ONLY_SIDS
      for explicitely listing SIDs to monitor
    * mk_logwatch on Linux: new options regex and iregex for file selection
    * remove obsolete ORACLE checks where no agent plugins where available
    * FIX: printer_supply: Fix problem on DELL printers with "S/N" in output
      (thanks to Sebastian Talmon)
    * FIX: winperf_phydisk: Fix typo (lead to WATO rule not being applied)
    * Windows agent: new [global] option crash_debug (see online docu)
    * AIX agent: new check for LVM volume status in rootvg.
    * PostgreSQL plugin: agent is now modified to work with PostgreSQL 
      versions newer than 8.1. (multiple reports, thanks!)

    Multisite:
    * Show number of rows and number of selected rows in header line
      (also for WATO hosts table)
    * FIX: fix problem in showing exceptions (due to help function)
    * FIX: fixed several localization problems in view/command processing
    * FIX: fixed duplicated settings in WATO when using localisation
    * FIX: fixed exception when refering to a language which does not exist
    * FIX: Removing all downtimes of a host/service is now possible again
    * FIX: The refresh time in footer is updated now when changing the value
    * FIX: view editor shows "(Mobile)" hint in view titles when linking to views

    WATO: 
    * Main menu of ruleeditor (Host & Service Parameters) now has
      a topic for "Used rules" - a short overview of all non-empty
      rulesets.
    * FIX: add missing context help to host details dialog
    * FIX: set new site dirty is host move due to change of
      folder attributes
    * FIX: fix exception on unknown value in DropdownChoice
    * FIX: add service specification to ruleset Delay service notifications
    * FIX: fixed problem with disabled sites in WATO
    * FIX: massive speedup when changing roles/users and activing changes
      (especially when you have a larger number of users and folders)
    * Add variable CONTACTPAGER to allowed macros in notifications
    * FIX: fixed default setting if "Hide names of configuration variables"
      in WATO
    * FIX: ListOfString Textboxes (e.g. parents of folders) do now extend in IE
    * FIX: fixed duplicated sections of permissions in rule editor

    BI:
    * New iterators FOREACH_CHILD and FOREACH_PARENT
    * FIX: fix handling of FOREACH_ in leaf nodes (remove hard coded
      $HOST$, replace with $1$, $2$, ..., apply argument substitution)
    * New logical datatable for aggregations that have the same name
      as a host. Converted view "BI Boxes" to this new table. This allows
      for Host-Aggregations containing data of other hosts as well.
    * count_ok: allow percentages, e.g. "count_ok!70%!50%"

1.2.0p1:
    Core:
    * Added macros $DATE$, $SHORTDATETIME$ and $LONGDATETIME$' to
      notification macros

    Checks & Agents:
    * FIX: diskstat: handle output 'No Devices Found' - avoiding exception
    * 3ware_units: Following states now lead to WARNING state instead of
      CRITICAL: "VERIFY-PAUSED", "VERIFYING", "REBUILDING"
    * New checks tsm_stagingpools, tsm_drive and tsm_storagepools
      Linux/UNIX
    * hpux_fchba: new check for monitoring FibreChannel HBAs und HP-UX

    Multisite:
    * FIX: fix severe exception in all views on older Python versions
      (like RedHat 5.5).

    WATO:
    * FIX: fix order of rule execution: subfolders now take precedence
      as they should.

1.2.0:
    Setup:
    * FIX: fix building of RPM packages (due to mk_mysql, mk_postgres)

    Core:
    * FIX: fix error message in case of duplicate custom check

    WATO:
    * FIX: add missing icon on cluster hosts to WATO in Multisite views
    * FIX: fix search field in host table if more than 10 hosts are shown
    * FIX: fix bulk edit and form properties (visibility of attributes was broken)
    * FIX: fix negating hosts in rule editor

    Checks & Agents: 
    * fileinfo: added this check to Linux agent. Simply put your
      file patterns into /etc/check_mk/fileinfo.cfg for configuration.
    * mysql.sessions: New check for MySQL sessions (need new plugin mk_mysql)
    * mysql.innodb_io: New check for Disk-IO of InnoDB
    * mysql_capacity: New check for used/free capacity of MySQL databases
    * postgres_sessions: New check for PostgreSQL number of sessions
    * postgres_stat_database: New check for PostgreSQL database statistics
    * postgres_stat_database.size: New check for PostgreSQL database size
    * FIX: hpux_if: convert_to_hex was missing on non-SNMP-hosts -replace
      with inline implementation
    * tcp_conn_stats: handle state BOUND (found on Solaris)
    * diskstat: support for checking latency, LVM and VxVM on Linux (needs 
      updated agent)
    * avoid duplicate checks cisco_temp_perf and cisco_sensor_temp

1.2.0b6:
    Multisite:
    * FIX: Fixed layout of some dropdown fields in view filters
    * Make heading in each page clickable -> reload page
    * FIX: Edit view: couldn't edit filter settings
    * FIX: Fixed styling of links in multisite context help
    * FIX: Fixed "select all" button for IE
    * FIX: Context links added by hooks are now hidden by the display
           option "B" again
    * FIX: preselected "refresh" option did not reflect view settings
           but was simply the first available option - usually 30.
    * FIX: fixed exception with custom views created by normal users

    WATO:
    * FIX: Fixed "select all" button in hosts & folders for IE
    * Optically mark modified variables in global settings
    * Swapped icons for rule match and previous rule match (makes for sense)

    Core:
    * FIX: Fixed "make_utf is not defined" error when having custom
           timeperiods defined in WATO

    Checks & Agents: 
    * MacOS X: Agent for MacOS (Thanks to Christian Zigotzky)
    * AIX: New check aix_multipath: Supports checking native AIX multipathing from AIX 5.2 onward
    * Solaris: New check solaris_multipath: Supports checking native Solaris multipath from Solaris10 and up.
    * Solaris: The ZFS Zpool status check now looks more closely at the reported messages. (It's also tested to work on Linux now)

1.2.0b5:
    Core:
    * FIX: handle UTF-8 encoded binary strings correctly (e.g. in host alias)
    * FIX: fix configuration of passive checks via custom_checks
    * Added NOTIFICATIONTYPE to host/service mail bodies

    WATO:
    * Site management: "disabled" only applies to Livestatus now
    * FIX: fix folding problems with dependent host tags
    * FIX: Detecting duplicate tag ids between regular tags and auxtags
    * FIX: Fixed layout problem of "new special rule" button in rule editor
    * FIX: Fixed layout problem on "activate changes" page
    * FIX: Added check if contacts belong to contactgroup before contactgroup deletion
    * FIX: fix site configuration for local site in Multisite environments
    * FIX: "(no not monitor)" setting in distributed WATO now works
    * FIX: Site management: replication setting was lost after re-editing
    * FIX: fixed problems after changing D/WATO-configuration
    * FIX: D/WATO: mark site dirty after host deletion
    * FIX: D/WATO: replicate auth.secret, so that login on one site also
           is valid on the replication slaves
    * FIX: implement locking in order to prevent data corruption on
           concurrent changes
    * FIX: Fixed handling of validation errors in cascading dropdown fields
    * FIX: fix cloning of users
    * Keep track of changes made by other users before activating changes,
      let user confirm this, new permission can be used to prevent a user
      from activating foreign changes.
    * FIX: Allowing german umlauts in users mail addresses
    * Allow list of aux tags to be missing in host tag definitions. This
      makes migration from older version easier.
    * FIX: user management modules can now deal with empty lines in htpasswd
    * FIX: Fixed js error on hostlist page with search form

    Multisite:
    * New display type 'boxes-omit-root' for BI views
    * Hostgroup view BI Boxes omits the root level
    * Finalized layout if view options and commands/filters/painteroptions.
    * Broken plugins prevent plugin caching now
    * FIX: remove refresh button from dashboard.
    * FIX: remove use of old option defaults.checkmk_web_uri
    * FIX: fixed outgoing bandwidth in fc port perfometer
    * FIX: remove nasty JS error in sidebar
    * FIX: fix folding in custom links (directories would not open)
    * FIX: animation of rotation treeangle in trees works again
    * FIX: Logwatch: Changed font color back to black
    * FIX: show toggle button for checkboxes in deactivated state
    * FIX: fix repeated stacked refresh when toggling columns
    * FIX: disable checkbox button in non-checkboxable layouts
    * FIX: fix table layout for views (gaps where missing sometimes)
    * FIX: Fixed sorting views by perfdata values which contain floats
    * FIX: fix sometimes-broken sizing of sidebar and dashboard on Chrome
    * FIX: fix dashboard layout on iPad
    * FIX: Fixed styling issues of sidebar in IE7
    * FIX: fix problem where filter settings (of checkboxes) are not effective
           when it comes to executing commands
    * FIX: Fixed styling issues of view filters with dropdown fields
    * FIX: multisite login can now deal with empty lines in htpasswd
    * FIX: Fixed a bunch of js/css errors

    Mobile:
    * FIX: Fixed logtime filter settings in all mobile views
    * FIX: fix some layout problems

    BI:
    * New aggregation function count_ok, that counts the number
      of nodes in state OK.
    * FIX: Removed debug output int count_ok aggregation

    Checks & Agents:
    * Linux: Modified cluster section to allow pacemaker/corosync clusters without heartbeat
    * AIX: convert NIC check to lnx_if (now being compatible with if/if64)
    * AIX: new check for CPU utilization (using section lparstat_aix)
    * ntp checks: Changed default value of time offsets to be 200ms (WARN) / 500ms (CRIT)
    * aironet_{errors,clients}: detect new kinds of devices (Thanks to Tiago Sousa)
    * check_http, check_tcp: allow to omit -I and use dynamic DNS name instead

1.2.0b4:
    Core:
    * New configuration variable snmp_timing, allowing to 
      configure timeout and retries for SNMP requests (also via WATO)
    * New configuration variable custom_checks. This is mainly for
      WATO but also usable in main.mk It's a variant of legacy_checks that
      automatically creates the required "define command" sections.

    WATO:
    * ps and ps.perf configurable via WATO now (without inventory)
    * New layout of main menu and a couple of other similar menus
    * New layout of ruleset overviews
    * Hide check_mk variable names per default now (change via global settings)
    * New layout of global settings
    * Folder layout: show contact groups of folder
    * Folder movement: always show complete path to target folder
    * Sidebar snapin: show pending changes
    * New rule for configuring custom_checks - allowing to run arbitrary
      active checks even if not yet formalized (like HTTP and TCP)
    * Added automation_commands to make automations pluginable
    * New layout and new internal implementation of input forms
    * New layout for view overview and view editor
    * Split up host search in two distinct pages
    * Use dynamic items in rule editor for hosts and items (making use
      of ListOfStrings())
    * FIX: audit log was not shown if no entry for today existed
    * FIX: fix parent scan on single site installations
    * FIX: fix folder visibility permission handling
    * FIX: honor folder-permissions when creating, deleting 
           and modifiying rules
    * FIX: detect non-local site even if unix: is being used
    * FIX: better error message if not logged into site during 
           action that needs remote access
    * FIX: send automation data via POST not GET. This fixes inventory
           on hosts with more than 500 services.
    * FIX: make config options directly active after resetting them
           to their defaults (didn't work for start_url, etc.
    * FIX: Fixed editing of ListOf in valuespec editors (e.g. used in logwatch
    pattern editor)
    * FIX: Reimplemented correct behaviour of the logwatch pattern "ignore"
    state which is used to drop the matching log lines

    Multisite:
    * FIX: fixed filter of recent event views (4 hours didn't catch)
    * FIX: convert more buttons to new graphical style
    * FIX: Logwatch handles logs with only OK lines in it correctly in logfile list views
    * FIX: Fixed syntax error in "Single-Host Problems" view definition
    * New help button at top right of each page now toggles help texts
    * Snapin Custom Links allows to specify HTTP link target
    * Redesign of bar with Display/Filter/Commands/X/1,2,3,4,6,8/30,60,90/Edit

    Mobile GUI:
    * FIX: commands can be executed again
    * FIX: fixed styling of buttons

    Checks & Agents:
    * FIX: Logwatch: fixed missing linebreak during reclassifing lines of logfiles
    * FIX: Logwatch: Logwatch services in rules configured using WATO must be
      given as item, not as whole service name
    * New active check via WATO: check_ldap
    * printer_alerts: new configuration variable printer_alerts_text_map. Make
      'Energiesparen' on Brother printers an OK state.
    * services: This check can now be parameterized in a way that it warn if
      a certain service is running. WATO formalization is available.

    BI:
    * FIX: make rotating folding arrows black (white was not visible)
    * Display format 'boxes' now in all BI views available
    * Display format 'boxes' now persists folding state

1.2.0b3:
    Core:
    * FIX: fixed SNMP info declaration in checks: could be garbled
      up in rare cases
    * avoid duplicate parents definition, when using 'parents' and
      extra_host_conf["parents"] at the same time. The later one has
      precedence.

    Multisite:
    * Logwatch: Colorizing OK state blocks correctly
    * FIX: allow web plugins to be byte compiled (*.pyc). Those
      are preferred over *.py if existing
    * View Editor: Fixed jump to top of the page after moving painters during
      editing views
    * FIX: Fixed login redirection problem after relogging
    * Filter for times now accept ranges (from ... until)
    * New view setting for page header: repeat. This repeats the
      column headers every 20'th row.
    * FIX: Fixed problem with new eval/pickle
    * FIX: Fixed commands in host/service search views

    Checks & Agents:
    * FIX: Made logwatch parsing mechanism a little more robust
      (Had problems with emtpy sections from windows agent)
    * FIX: brocade_fcport: Configuration of portsates now possible  
    * if_lancom: special version for if64 for LANCOM devices (uses
      ifName instead of ifDescr)


    WATO:
    * Reimplemented folder listing in host/folders module
    * Redesigned the breadcrumb navigation
    * Global settings: make boolean switches directly togglable
    * New button "Recursive Inventory" on folder: Allows to do
      a recursive inventory over all hosts. Also allows to selectively
      retry only hosts that have failed in a previous inventory.
    * You can configure parents now (via a host attribute, no rules are
      neccessary).
    * You can now do an automated scan for parents and layer 3 (IP)
    * You can configure active checks (check_tcp, ...) via WATO now
    * FIX: fix page header after confirmation dialogs
    * FIX: Fixed umlaut problem in host aliases and ip addresses created by WATO
    * FIX: Fixed exception caused by validation problems during editing tags in WATO
    * FIX: create sample config only if both rules.mk and hosttags.mk are missing
    * FIX: do not loose host tags when both using WATO-configured and 
      manual ones (via multisite.mk)
    * Timeperiods: Make list of exceptions dynamic, not fixed to 10 entries
    * Timeperiods: Configure exclusion of other timeperiods
    * Configuration of notification_delay and notification_interval

1.2.0b2:
    Core:
    * FIX: Cluster host checks were UNKNOWN all the time
    * FIX: reset counter in case of (broken) future time
    * FIX: Automation try-inventory: Fixed problem on where checks which
      produce equal service descriptions could lead to invalid inventory
      results on cluster hosts.
    * FIX: do not create contacts if they won't be assigned to any host
      or service. Do *not* assign to dummy catch-all group "check_mk".

    WATO:
    * Added new permission "move hosts" to allow/deny moving of hosts in WATO
    * Also write out contact definitions for users without contactgroups to
      have the mail addresses and other notification options persisted
    * FIX: deletion of automation accounts now works
    * FIX: Disabling notifications for users does work now
    * New main overview for rule editor
    * New multisite.mk option wato_hide_varnames for hiding Check_MK 
      configuration variable names from the user
    * New module "Logwatch Pattern Analyzer" to verify logwatch rules
    * Added new variable logwatch_rules which can also be managed through the
      WATO ruleset editor (Host/Service Parameters > Parameters and rules for
      inventorized checks > Various applications > Logwatch Patterns)
    * Users & Contacts: Added new option wato_hidden_users which holds a list
      of userids to hide the listed users from the WATO user management GUI.
    * WATO API: Added new method rewrite_configuration to trigger a rewrite of
      all host related wato configuration files to distribute changed tags
    * Added new internal hook pre-activate-changes to execute custom
      code BEFORE Check_MK is called to restart Nagios
    * FIX: Only showing sudo hint message on sudo error message in automation
      command
    * FIX: Fixed js eror in IE7 on WATO host edit page
    * FIX: Using pickle instead of repr/eval when reading data structures from
      urls to prevent too big security issues
    * Rule editor: improve sorting of groups and rulesets
    * FIX: Escaping single quotes in strings when writing auth.php
    * FIX: Fix resorting of host tags (was bug in ListOf)

    Multisite
    * Added config option default_ts_format to configure default timestamp
      output format in multisite
    * Layout and design update
    * Quicksearch: display site name if more than one different site
      is present in the current search result list
    * FIX: Fixed encoding problem in "custom notification" message
    * New configuration parameter page_heading for the HTML page heads
      of the main frameset (%s will be replaced with OMD site name)
    * FIX: Fix problem where snapins where invisible
    * FIX: Fixed multisite timeout errors when nagios not running
    * Sidebar: some new layout improvements
    * Login page is not shown in framesets anymore (redirects framed page to
      full screen login page)
    * FIX: fix exception when disallowing changing display options
    * FIX: Automatically redirect from login page to target page when already
      logged in
    * FIX: Updating the dashboard header time when the dashlets refresh

    BI:
    * Added new painter "affected hosts (link to host page)" to show all
      host names with links to the "hosts" view
    * FIX: Fixed filtering of Single-Host Aggregations
    * New sorter for aggregation group
    * FIX: fix sorting of Single-Host Aggregations after group
    * Avoid duplicate rule incarnations when using FOREACH_*
    * BI Boxes: allow closing boxes (not yet persisted)
    * New filter for services (not) contained in any aggregate
    * Configure sorting for all BI views

    Checks & Agents:
    * FIX: snmp_uptime handles empty snmp information without exception
    * FIX: Oracle checks try to handle ORA-* errors reported by the agent
      All oracle checks will return UNKNOWN when finding an ORA-* message
    * FIX: filesystem levels set via WATO didn't work, but do now
    * FIX: Group filters can handle groups without aliases now
    * nfsmounts: Added nfs4 support thanks to Thorsten Hintemann
    * megaraid_pdisks megaraid_ldisks: Support for Windows.  Thanks to Josef Hack

1.2.0b1:
    Core, Setup, etc.:
    * new tool 'livedump' for dumping configuration and status
      information from one monitoring core and importing this
      into another.
    * Enable new check registration API (not yet used in checks)
    * FIX: fix handling of prefix-tag rules (+), needed for WATO
    * FIX: handle buggy SNMP devices with non-consecutive OIDS
      (such as BINTEC routers)
    * Check API allows a check to get node information
    * FIX: fix problem with check includes in subchecks
    * Option --checks now also applies to ad-hoc check (e.g.
      cmk --checks=mrpe,df -v somehost)
    * check_mk_templates.cfg: added s to notification options
      of host and service (= downtime alerts)

    WATO:
    * Hosttag-editor: allow reordering of tags
    * Create very basic sample configuration when using
      WATO the first time (three tag groups, two rules)
    * Much more checks are configurable via WATO now
    * Distributed WATO: Made all URL calls using curl now
    * FIX: fix bug in inventory in validate_datatype()
    * Better output in case of inventory error
    * FIX: fix bug in host_icon rule on non OMD
    * FIX: do not use isdisjoint() (was in rule editor on Lenny)
    * FIX: allow UTF-8 encoded permission translations
    * FIX: Fixed several problems in OMD apache shared mode
    * FIX: Do not use None$ as item when creating new rules
    * FIX: Do load *all* users from htpasswd, so passwords from
      users not created via WATO will not be lost.
    * FIX: honor site disabling in replication module
    * FIX: honor write permissions on folder in "bulk delete"
    * FIX: honor permissions for "bulk cleanup" and "bulk edit"
    * FIX: honor write permissions and source folder when moving hosts
    * FIX: honor permissions on hosts also on bulk inventory
    * Only create contacts in Nagios if they are member of at
      least one contact group.
    * It is now possible to configure auxiliary tags via WATO
      (formerly also called secondary tags)
    * FIX: Fixed wrong label "Main Overview" shown for moved WATO folders
      in foldertree snapin
    * FIX: Fixed localization of empty host tags
    * FIX: User alias and notification enabling was not saved

    Checks & Agents:
    * hpux_if: fix missing default parameter errors
    * hpux_if: make configurable via WATO
    * if.include: fix handling of NIC with index 0
    * hpux_lunstats: new check for disk IO on HP-UX
    * windows - mk_oracle tablespace: Added missing sid column
    * diskstat: make inventory mode configurable via WATO
    * added new checks for Fujitsu ETERNUS DX80 S2 
      (thanks to Philipp Höfflin)
    * New checks: lgp_info, lgp_pdu_info and lgp_pdu_aux to monitor Liebert
      MPH/MPX devices
    * Fix Perf-O-Meter of fileage
    * hpux_snmp_cs.cpu: new SNMP check for CPU utilization
      on HP-UX.
    * if/if64: inventory also picks up type 62 (fastEther). This
      is needed on Cisco WLC 21xx series (thanks to Ralf Ertzinger)
    * FIX: fix inventory of f5_bigip_temp
    * mk_oracle (lnx+win): Fixed TEMP tablespace size calculations
    * ps: output node process is running on (only for clusters)
    * FIX: Linux Agent: Fixed ipmi-sensors handling of Power_Unit data
    * hr_mem: handle rare case where more than one entry is present
      (this prevents an exception of pfSense)
    * statgrab_load: level is now checked against 15min average - 
      in order to be consistent with the Linux load check
    * dell_powerconnect_cpu: hopefully correctly handle incomplete
      output from agent now.
    * ntp: do not check 'when' anymore since it can produce false
      alarms.
    * postfix_mailq: handle output with 'Total requests:' in last line
    * FIX: check_mk-hp_blade_psu.php: allow more than 4 power supplies
    * FIX: smart plugin: handle cases with missing vendor (thanks
      to Stefan Kärst)
    * FIX: megaraid_bbu: fix problem with alternative agent output
      (thanks to Daniel Tuecks)
    * mk_oracle: fix quoting problem, replace sessions with version,
      use /bin/bash instead of /bin/sh

    Multisite:
    * Added several missing localization strings
    * IE: Fixed problem with clicking SELECT fields in the new wato foldertree snapin
    * Fixed problem when trying to visit dashboards from new wato foldertree snapin
    * Chrome: Fixed styling problem of foldertree snapin
    * Views: Only show the commands and row selection options for views where
      commands are possible
    * The login mask honors the default_language definition now
    * check_bi_local.py: works now with cookie based authentication
    * FIX: Fixed wrong redirection after login in some cases
    * FIX: Fixed missing stats grouping in alert statistics view
    * FIX: Fixed preview table styling in view editor
    * FIX: Multisite authed users without permission to multisite are
      automatically logged out after showing the error message
    * Retry livestatus connect until timeout is used up. This avoids
      error messages when the core is being restarted
    * Events view now shows icon and text for "flapping" events
    * Use buffer for HTML creation (this speeds up esp. HTTPS a lot)
    * FIX: Fixed state filter in log views

    Livestatus:
    * Add missing column check_freshness to services table

    BI:
    * New column (painter) for simplistic box display of tree.
      This is used in a view for a single hostgroup.

1.1.13i3:
    Core, Setup, etc.:
    * *_contactgroups lists: Single group rules are all appended. When a list
      is found as a value this first list is used exclusively. All other
      matching rules are ignored
    * cmk -d does now honor --cache and --no-tcp
    * cmk -O/-R now uses omd re{start,load} core if using OMD
    * FIX: setup.sh now setups up permissions for conf.d/wato
      correctly
    * cmk --localize update supports an optional ALIAS which is used as
      display string in the multisite GUI
    * FIX: Fixed encoding problems with umlauts in group aliases
    * FIX: honor extra_summary_host_conf (was ignored)
    * new config variable snmpv2c_hosts that allows to enable SNMP v2c
      but *not* bulkwalk (for some broken devices). bulkwalk_hosts still
      implies v2c.

    Checks & Agents:
    * Windows agent: output eventlog texts in UTF-8 encoding. This
      should fix problems with german umlauts in message texts.
    * Windows agent: Added installer for the windows agent (install_agent.exe)
    * Windows agent: Added dmi_sysinfo.bat plugin (Thanks to Arne-Nils Kromer for sharing)
    * Disabled obsolete checks fc_brocade_port and fc_brocade_port_detailed.
      Please use brocade_fcport instead.
    * aironet_errors, statgrab_disk, statgrab_net: Performance data has
      been converted from counters to rates. You might need to delete your
      existing RRDs of these checks. Sorry, but these have been that last
      checks still using counters...
    * ibm_imm_health: added last missing scan function
    * Filesystem checks: trend performance data is now normalized to MB/24h.
      If you have changed the trend range, then your historic values will
      be displayed in a wrong scale. On the other hand - from now on changes
      in the range-setting will not affect the graph anymore.
    * if/if64/lnx_if: pad port numbers with zeros in order to sort correctly.
      This can be turned off with if_inventory_pad_portnumbers = False.
    * Linux agent: wrap freeipmi with lock in order to avoid cache corruption
    * New check: megaraid_bbu - check existance & status of LSI MegaRaid BBU module
    * HP-UX Agent: fix mrpe (remove echo -e and test -e, thanks to Philipp Lemke)
    * FIX: ntp checks: output numeric data also if stratum too high
    * Linux agent: new check for dmraid-based "bios raid" (agent part as plugin)
    * FIX: if64 now uses ifHighSpeed instead of ifSpeed for determining the
      link speed (fixes speed of 10GBit/s and 20GBit/s ports, thanks Marco Poet)
    * cmctc.temp: serivce has been renamed from "CMC Temperature %s" to just
      "Temperature %s", in order to be consistent with the other checks.
    * mounts: exclude changes of the commit option (might change on laptops),
      make only switch to ro critical, other changes warning.
    * cisco_temp_sensor: new check for temperature sensors of Cisco NEXUS
      and other new Cisco devices
    * oracle_tablespace: Fixed tablespace size/free space calculations
    * FIX: if/if64: omit check result on counter wrap if bandwidth traffic levels
      are used.

    Multisite:
    * Improve transaction handling and reload detection: user can have 
      multiple action threads in parallel now
    * Sounds in views are now enabled per default. The new configuration
      variable enable_sounds can be set to False in multisite.mk in order
      to disable sounds.
    * Added filter for log state (UP,DOWN,OK,CRIT...) to all log views
    * New painter for normal and retry check interval (added to detail views)
    * Site filter shows "(local)" in case of non multi-site setup
    * Made "wato folder" columns sortable
    * Hiding site filter in multisite views in single site setups
    * Replaced "wato" sidebar snapin which mixed up WATO and status GUIs with
      the new "wato_foldertree" snapin which only links to the status views
      filtered by the WATO folder.
    * Added "Dashboard" section to views snapin which shows a list of all dashboards
    * FIX: Fixed auth problem when following logwatch icon links while using
      the form based auth
    * FIX: Fix problem with Umlaut in contact alias
    * FIX: Creating auth.php file on first login dialog based login to ensure
      it exists after login when it is first needed
    * Dashboard: link problem views to *unhandled* views (this was
      inconsistent)
    * Localization: Fixed detection of gettext template file when using the
      local/ hierarchy in OMD

    Mobile:
    * Improved sorting of views in main page 
    * Fix: Use all the availiable space in header
    * Fix: Navigation with Android Hardwarekeys now working
    * Fix: Links to pnp4nagios now work better
    * Fix: Host and Service Icons now finger friendly
    * Fix: Corrected some buildin views

    WATO:
    * Removed IP-Address attribute from folders
    * Supporting localized tag titles
    * Using Username as default value for full names when editing users
    * Snapshot/Factory Reset is possible even with a broken config
    * Added error messages to user edit dialog to prevent notification problems
      caused by incomplete configuration
    * Activate Changes: Wato can also reload instead of restarting nagios
    * Replication: Can now handle replication sites which use the form based auth
    * Replication: Added option to ignore problems with the ssl certificates
                   used in ssl secured replications
    * WATO now supports configuring Check_MK clusters
    * FIX: Fixed missing folders in "move to" dropdown fields
    * FIX: Fixed "move to target folders" after CSV import
    * FIX: Fixed problem with duplicate extra_buttons when using the i18n of multiisite
    * FIX: Fixed problem with duplicate permissions when using the i18n of multiisite
    * FIX: Writing single host_contactgroups rules for each selected
      contactgroup in host edit dialog
    * FIX: Fixed wrong folder contacgroup related permissions in auth.php api
    * FIX: Fixed not up-to-date role permission data in roles_saved hook
    * FIX: Fixed duplicate custom columns in WATO after switching languages

    BI:
    * improve doc/treasures/check_bi_local.py: local check that creates
      Nagios services out of BI aggregates

    Livestatus:
    * ColumnHeaders: on is now able to switch column header on even if Stats:
      headers are used. Artifical header names stats_1, stats_2, etc. are
      begin used. Important: Use "ColumnHeaders: on" after Columns: and 
      after Stats:.

1.1.13i2:
    Core, Setup, etc.:
    * cmk -I: accept host tags and cluster names

    Checks & Agents:
    * linux agent - ipmi: Creating directory of cache file if not exists
    * dell_powerconnect_cpu: renamed service from CPU to "CPU utilization", in
      order to be consistent with other checks
    
    Multisite:
    * Several cleanups to prevent css/js warning messages in e.g. Firefox
    * Made texts in selectable rows selectable again
    * Adding reschedule icon to all Check_MK based services. Clicks on these
      icons will simply trigger a reschedule of the Check_MK service
    * FIX: ship missing CSS files for mobile GUI
    * FIX: rename check_mk.js into checkmk.js in order to avoid browser
      caching problems during version update

    WATO:
    * Optimized wraps in host lists tag column
    * Bulk inventory: Remove leading pipe signs in progress bar on main
      folder inventory
    * NagVis auhtorization file generation is also executed on activate_changes
    * Implemented a new inclusion based API for using multisite permissions
      in other addons
    * Inventory of SNMP devices: force implicit full scan if no services
      are configured yet
    * FIX: Calling activate_changes hook also in distributed WATO setups
    * FIX: Fixed display bug in host tags drop down menu after POST of form
    * FIX: Fixed javascript errors when doing replication in distributed
      wato environments when not having the sidebar open
    * FIX: Fixed search form dependant attribute handling
    * FIX: Fixed search form styling issues
    * You can now move folders to other folders
    * FIX: Distributed WATO: Supressing site sync progress output written in
      the apache error log

1.1.13i1:
    Multisite:
    * New nifty sidebar snapin "Speed-O-Meter"
    * Implemented new cookie based login mechanism including a fancy login GUI
    * Implemented logout functionality for basic auth and the new cookie based auth
    * Implemented user profile management page for changing the user password and
      the default language (if available)
    * New filter for the (new) state in host/service alerts
    * New command for sending custom notifications
    * FIX: Fixed encoding problem when opening dashboard
    * New icon on a service whos host is in downtime
    * Only show most frequently used context buttons (configurable
      in multisite.mk via context_buttons_to_show)
    * Show icon if user has modified a view's filter settings
    * New config option debug_livestatus_queries, normal debug
      mode does not include this anymore
    * Icons with link to page URL at bottom of each page
    * Logwatch: Switched strings in logwatch to i18n strings
    * Logwatch: Fixed styling of context button when acknowleding log messages
    * Logwatch: Implemented overview page to show all problematic logfiles
    * Add Snapin page: show previews of all snapins
    * Add Snapin page: Trying to prevent dragging confusions by using other click event
    * New (hidden) button for reloading a snapin (left to the close button)
    * Automatically falling back to hardcoded default language if configured
    language is not available
    * Repair layout of Perf-O-Meter in single dataset layout
    * FIX: Fixed duplicate view plugin loading when using localized multisite
    * FIX: Host-/Servicegroup snapin: Showing group names when no alias is available
    * FIX: Removed double "/" from pnp graph image urls in views

    BI:
    * Host/Service elements are now iterable via FOREACH_HOST, e.g.
      (FOREACH_HOST, ['server'], ALL_HOSTS, "$HOST$", "Kernel" ),
    * FIX: Assuming host states is possible again (exception: list index "3")

    WATO:
    * Evolved to full featured monitoring configuration tool!
    * Major internal code cleanup
    * Hosts can now be created directly in folders. The concept of host lists
      has been dropped (see migration notes!)
    * Configuration of global configuration variables of Check_MK via WATO
    * Configuration of main.mk rules
    * Configuration of Nagios objects and attributes
    * Configuration of users and roles
    * Configuration of host tags
    * Distributed WATO: replication of the configuration to slaves and peers
    * Added missing API function update_host_attributes() to change the
      attributes of a host
    * Added API function num_hosts_in_folder() to count the number of hosts
      below the given folder
    * Added option to download "latest" snapshot
    * extra_buttons can now register a function to gather the URL to link to
    * Implemented NagVis Authorisation management using WATO users/permissions

    Livestatus:
    * Experimental feature: livecheck -> super fast active check execution
      by making use of external helper processes. Set livecheck=PATH_TO_bin/livecheck
      in nagios.cfg where you load Livestatus. Optional set num_livecheck_helpers=NUM
      to set number of processes. Nagios will not fork() anymore for check exection.
    * New columns num_hosts and num_services in status table
    * New aggregation functions suminv and avginv (see Documentation)

    Core, Setup, etc.:
    * New configuration variable static_checks[] (used by WATO)
    * New configuration variable checkgroup_parameters (mainly for WATO)
    * check_submission defaults now to "file" (was "pipe")
    * Added pre-configured notification via cmk --notify
    * Drop RRA-configuration files for PNP4Nagios completely
    * New configuration variable ping_levels for configuring parameters
      for the host checks.
    * cmk --notify: new macros $MONITORING_HOST$, $OMD_ROOT$ and $OMD_SITE$
    * make ping_levels also apply to PING services for ping-only hosts
      (thanks to Bernhard Schmidt)

    Checks & Agents:
    * if/if64: new ruleset if_disable_if64_hosts, that force if on
      hosts the seem to support if64
    * Windows agent: new config variable "sections" in [global], that
      allows to configure which sections are being output.
    * Windows agent: in [logwatch] you can now configure which logfiles
      to process and which levels of messages to send.
    * Windows agent: new config variable "host" in all sections that
      restricts the folling entries to certain hosts.
    * Windows agent: finally implemented <<<mrpe>>. See check_mk.ini
      for examples.
    * Windows agent: do not execute *.txt and *.dir in <<<plugins>>> and
      <<<local>>>
    * Windows agent: make extensions to execute configurable (see
      example check_mk.ini)
    * Windows agent: agent now reuses TCP port even when taskkill'ed, so
      a system reboot is (hopefully) not neccessary anymore
    * Windows agent: section <<<df>>> now also outputs junctions (windows
      mount points). No external plugin is needed.
    * Windows agent: new section <<<fileinfo>>> for monitoring file sizes
      (and later possible ages)
    * logwatch: allow to classify messages based on their count (see
      man page of logwatch for details)
    * fileinfo: new check for monitoring age and size of files
    * heartbeat_crm: apply patches from Václav Ovsík, so that the check
      should work on Debian now.
    * ad_replication: added warninglevel 
    * fsc_*: added missing scan functions
    * printer_alerts: added further state codes (thanks to Matthew Stew)
    * Solaris agent: changed shell to /usr/bin/bash (fixes problems with LC_ALL=C)

1.1.12p7:
    Multisite:
    * FIX: detail view of host was missing column headers
    * FIX: fix problem on IE with background color 'white'
    * FIX: fix hitting enter in host search form on IE
    * FIX: fix problem in ipmi_sensors perfometer

    Checks & Agents:
    * FIX: fixed man pages of h3c_lanswitch_sensors and statgrab_cpu
    * FIX: netapp_volumes: added raid4 as allowed state (thanks to Michaël Coquard)

    Livestatus
    * FIX: fix type column in 'GET columns' for dict-type columns (bug found
      by Gerhard Lausser)

1.1.12p6:
    Checks & Agents:
    * FIX: lnx_if: remove debug output (left over from 1.1.12p5)
    
1.1.12p5:
    Multisite:
    * FIX: fix hitting enter in Quicksearch on IE 8
    * FIX: event/log views: reverse sorting, so that newest entries
      are shown first
    * FIX: fix dashboard dashlet background on IE
    * FIX: fix row highlight in status GUI on IE 7/8
    * FIX: fix row highlight after status page reload
    * FIX: single dataset layout honors column header settings
    * FIX: quote '#' in PNP links (when # is contained in services)
    * FIX: quote '#' in PNP image links also
    * FIX: add notifications to host/service event view

    Checks & Agents:
    * FIX: lnx_if: assume interfaces as up if ethtool is missing or
      not working but interface has been used since last reboot. This
      fixes the problem where interface are not found by inventory.
    * FIX: snmp_uptime: handels alternative timeformat
    * FIX: netapp_*: scan functions now detect IBM versions of firmware
    * FIX: bluecoat_diskcpu: repair scan function
    * FIX: mem.vmalloc: fix default levels (32 and 64 was swapped)
    * FIX: smart: make levels work (thanks to Bernhard Schmidt)
    * FIX: PNP template if if/if64: reset LC_ALL, avoids syntax error
    * FIX: dell_powerconnect_cpu: handle sporadic incomplete output
      from SNMP agent

1.1.12p4:
    Multisite:
    * FIX: sidebar snapin Hostgroups and Servicegroups sometimes
           failed with non-existing "available_views".
    * FIX: Fix host related WATO context button links to point to the hosts site
    * FIX: Fixed view editor redirection to new view after changing the view_name
    * FIX: Made icon painter usable when displaying hostgroup rows
    * Logwatch: Switched strings in logwatch to i18n strings
    * Logwatch: Fixed styling of context button when acknowleding log messages
    * Logwatch: Implemented overview page to show all problematic logfiles

    WATO:
    * FIX: add missing icon_csv.png
    * FIX: WATO did not write values of custom macros to extra_host_conf definitions

1.1.12p3:
    Core, Setup, etc.:
    * FIX: really suppress precompiling on PING-only hosts now

1.1.12p2:
    Core, Setup, etc.:
    * FIX: fix handling of empty suboids
    * FIX: do not create precomiled checks for host without Check_MK services

    Checks & Agents:
    * FIX: mem.win: Default levels now works, check not always OK
    * FIX: blade_health: fix OID specification
    * FIX: blade_bays: fix naming of item and man page

    Multisite:
    * FIX: Fixed styling of view header in older IE browsers
    * FIX: Do not show WATO button in views if WATO is disabled
    * FIX: Remove WATO Folder filter if WATO is disabled 
    * FIX: Snapin 'Performance': fix text align for numbers
    * FIX: Disallow setting downtimes that end in the past
    * FIX: Fix links to downtime services in dashboard
    * FIX: Fix popup help of reschedule icon

1.1.12p1:
    Core, Setup, etc.:
    * FIX: fix aggregate_check_mk (Summary host agent status)

    Checks & Agents:
    * FIX: mk_oracle now also detects XE databases
    * FIX: printer_alerts: handle 0-entries of Brother printers
    * FIX: printer_supply: fix Perf-O-Meter if no max known
    * FIX: Added id parameter to render_statistics() method to allow more than
      one pie dashlet for host/service stats
    * FIX: drbd: fixed inventory functions
    * FIX: printer_supply: handle output of Brother printers
    * FIX: ps.perf PNP template: show memory usage per process and not
      summed up. This is needed in situations where one process forks itself
      in irregular intervals and rates but you are interested just in the
      memory usage of the main process.

    Multisite:
    * FIX: finally fixed long-wanted "NagStaMon create hundreds
      of Apache processes" problem!
    * FIX: query crashed when sorting after a join columns without
      an explicit title.
    * FIX: filter for WATO file/folder was not always working.
    * Added filter for hard services states to search and service
      problems view
    * FIX: dashboard problem views now ignore notification period,
      just as tactical overview and normal problem views do
    * FIX: Loading dashboard plugins in dashboard module
 

1.1.12:
    Checks & Agents:
    * dell_powerconnect_*: final fixed, added PNP-templates
    * ps.perf: better error handling in PNP template

    Multisite:
    * Dashboard: fix font size of service statistics table
    * Dashboard: insert links to views into statistics
    * Dashboard: add links to PNP when using PNP graphs
    
1.1.12b2:
    Core, Setup, etc.:
    * FIX: fix crash with umlauts in host aliases
    * FIX: remove duplicate alias from Nagios config

    Checks & Agents:
    * services: better handling of invalid patterns
    * FIX: multipath: fix for another UUID format
    * AIX agent: fix implementation of thread count
    * blade_bays: detect more than 16 bays
    * statgrab_*: added missing inventory functions
    * FIX: fix smart.temp WARN/CRIT levels were off by one degree

    Multisite:
    * Remove Check_MK logo from default dashboard
    * Let dashboard use 10 more pixels right and bottom
    * FIX: do not show WATO icon if no WATO permission
    * Sidebar sitestatus: Sorting sites by sitealias
    * FIX: removed redundant calls of view_linktitle()

    WATO:
    * FIX: fix update of file/folder title after title property change

    Livestatus:
    * FIX: fix crash on imcomplete log lines (i.e. as
      as result of a full disk)
    * FIX: Livestatus-API: fix COMMAND via persistent connections
	

1.1.12b1:
    Core, Setup, etc.:
    * FIX: fix cmk -D on cluster hosts
    * Made profile output file configurable (Variable: g_profile_path)

    Checks & Agents:
    * FIX: j4p_performance: fix inventory functions 
    * FIX: mk_oracle: fix race condition in cache file handling (agent data
      was missing sections in certain situations)
    * mrpe: make check cluster-aware and work as clustered_service
    * cups_queues: Run agent part only on directly on CUPS servers,
      not on clients
    * FIX: mbg_lantime_state: Fixed output UOM to really be miliseconds
    * FIX: ntp: Handling large times in "poll" column correctly
    * New check dmi_sysinfo to gather basic hardware information
    * New check bintec_info to gather the software version and serial number
    of bintec routers

    Multisite:
    * FIX: fix rescheduling of host check
    * FIX: fix exception when using status_host while local site is offline
    * FIX: Fixed not updating pnp graphs on dashboard in some browsers (like chrome)
    * FIX: fix URL-too-long in permissions page
    * FIX: fix permission computation
    * FIX: fixed sorting of service perfdata columns
    * FIX: fixed sorting of multiple joined columns in some cases
    * FIX: fixed some localisation strings
    * Cleanup permissions page optically, add comments for views and snapins
    * Added some missing i18n strings in general HTML functions
    * Added display_option "w" to disable limit messages and livestatus errors in views
    * Service Perfdata Sorters are sorting correctly now
    * Added "Administration" snapin to default sidebar
    * Tactical Overview: make link clickable even if count is zero
    * Minor cleanup in default dashboard
    * Dashboard: new dashlet attribute title_url lets you make a title into a link
    * Dashboard: make numbers match "Tactical Overview" snapin

    Livestatus:
    * Write messages after initialization into an own livestatus.log

    WATO:
    * FIX: "bulk move to" at the top of wato hostlists works again
    * FIX: IE<9: Fixed problem with checkbox events when editing a host
    * FIX: "move to" dropdown in IE9 works again

1.1.11i4:
    Core, Setup, etc.:
    * FIX: use hostgroups instead of host_groups in Nagios configuration.
      This fixes a problem with Shinken
    * --scan-parents: detected parent hosts are now tagged with 'ping', so
      that no agent will be contacted on those hosts

    Checks & Agents:
    * Added 4 new checks dell_powerconnect_* by Chris Bowlby
    * ipmi_sensors: correctly handle further positive status texts
      (thanks to Sebastian Talmon)
    * FIX: nfsmounts handles zero-sized volumes correctly
    * AIX agent now outputs the user and performance data in <<<ps>>>

    Multisite:
    * FIX: WATO filtered status GUIs did not update the title after changing
      the title of the file/folder in WATO
    * FIX: Removed new python syntax which is incompatible with old python versions
    * FIX: Made bulk inventory work in IE
    * FIX: Fixed js errors in IE when having not enough space on dashboard 
    * FIX: fix error when using non-Ascii characters in view title
    * FIX: fix error on comment page caused by missing sorter
    * FIX: endless javascript when fetching pnp graphs on host/service detail pages
    * FIX: Not showing the action form in "try" mode of the view editor
    * FIX: Preventing up-then-over effect while loading the dashboard in firefox
    * Added missing i18n strings in command form and list of views
    * Views are not reloaded completely anymore. The data tables are reloaded
      on their own.
    * Open tabs in views do not prevent reloading the displayed data anymore
    * Added display_option "L" to enable/disable column title sortings
    * Sorting by joined columns is now possible
    * Added missing sorters for "service nth service perfdata" painters
    * Implemented row selection in views to select only a subset of shown data
      for actions
    * Sort titles in views can be enabled by clicking on the whole cells now
    * Submitting the view editor via ENTER key saves the view now instead of try mode
    * Host comments have red backgrounded rows when host is down
    * Implemented hook api to draw custom link buttons in views

    WATO:
    * Changed row selection in WATO to new row selection mechanism
    * Bulk action buttons are shown at the top of hostlists too when the lists
      have more than 10 list items
    * New function for backup and restore of the configuration

    Livestatus:
    * FIX: fix compile error in TableLog.cc by including stddef.h
    * FIX: tables comments and downtimes now honor AuthUser
    * Table log honors AuthUser for entries that belong to hosts
      (not for external commands, though. Sorry...)
    * FIX: fix Stats: sum/min/max/avg for columns of type time

1.1.11i3:
    Core, Setup, etc.:
    * FIX: allow host names to have spaces
    * --snmpwalk: fix missing space in case of HEX strings
    * cmk --restore: be aware of counters and cache being symbolic links
    * do_rrd_update: direct RRD updates have completely been removed.
      Please use rrdcached in case of performance problems.
    * install_nagios.sh has finally been removed (was not maintained anyway).
      Please use OMD instead.
    * Inventory functions now only take the single argument 'info'. The old
      style FUNC(checkname, info) is still supported but deprecated.
    * Show datasource program on cmk -D
    * Remove .f12 compile helper files from agents directory
    * Output missing sections in case of "WARNING - Only __ output of __..."
    * Remove obsolete code of snmp_info_single
    * Remove 'Agent version (unknown)' for SNMP-only hosts
    * Options --version, --help, --man, --list-checks and --packager now
      work even with errors in the configuration files
    * Minor layout fix in check man-pages

    Checks & Agents:
    * FIX: hr_mem: take into account cache and buffers
    * FIX: printer_pages: workaround for trailing-zero bug in HP Jetdirect
    * mk_logwatch: allow to set limits in processing time and number of
      new log messages per log file
    * Windows Agent: Now supports direct execution of powershell scripts
    * local: PNP template now supports multiple performance values
    * lnx_if: make lnx_if the default interface check for Linux
    * printer_supply: support non-Ascii characters in items like
      "Resttonerbehälter". You need to define snmp_character_encodings in main.mk
    * mem.win: new dedicated memory check for Windows (see Migration notes)
    * hr_mem: added Perf-O-Meter
    * Renamed all temperature checks to "Temperature %s". Please
      read the migration notes!
    * df and friends: enabled trend performance data per default. Please
      carefully read the migration notes!
    * diskstat: make summary mode the default behavious (one check per host)

    MK Livestatus:
    * WaitObject: allow to separate host name and service with a semicolon.
      That makes host names containing spaces possible.
    * Better error messages in case of unimplemented operators

    Multisite:
    * FIX: reschedule now works for host names containing spaces
    * FIX: correctly sort log views in case of multi site setups
    * FIX: avoid seven broken images in case of missing PNP graphs
    * FIX: Fixed javascript errors when opening dashboard in IE below 9
    * FIX: Views: Handling deprecated value "perpage" for option
      column_headers correctly
    * FIX: Fixed javascript error when saving edited views without sidebar
    * FIX: Showing up PNP hover menus above perfometers
    * Host/Service Icon column is now modularized and can be extended using
      the multisite_icons list.
    * New sorters for time and line number of logfile entries
    * Bookmarks snapin: save relative URLs whenever possible
    * Man-Pages of Check_MK checks shown in Multisite honor OMD's local hierarchy
    * nicer output of substates, translate (!) and (!!) into HTML code
    * new command for clearing modified attributes (red cross, green checkmark)
    * Perf-O-Meters: strip away arguments from check_command (e.g.
      "check-foo!17!31" -> "check-foo").
    * Added several missing i18n strings in view editor
    * Views can now be sorted by the users by clicking on the table headers.
      The user sort options are not persisted.
    * Perf-O-Meters are now aware if there really is a PNP graph

    WATO:
    * Show error message in case of empty inventory due to agent error
    * Commited audit log entries are now pages based on days
    * Added download link to download the WATO audit log in CSV format

1.1.11i2:
    Core, Setup, etc.:
    * FIX: sort output of cmk --list-hosts alphabetically
    * FIX: automatically remove leading and trailing space from service names
      (this fixes a problem with printer_pages and an empty item)
    * Great speed up of cmk -N/-C/-U/-R, especially when number of hosts is
      large.
    * new main.mk option delay_precompile: if True, check_mk will skip Python 
      precompilation during cmk -C or cmk -R, but will do this the first 
      time the host is checked.  This speeds up restarts. Default is False.
      Nagios user needs write access in precompiled directory!
    * new config variable agent_ports, allowing to specify the agent's
      TCP port (default is 6556) on a per-host basis.
    * new config variable snmp_ports, allowing to specify the UDP port
      to used with SNMP, on a per-host basis.
    * new config variable dyndns_hosts. Hosts listed in this configuration
      list (compatible to bulkwalk_hosts) use their hostname as IP address.
    
    Checks & Agents:
    * FIX: AIX agent: output name of template in case of MRPE
    * FIX: cisco_temp: skip non-present sensors at inventory
    * FIX: apc_symmetra: fix remaining runtime calculation (by factor 100)
    * FIX: Added PNP-template for winperf_phydisk
    * FIX: if64: fix UNKNOWN in case of non-unique ifAlias
    * FIX: lnx_if/if/if64: ignore percentual traffic levels on NICs without
           speed information.
    * FIX: cisco_temp_perf: add critical level to performance data
    * FIX: windows agent: hopefully fix case with quotes in directory name
    * FIX: printer_supply: fixed logic of Perf-O-Meter (mixed up crit with ok)
    * FIX: Solaris agent: reset localization to C, fixes problems with statgrab
    * FIX: blade_*: fix SNMP scan function for newer firmwares (thanks to Carlos Peón)
    * snmp_uptime, snmp_info: added scan functions. These checks will now
      always be added. Please use ingored_checktypes to disable, if non needed.
    * brocade_port: check for Brocade FC ports has been rewritten with
      lots of new features.
    * AIX agent now simulates <<<netctr>>> output (by Jörg Linge)
    * mbg_lantime_state: Handling refclock offsets correctly now; Changed
      default thresholds to 5/10 refclock offset
    * brocade_port: parameter for phystate, opstate and admstate can now
      also be lists of allowed states.
    * lnx_if: treat interfaces without information from ethtool as
      softwareLoopback interface. The will not be found by inventory now.
    * vbox_guest: new check for checking guest additions of Linux virtual box hosts
    * if/if64: Fixed bug in operstate detection when using old tuple based params
    * if/if64: Fixed bug in operstate detection when using tuple of valid operstates
    * mk_oracle: Added caching of results to prevent problems with long
    running SQL queries. Cache is controlled by CACHE_MAXAGE var which is preset to
    120 seconds 
    * mk_oracle: EXCLUDE_<sid>=ALL or EXCLUDE_<sid>=oracle_sessions can be
    used to exclude specific checks now
    * mk_oracle: Added optional configuration file to configure the new options
    * j4p_performance agent plugin: Supports basic/digest auth now
    * New checks j4p_performance.threads and j4p_performance.uptime which
      track the number of threads and the uptime of a JMX process
    * j4p_performance can fetch app and servlet specific status data. Fetching
      the running state, number of sessions and number of requests now. Can be
      extended via agent configuration (j4p.cfg).
    * Added some preflight checks to --scan-parents code
    * New checks netapp_cluster, netapp_vfiler for checking NetAPP filer 
      running as cluster or running vfilers.
    * megaraid_pdisks: Better handling of MegaCli output (Thanks to Bastian Kuhn)
    * Windows: agent now also sends start type (auto/demand/disabled/boot/system)
    * Windows: inventory_services now allowes regexes, depends and state/start type
      and also allows host tags.

    Multisite:
    * FIX: make non-Ascii characters in services names work again
    * FIX: Avoid exceptions in sidebar on Nagios restart
    * FIX: printer_supply perfometer: Using white font for black toners
    * FIX: ipmi: Skipping items with invalid data (0.000 val, "unspecified" unit) in summary mode
    * FIX: ipmi: Improved output formating in summary mode
    * FIX: BI - fixed wrong variable in running_on aggregation function
    * FIX: "view_name" variable missing error message when opening view.py
      while using the "BI Aggregation Groups" and "Hosts" snapins in sidebar
    * FIX: Fixed styling of form input elements in IE + styling improvements
    * FIX: Fixed initial folding state on page loading on pages with multiple foldings opened
    * Introduced basic infrastructure for multilanguage support in Multisite
    * Make 'Views' snapin foldable
    * Replace old main view by dashboard
    * Sidebar: Snapins can register for a triggered reload after a nagios
      restart has been detected. Check interval is 30 seconds for now.
    * Quicksearch snapin: Reloads host lists after a detected nagios restart.
    * New config directory multisite.d/ - similar to conf.d/
    * great speed up of HTML rendering
    * support for Python profiling (set profile = True in multisite.mk, profile
      will be in var/check_mk/web)
    * WATO: Added new hook "active-changes" which calls the registered hosts
      with a dict of "dirty" hosts
    * Added column painter for host contacts
    * Added column painters for contact groups, added those to detail views
    * Added filters for host and service contact groups
    * Detail views of host/service now show contacts
    * Fix playing of sounds: All problem views now have play_sounds activated,
      all other deactivated.
    * Rescheduling of Check_MK: introduce a short sleep of 0.7 sec. This increases
      the chance of the passive services being updated before the repaint.
    * Added missing i18n strings in filter section of view editor
    * Added filter and painter for the contact_name in log table
    * Added several views to display the notification logs of Nagios

    WATO:
    * Configration files can now be administered via the WEB UI
      (config_files in multisite.mk is obsolete)
    * Snapin is tree-based and foldable
    * Bulk operation on host lists (inventory, tags changed, etc)
    * Easy search operation in host lists
    * Dialog for global host search
    * Services dialog now tries to use cached data. On SNMP hosts
      no scan will be done until new button "Full Scan" is pressed.

    BI:
    * FIX: Fixed displaying of host states (after i18n introduction)h
    * FiX: Fixed filter for aggregation group
    * FIX: Fixed assumption button for services with non-Ascii-characters

    MK Livestatus:
    * FIX: fix compile problem on Debian unstable (Thanks to Sven Velt)
    * Column aggregation (Stats) now also works for perf_data
    * New configuration variable data_encoding and full UTF-8 support.
    * New column contact_groups in table hosts and services (thanks to
      Matthew Kent)
    * New headers Negate:, StatsNegate: and WaitConditionNegate:

1.1.11i1:
    Core, Setup, etc.:
    * FIX: Avoid duplicate SNMP scan of checktypes containing a period
    * FIX: honor ignored_checktypes also on SNMP scan
    * FIX: cmk -II also refreshes cluster checks, if all nodes are specified
    * FIX: avoid floating points with 'e' in performance data
    * FIX: cmk -D: drop obsolete (and always empty) Notification:
    * FIX: better handling of broken checks returning empty services
    * FIX: fix computation of weight when averaging
    * FIX: fix detection of missing OIDs (led to empty lines) 
    * SNMP scan functions can now call oid(".1.3.6.1.4.1.9.9.13.1.3.1.3.*")
      That will return the *first* OID beginning with .1.3.6.1.4.1.9.9.13.1.3.1.3
    * New config option: Set check_submission = "file" in order to write
      check result files instead of using Nagios command pipe (safes
      CPU ressources)
    * Agent simulation mode (for internal use and check development)
    * Call snmpgetnext with the option -Cf (fixes some client errors)
    * Call snmp(bulk)walk always with the option -Cc (fixes problems in some
      cases where OIDs are missing)
    * Allow merging of dictionary based check parameters
    * --debug now implies -v
    * new option --profile: creates execution profile of check_mk itself
    * sped up use of stored snmp walks
    * find configuration file in subdirectories of conf.d also
    * check_mk_templates.cfg: make check-mk-ping take arguments

    Multisite:
    * FIX: Display limit-exceeded message also in multi site setups
    * FIX: Tactical Overview: fix unhandled host problems view
    * FIX: customlinks snapin: Suppressing exception when no links configured
    * FIX: webservice: suppress livestatus errors in multi-site setups
    * FIX: install missing example icons in web/htdocs/images/icons
    * FIX: Nagios-Snapin: avoid duplicate slash in URL
    * FIX: custom_style_sheet now also honored by sidebar
    * FIX: ignore case when sorting groups in ...groups snapin
    * FIX: Fixed handling of embedded graphs to support the changes made to
    * FIX: avoid duplicate import of plugins in OMD local installation
    the PNP webservice
    * FIX: Added host_is_active and host_flapping columns for NagStaMon views
    * Added snmp_uptime, uptime and printer_supply perfometers
    * Allow for displaying service data in host tables
    * View editor foldable states are now permament per user
    * New config variable filter_columns (default is 2)

    BI:
    * Added new component BI to Multisite.

    WATO:
    * FIX: fix crash when saving services after migration from old version
    * Allow moving hosts from one to another config file

    Checks & Agents:
    * FIX: hr_mem: ignore devices that report zero memory
    * FIX: cisco_power: fix syntax error in man page (broke also Multisite)
    * FIX: local: fixed search for custom templates PNP template
    * FIX: if/if64: always generate unique items (in case ifAlias is used)
    * FIX: ipmi: fix ugly ouput in case of warning and error
    * FIX: vms_df: fix, was completely broken due to conversion to df.include
    * FIX: blade_bays: add missing SNMP OIDs (check was always UNKNOWN)
    * FIX: df: fix layout problems in PNP template
    * FIX: df: fix trend computation (thanks to Sebastian Talmon)
    * FIX: df: fix status in case of critical trend and warning used
    * FIX: df: fix display of trend warn/crit in PNP-graph
    * FIX: cmctc: fix inventory in case of incomplete entries
    * FIX: cmctc: add scan function
    * FIX: ucd_cpu_load and ucd_cpu_util: make scan function find Rittal
    * FIX: ucd_cpu_util: fix check in case of missing hi, si and st
    * FIX: mk_logwatch: improve implementation in order to save RAM
    * FIX: mk_oracle: Updated tablespace query to use 'used blocks' instead of 'user blocks'
    * FIX: mk_oracle: Fixed computation for TEMP table spaces
    * FIX: bluecoat_sensors: Using scale parameter provided by the host for reported values
    * FIX: fjdarye60_devencs, fjdarye60_disks.summary: added snmp scan functions
    * FIX: decru_*: added snmp scan functions
    * FIX: heartbeat_rscstatus handles empty agent output correctly
    * FIX: hp_procurve_cpu: fix synatx error in man page
    * FIX: hp_procurve_memory: fix syntax error in man page
    * FIX: fc_brocade_port_detailed: fix PNP template in MULTIPLE mode
    * FIX: ad_replication.bat only generates output on domain controllers now.
           This is useful to prevent checks on non DC hosts (Thanks to Alex Greenwood)
    * FIX: cisco_temp_perf: handle sensors without names correctly
    * printer_supply: Changed order of tests. When a printer reports -3 this
      is used before the check if maxlevel is -2.
    * printer_supply: Skipping inventory of supplies which have current value
    and maxlevel both set to -2.
    * cisco_locif: The check has been removed. Please switch to if/if64
      has not the index 1
    * cisco_temp/cisco_temp_perf: scan function handles sensors not beginning
      with index 1
    * df: split PNP graphs for growth/trend into two graphs
    * omd_status: new check for checking status of OMD sites
    * printer_alerts: Added new check for monitoring alert states reported by
      printers using the PRINTER-MIB
    * diskstat: rewritten check: now show different devices, r+w in one check
    * canon_pages: Added new check for monitoring processed pages on canon
    printer/multi-function devices
    * strem1_sensors: added check to monitor sensors attached to Sensatorinc EM1 devices
    * windows_update: Added check to monitor windows update states on windows
      clients. The check monitors the number of pending updates and checks if
      a reboot is needed after updates have been installed.
    * lnx_if: new check for Linux NICs compatible with if/if64 replacing 
      netif.* and netctr.
    * if/if64: also output performance data if operstate not as expected
    * if/if64: scan function now also detects devices where the first port
    * if/if64: also show perf-o-meter if speed is unknown
    * f5_bigip_pool: status of F5 BIP/ip load balancing pools
    * f5_bigip_vserver: status of F5 BIP/ip virtual servers
    * ipmi: new configuration variable ipmi_ignored_sensors (see man page)
    * hp_procurve_cpu: rename services description to CPU utilization
    * ipmi: Linux agent now (asynchronously) caches output of ipmitool for 20 minutes
    * windows: agent has new output format for performance counters
    * winperf_process.util: new version of winperf.cpuusage supporting new agent
    * winperf_system.diskio: new version of winperf.diskstat supporting new agent
    * winperf_msx_queues: new check for MS Exchange message queues
    * winperf_phydisk: new check compatible with Linux diskstat (Disk IO per device!)
    * smart.temp/smart.stats: added new check for monitoring health of HDDs
      using S.M.A.R.T
    * mcdata_fcport: new check for ports of MCData FC Switches
    * hp_procurve_cpu: add PNP template
    * hp_procurve_cpu: rename load to utilization, rename service to CPU utilizition
    * df,df_netapp,df_netapp32,hr_fs,vms_df: convert to mergeable dictionaries
    * mbg_lantime_state,mbg_lantime_refclock: added new checks to monitor 
      Meinberg LANTIME GPS clocks

    Livestatus:
    * Updated Perl API to version 0.74 (thanks to Sven Nierlein)

1.1.10:
    Core, Setup, etc.:
    * --flush now also deletes all autochecks 
    
    Checks & Agents:
    * FIX: hr_cpu: fix inventory on 1-CPU systems (thanks to Ulrich Kiermayr)


1.1.10b2:
    Core, Setup, etc.:
    * FIX: setup.sh on OMD: fix paths for cache and counters
    * FIX: check_mk -D did bail out if host had no ip address
    * cleanup: all OIDs in checks now begin with ".1.3.6", not "1.3.6"

    WATO:
    * FIX: Fixed bug that lost autochecks when using WATO and cmk -II together

    Checks & Agents:
    * Added check man pages for systemtime, multipath, snmp_info, sylo,
      ad_replication, fsc_fans, fsc_temp, fsc_subsystems
    * Added SNMP uptime check which behaves identical to the agent uptime check


1.1.10b1:
    Core, Setup, etc.:
    * FIX: do not assume 127.0.0.1 as IP address for usewalk_hosts if
      they are not SNMP hosts.
    * FIX: precompile: make sure check includes are added before actual
      checks
    * FIX: setup.sh: do not prepend current directory to url_prefix
    * FIX: output agent version also for mixed (tcp|snmp) hosts
    * RPM: use BuildArch: noarch in spec file rather than as a command
      line option (thanks to Ulrich Kiermayr)
    * setup.sh: Allow to install Check_MK into existing OMD site (>= 0.46).
      This is still experimental!

    Checks & Agents:
    * FIX: Windows agent: fix output of event ID of log messages
    * FIX: if/if64: output speed correctly (1.50MB/s instead of 1MB/s)
    * FIX: drbd now handles output of older version without an ep field
    * FIX: repaired df_netapp32
    * FIX: Added SNMP scan function of df_netapp and df_netapp32
    * FIX: repaired apc_symmetra (was broken due to new option -Ot 
      for SNMP)
    * FIX: df, hr_fs and other filesystem checks: fix bug if using
      magic number. levels_low is now honored.
    * FIX: scan function avoids hr_cpu and ucd_cpu_utilization
      at the same time
    * FIX: HP-UX agent: fixed output of df for long mount points
      (thanks to Claas Rockmann-Buchterkirche)
    * FIX: df_netapp/32: fixed output of used percentage (was always
      0% due to integer division)
    * FIX: fixed manual of df (magic_norm -> magic_normsize)
    * FIX: removed filesystem_trend_perfdata. It didn't work. Use
      now df-parameter "trend_perfdata" (see new man page of df)
    * FIX: cisco_temp_perf: fix return state in case of WARNING (was 0 = OK)
    * FIX: repair PNP template for df when using trends
    * FIX: cisco_qos: fix WATO exception (was due to print command in check)
    * FIX: check_mk check: fixed template for execution time
    * FIX: blade_health, fc_brocade_port_detailed removed debug outputs
    * FIX: netapp_volumes: The check handled 64-bit aggregates correctly
    * FIX: netapp_volumes: Fixed snmp scan function
    * FIX: blade_*: Fixed snmp scan function
    * FIX: nfsmount: fix exception in check in case of 'hanging'
    * systemtime: new simple check for time synchronization on Windows
      (needs agent update)
    * Added Perf-O-Meter for non-df filesystem checks (e.g. netapp)
    * hp_proliant_*: improve scan function (now just looks for "proliant")

    Multisite:
    * FIX: fix json/python Webservice

1.1.9i9:
    Core, Setup, etc.:
    * FIX: check_mk_templates.cfg: add missing check_period for hosts
      (needed for Shinken)
    * FIX: read *.include files before checks. Fixes df_netapp not finding
      its check function
    * FIX: inventory checks on SNMP+TCP hosts ignored new TCP checks
    * local.mk: This file is read after final.mk and *not* backup up
      or restored
    * read all files in conf.d/*.mk in alphabetical order now.
    * use snmp commands always with -Ot: output time stamps as UNIX epoch
      (thanks to Ulrich Kiermayr)

    Checks & Agents:
    * ucd_cpu_load: new check for CPU load via UCD SNMP agent
    * ucd_cpu_util: new check for CPU utilization via UCD SNMP agent
    * steelhead_status: new check for overall health of Riverbed Steelhead appliance
    * steelhead_connections: new check for Riverbed Steelhead connections
    * df, df_netapp, df_netapp32, hr_fs, vms_df: all filesystem checks now support
      trends. Please look at check manpage of df for details.
    * FIX: heartbeat_nodes: Fixed error handling when node is active but at least one link is dead
    * 3ware_units: Handling INITIALIZING state as warning now
    * FIX: 3ware_units: Better handling of outputs from different tw_cli versions now
    * FIX: local: PNP template for local now looks in all template directories for
      specific templates (thanks to Patrick Schaaf)

    Multisite:
    * FIX: fix "too many values to unpack" when editing views in single layout
      mode (such as host or service detail)
    * FIX: fix PNP icon in cases where host and service icons are displayed in 
      same view (found by Wolfgang Barth)
    * FIX: Fixed view column editor forgetting pending changes to other form
           fields
    * FIX: Customlinks snapin persists folding states again
    * FIX: PNP timerange painter option field takes selected value as default now
    * FIX: Fixed perfometer styling in single dataset layouts
    * FIX: Tooltips work in group headers now
    * FIX: Catching exceptions caused by unset bandwidth in interface perfometer

    WATO:
    * FIX: fix problem with vanishing services on Windows. Affected were services
      containing colons (such as fs_C:/).

    Livestatus:
    * FIX: fix most compiler warnings (thanks to patch by Sami Kerola)
    * FIX: fix memory leak. The leak caused increasing check latency in some
      situations
    
1.1.9i8:
    Multisite:
    * New "web service" for retrieving data from views as JSON or 
      Python objects. This allows to connect with NagStaMon 
      (requires patch in NagStaMon). Simply add &output_format=json
      or &output_format=python to your view URL.
    * Added two builtin views for NagStaMon.
    * Acknowledgement of problem now has checkboxes for sticky,
      send notification and persisten comment
    * Downtimes: allow to specify fixed/flexible downtime
    * new display_options d/D for switching on/off the tab "Display"
    * Improved builtin views for downtimes
    * Bugfix: Servicegroups can be searched with the quicksearch snapin using
      the 'sg:' prefix again

    WATO:
    * Fixed problem appearing at restart on older Python version (RH)

1.1.9i7:
    Core, Setup, etc.:
    * Fix crash on Python 2.4 (e.g. RedHat) with fake_file
    * Fixed clustering of SNMP hosts
    * Fix status output of Check_MK check in mixed cluster setups

    Checks & Agents:
    * PNP templates for if/if64: fix bugs: outgoing packets had been
      same as incoming, errors and discards were swapped (thanks to 
      Paul Freeman)
    * Linux Agent: Added suport for vdx and xvdx volumes (KVM+Virtio, XEN+xvda)

    Multisite:
    * Fix encoding problem when host/service groups contain non-ascii
      characters.

    WATO:
    * Fix too-long-URL problem in cases of many services on one host


1.1.9i6:
    INCOMPATIBLE CHANGES:
    * Removed out-dated checks blade_misc, ironport_misc and snia_sml. Replaced
      with dummy checks begin always UNKNOWN.

    Core, Setup, etc.:
    * cmk -D: show ip address of host 
    * Fix SNMP inventory find snmp misc checks inspite of negative scan function
    * Fix output of MB and GB values (fraction part was zero)

    Checks & Agents:
    * megaraid_ldisks: remove debug output
    * fc_brocade_port: hide on SNMP scan, prefer fc_brocade_port_detailed
    * fc_brocade_port_detailed: improve scan function, find more devices
    * New agent for HP-UX
    * hpux_cpu: new check for monitoring CPU load average on HP-UX
    * hpux_if: New check for monitoring NICs on HP-UX (compatible to if/if64)
    * hpux_multipath: New check for monitoring Multipathing on HP-UX
    * hpux_lvm: New check for monitoring LVM mirror state on HP-UX
    * hpux_serviceguard: new check for monitoring HP-UX Serviceguard
    * drbd: Fixed var typo which prevented inventory of drbd general check
      (Thanks to Andreas Behler)
    * mk_oracle: new agent plugin for monitoring ORACLE (currently only
      on Linux and HP-UX, but easily portable to other Unices)
    * oracle_sessions: new check for monitoring the current number of active
      database sessions.
    * oracle_logswitches: new check for monitoring the number of logswitches
      of an ORACLE instances in the last 60 minutes.
    * oracle_tablespaces: new check for monitoring size, state and autoextension
      of ORACLE tablespaces.
    * h3c_lanswitch_cpu: new check for monitoring CPU usage of H3C/HP/3COM switches
    * h3c_lanswitch_sensors: new check for monitoring hardware sensors of H3C/HP/3COM switches
    * superstack3_sensors: new check for monitoring hardware sensors of 3COM Superstack 3 switches

    Multisite:
    * Fixed aligns/widths of snapin contents and several small styling issues
    * Fixed links and border-styling of host matrix snapin
    * Removed jQuery hover menu and replaced it with own code

1.1.9i5:
    Multisite:
    * custom notes: new macros $URL_PREFIX$ and $SITE$, making 
      multi site setups easier
    * new intelligent logwatch icon, using url_prefix in multi site
      setups


1.1.9i4:
    Core, Setup, etc.:
    * added missing 'register 0' to host template
    * setup: fix creation of symlink cmk if already existing

    Multisite:
    * New reschedule icon now also works for non-local sites.
    * painter options are now persisted on a per-user-base
    * new optional column for displaying host and service comments
      (not used in shipped views but available in view editor)

    Livestatus:
    * Check for buffer overflows (replace strcat with strncat, etc.)
    * Reduce number of log messages (reclassify to debug)

    Checks & Agents:
    * apc_symmetra: handle empty SNMP variables and treat as 0.


1.1.9i3:
    INCOMPATIBLE CHANGES:
    * You need a current version of Livestatus for Multisite to work!
    * Multisite: removed (undocumented) view parameters show_buttons and show_controls.
      Please use display_options instead.
    * Finally removed deprecated filesystem_levels. Please use check_parameters instead.
    * Livestatus: The StatsGroupBy: header is still working but now deprecated.
      Please simply use Columns: instead. If your query contains at least one Stats:-
      header than Columns: has the meaning of the old StatsGroupBy: header

    Core, Setup, etc.:
    * Create alias 'cmk' for check_mk in bin/ (easier typing)
    * Create alias 'mkp' for check_mk -P in bin/ (easier typing) 

    Multisite:
    * Each column can now have a tooltip showing another painter (e.g.
      show the IP address of a host when hovering over its name)
    * Finally show host/services icons from the nagios value "icon_image".
      Put your icon files in /usr/share/check_mk/web/htdocs/images/icons.
      OMD users put the icons into ~/local/share/check_mk/web/htdocs/images/icons.
    * New automatic PNP-link icons: These icons automatically appear, if
      the new livestatus is configured correctly (see below). 
    * new view property "hidebutton": allow to hide context button to a view.
    * Defaults views 'Services: OK', 'Services: WARN, etc. do now not create
      context buttons (cleans up button bar).
    * new HTML parameter display_options, which allows to switch off several
      parts of the output (e.g. the HTML header, external links, etc).
    * View hoststatus: show PNP graph of host (usually ping stats)
    * new tab "Display": here the user can choose time stamp
      display format and PNP graph ranges
    * new column "host_tags", showing the Check_MK host tags of a host
    * new datasource "alert_stats" for computing alert statistics
    * new view "Alert Statistics" showing alert statistics for all hosts
      and services
    * Sidebar: Fixed snapin movement to the bottom of the snapin list in Opera
    * Sidebar: Fixed scroll position saving in Opera
    * Fixed reloading button animation in Chrome/IE (Changed request to async mode)
    * Sidebar: Removed scrollbars of in older IE versions and IE8 with compat mode
    * Sidebar: Fixed scrolling problem in IE8 with compat mode (or maybe older IE versions)
      which broke the snapin titles and also the tactical overview table
    * Sidebar: Fixed bulletlist positioning
    * Sidebar: The sidebar quicksearch snapin is case insensitive again
    * Fixed header displaying on views when the edit button is not shown to the user
    * View pages are not refreshed when at least one form (Filter, Commands,
      Display Options) is open
    * Catching javascript errors when pages from other domain are opened in content frame
    * Columns in view editor can now be added/removed/moved easily

    Checks & Agents:
    * Fixed problem with OnlyFrom: in Linux agent (df didn't work properly)
    * cups_queues: fixed plugin error due to invalid import of datetime,
      converted other checks from 'from datetime import...' to 'import datetime'.
    * printer_supply: handle the case where the current value is missing
    * megaraid_ldisks: Fixed item detection to be compatible with different versions of megaraid
    * Linux Agent: Added new 3ware agent code to support multiple controllers
      (Re-inventory of 3ware checks needed due to changed check item names)

    Livestatus:
    * new column pnpgraph_present in table host and service. In order for this
      column to work you need to specify the base directory of the PNP graphs
      with the module option pnp_path=, e.g. pnp_path=/omd/sites/wato/var/pnp4nagios/perfdata
    * Allow more than one column for StatsGroupBy:
    * Do not use function is_contact_member_of_contactgroup anymore (get compatible
      with Nagios CVS)
    * Livestatus: log timeperiod transitions (active <-> inactive) into Nagios
      log file. This will enable us to create availability reports more simple
      in future.

    Multisite:
    * allow include('somefile.mk') in multisite.mk: Include other files.
      Paths not beginning with '/' are interpreted relative to the directory
      of multisite.mk

    Livestatus:
    * new columns services_with_info: similar to services_with_state but with
      the plugin output appended as additional tuple element. This tuple may
      grow in future so do not depend on its length!

1.1.9i2:
    Checks & Agents:
    * ibm_imm_health: fix inventory function
    * if/if64: fix average line in PNP-template, fix display of speed for 20MBit
      lines (e.g. Frame Relay)

    Multisite:
    * WATO: Fixed omd mode/site detection and help for /etc/sudoers
    * WATO: Use and show common log for pending changes 
    * Sidebar Quicksearch: Now really disabling browser built-in completion
      dropdown selections
    
1.1.9i1:
    INCOMPATIBLE CHANGES:
    * TCP / SNMP: hosts using TCP and SNMP now must use the tags 'tcp'
      and 'snmp'. Hosts with the tag 'ping' will not inventorize any
      service. New configuration variable tcp_hosts.
    * Inventory: The call syntax for inventory has been simplified. Just
      call check_mk -I HOSTNAME now. Omit the "tcp" or "snmp". If you
      want to do inventory just for certain check types, type "check_mk --checks=snmp_info,if -I hostnames..."
      instead
    * perfdata_format now defaults to "pnp". Previous default was "standard".
      You might have to change that in main.mk if you are not using PNP (only
      relevant for MRPE checks)
    * inventory_check_severity defaults to 1 now (WARNING)
    * aggregation_output_format now defaults to "multiline"
    * Removed non_bulkwalk_hosts. You can use bulkwalk_hosts with NEGATE
      instead (see docu)
    * snmp_communites is now initialized with [], not with {}. It cannot
      be a dict any longer.
    * bulkwalk_hosts is now initizlized with []. You can do += here just
      as with all other rule variables.
    * Configuration check (-X) is now always done. It is now impossible to
      call any Check_MK action with an invalid configuration. This saves
      you against mistyped variables.
    * Check kernel: converted performance data from counters to rates. This
      fixes RRD problems (spikes) on reboots and also allows better access 
      to the peformance data for the Perf-O-Meters.  Also changed service 
      descriptions. You need to reinventurize the kernel checks. Your old
      RRDs will not be deleted, new ones will be created.
    * Multisite: parameters nagios_url, nagios_cgi_url and pnp_url are now
      obsolete. Instead the new parameter url_prefix is used (which must
      end with a /).

    Core, Setup, etc.:
    * Improve error handling: if hosts are monitored with SNMP *and* TCP,
      then after an error with one of those two agents checks from the
      other haven't been executed. This is fixed now. Inventory check
      is still not complete in that error condition.
    * Packages (MKP): Allow to create and install packages within OMD!
      Files are installed below ~/local/share/check_mk. No root permissions
      are neccessary
    * Inventory: Better error handling on invalid inventory result of checks
    * setup.sh: fix problem with missing package_info (only appears if setup
      is called from another directory)
    * ALL_SERVICES: Instead of [ "" ] you can now write ALL_SERVICES
    * debug_log: also output Check_MK version, check item and check parameters
    * Make sure, host has no duplicate service - this is possible e.g. by
      monitoring via agent and snmp in parallel. duplicate services will
      make Nagios reject the configuration.
    * --snmpwalk: do not translate anymore, use numbers. All checks work
      with numbers now anyway.
    * check_mk -I snmp will now try all checktypes not having an snmp scan
      function. That way all possible checks should be inventorized.
    * new variable ignored_checks: Similar to ignored_checktypes, but allows
      per-host configuration
    * allow check implementations to use common include files. See if/if64
      for an example
    * Better handling for removed checks: Removed exceptions in check_mk calls
      when some configured checks have been removed/renamed

    Checks & Agents:
    * Renamed check functions of imm_health check from test_imm to imm_health
      to have valid function and check names. Please remove remove from
      inventory and re-inventory those checks.
    * fc_brocade_port_detailed: allow to specify port state combinations not 
      to be critical
    * megaraid_pdisks: Using the real enclosure number as check item now
    * if/if64: allow to configure averaging of traffic over time (e.g. 15 min) 
      and apply traffic levels and averaged values. Also allow to specify relative
      traffic levels. Allow new parameter configuration via dictionary. Also
      allow to monitor unused ports and/or to ignore link status.
    * if/if64: Added expected interface speed to warning output
    * if/if64: Allow to ignore speed setting (set target speed to None)
    * wut_webtherm: handle more variants of WuT Webtherms (thanks to Lefty)
    * cisco_fan: Does not inventorize 'notPresent' sensors anymore. Improved output
    * cisco_power: Not using power source as threshold anymore. Improved output
    * cisco_fan: Does not inventorize 'notPresent' sensors anymore. Improved output
    * cisco_power: Not using power source as threshold anymore. Improved output
    * cisco_power: Excluding 'notPresent' devices from inventory now
    * cisco_temp_perf: Do not crash if device does not send current temperature
    * tcp_conn_stats: new check for monitoring number of current TCP connections
    * blade_*: Added snmp scan functions for better automatic inventory
    * blade_bays: Also inventorizes standby blades and has a little more
                  verbose output.
    * blade_blowers: Can handle responses without rpm values now. Improved output
    * blade_health: More detailed output on problems
    * blade_blades: Added new check for checking the health-, present- and
                    power-state of IBM Bladecenter blades
    * win_dhcp_pools: Several cleanups in check
    * Windows agent: allow restriction to ip addresses with only_hosts (like xinetd)
    * heartbeat_rscstatus: Catching empty output from agent correctly
    * tcp_conn_stats: Fixed inventory function when no conn stats can be inventoried
    * heartbeat_nodes: fix Linux agent for hostname with upper case letters (thanks to
            Thorsten Robers)
    * heartbeat_rscstatus: Catching empty output from agent correctly
    * heartbeat_rscstatus: Allowing a list as expected state to expect multiple OK states
    * win_dhcp_pools agent plugin: Filtering additional error message on
      systems without dhcp server
    * j4p_performance: Added experimental agent plugin fetching data via 
      jmx4perl agent (does not need jmx4perl on Nagios)
    * j4p_performance.mem: added new experimental check for memory usage via JMX.
    * if/if64: added Perf-O-Meter for Multisite
    * sylo: fix performance data: on first execution (counter wrap) the check did
      output only one value instead of three. That lead to an invalid RRD.
    * Cleaned up several checks to meet the variable naming conventions
    * drbd: Handling unconfigured drbd devices correctly. These devices are
      ignored during nventory
    * printer_supply: In case of OKI c5900 devices the name of the supply units ins not
      unique. The color of the supply unit is reported in a dedicated OID and added to the
      check item name to have a unique name now.
    * printer_supply: Added simple pnp template to have better graph formating for the check results
    * check_mk.only_from: new check for monitoring the IP address access restriction of the
      agent. The current Linux and Windows agents provide this information.
    * snmp_info check: Recoded not to use snmp_info_single anymore
    * Linux Agent: Fixed <<<cpu>>> output on SPARC machines with openSUSE
    * df_netapp/df_netapp32: Made check inventory resistant against empty size values
    * df_netapp32: Added better detection for possible 32bit counter wrap
    * fc_brocade_port_detailed: Made check handle phystate "noSystemControlAccessToSlot" (10)
      The check also handles unknown states better now
    * printer_supply: Added new parameter "printer_supply_some_remaining_status" to
      configure the reported state on small remaining capacity.
    * Windows agent: .vbs scripts in agents plugins/ directory are executed
      automatically with "cscript.exe /Nologo" to prevent wrong file handlers
    * aironet_clients: Only counting clients which don't have empty values for strength
    * statgrab_disk: Fixed byte calculation in plugin output
    * statgrab_disk: Added inventory function
    * 3ware_disks: Ignoring devices in state NOT-PRESENT during inventory

    Multisite:
    * The custom open/close states of custom links are now stored for each
      user
    * Setting doctype in sidebar frame now
    * Fixed invalid sidebar css height/width definition
    * Fixed repositioning the sidebar scroll state after refreshing the page
    * Fixed mousewheel scrolling in opera/chrome
    * Fixed resize bug on refresh in chrome
    * New view for all services of a site
    * Sidebar snapin site_status: make link target configurable
    * Multisite view "Recently changed services": sort newest first
    * Added options show_header and show_controls to remove the page headers
      from views
    * Cool: new button for an immediate reschedule of a host or service
      check: the view is redisplayed exactly at the point of time when
      Nagios has finished the check. This makes use of MK Livestatus'
      unique waiting feature.

   Livestatus:
    * Added no_more_notifications and check_flapping_recovery_notification
      fields to host table and no_more_notifications field to service table.
      Thanks to Matthew Kent

1.1.8:
    Core, Setup, etc.:
    * setup.sh: turn off Python debugging
    * Cleaned up documentation directory
    * cluster host: use real IP address for host check if cluster has
      one (e.g. service IP address)

    Checks & Agents:
    * Added missing PNP template for check_mk-hr_cpu
    * hr_fs: inventory now ignores filesystem with size 0,
      check does not longer crash on filesystems with size 0
    * logwatch: Fixed typo in 'too many unacknowledged logs' error message
    * ps: fix bug: inventory with fixed user name now correctly puts
      that user name into the resulting check - not None.
    * ps: inventory with GRAB_USER: service description may contain
      %u. That will be replaced with the user name and thus makes the
      service description unique.
    * win_dhcp_pools: better handle invalid agent output
    * hp_proliant_psu: Fixed multiple PSU detection on one system (Thanks to Andreas Döhler)
    * megaraid_pdisks: Fixed coding error
    * cisco_fan: fixed check bug in case of critical state
    * nfsmounts: fix output (free and used was swapped), make output identical to df

    Livestatus:
    * Prohibit { and } in regular expressions. This avoids a segmentation
      fault caused by regcomp in glibc for certain (very unusual) regular
      expressions.
    * Table status: new columns external_command_buffer_slots,
      external_command_buffer_usage and external_command_buffer_max
      (this was implemented according to an idea and special request of
       Heinz Fiebig. Please sue him if this breaks anything for you. I was
       against it, but he thinks that it is absolutely neccessary to have
       this in version 1.1.8...)
    * Table status: new columns external_commands and external_commands_rate
      (also due to Mr. Fiebig - he would have quit our workshop otherwise...)
    * Table downtimes/comments: new column is_service

    Multisite:
    * Snapin Performance: show external command per second and usage and
      size of external command buffer
    * Downtimes view: Group by hosts and services - just like comments
    * Fix links for items containing + (e.g. service descriptionen including
      spaces)
    * Allow non-ASCII character in downtimes and comments
    * Added nagvis_base_url to multisite.mk example configuration
    * Filter for host/service groups: use name instead of alias if 
      user has no permissions for groups

1.1.8b3:
    Core, Setup, etc.:
    * Added some Livestatus LQL examples to documentation
    * Removed cleanup_autochecks.py. Please use check_mk -u now.
    * RRA configuration for PNP: install in separate directory and do not
      use per default, since they use an undocumented feature of PNP.

    Checks & Agents:
    * postfix_mailq: Changed limit last 6 lines which includes all needed
		information
    * hp_proliant_temp/hp_proliant_fans: Fixed wrong variable name
    * hp_procurve_mem: Fixed wrong mem usage calculation
    * ad_replication: Works no with domain controller hostnames like DC02,DC02
    * aironet_client: fix crash on empty variable from SNMP output
    * 3ware_disks, 3ware_units: hopefully repaired those checks
    * added rudimentary agent for HP-UX (found in docs/)

    Multisite:
    * added Perf-O-Meter to "Problems of Host" view
    * added Perf-O-Meter to "All Services" view
    * fix bug with cleaning up persistent connections
    * Multisite now only fetches the available PNP Graphs of hosts/services
    * Quicksearch: limit number of items in dropdown to 80
      (configurable via quicksearch_dropdown_limit)
    * Views of hosts: make counts of OK/WARN/CRIT klickable, new views
      for services of host in a certain state
    * Multisite: sort context buttons in views alphabetically
    * Sidebar drag scrolling: Trying to compensate lost mouse events when
	leaving the sidebar frame while dragging

    Livestatus:
    * check for event_broker_options on start
    * Fix memory leakage caused by Filter: headers using regular expressions
    * Fix two memory leaks in logfile parser

1.1.8b2:
    Core, Setup, etc.:
    * Inventory: skip SNMP-only hosts on non-SNMP checktypes (avoids timeouts)
    * Improve error output for invalid checks
    
    Checks & Agents:
    * fix bug: run local and plugins also when spaces are in path name
      (such as C:\Program Files\Check_MK\plugins
    * mem.vmalloc: Do not create a check for 64 bit architectures, where
      vmalloc is always plenty
    * postfix_mailq: limit output to 1000 lines
    * multipath: handle output of SLES 11 SP1 better
    * if/if64: output operstatus in check output
    * if/if64: inventory now detects type 117 (gigabitEthernet) for 3COM
    * sylo: better handling of counter wraps.

    Multisite:
    * cleanup implementation of how user settings are written to disk
    * fix broken links in 'Edit view -> Try out' situation
    * new macros $HOSTNAME_LOWER$, $HOSTNAME_UPPER$ and $HOSTNAME_TITLE$ for
      custom notes

1.1.8b1:
    Core, Setup, etc.:
    * SNMPv3: allow privProtocol and privPassword to be specified (thanks
      to Josef Hack)
    * install_nagios.sh: fix problem with broken filenames produced by wget
    * install_nagios.sh: updated software to newest versions
    * install_nagios.sh: fix Apache configuration problem
    * install_nagios.sh: fix configuration vor PNP4Nagios 0.6.6
    * config generation: fix host check of cluster hosts
    * config generation: add missing contact groups for summary hosts
    * RPM package of agent: do not overwrite xinetd.d/check_mk, but install
      new version with .rpmnew, if admin has changed his one
    * legacy_checks: fix missing perfdata, template references where in wrong
      direction (thanks Daniel Nauck for his precise investigation)

    Checks & Agents:
    * New check imm_health by Michael Nieporte
    * rsa_health: fix bug: detection of WARNING state didn't work (was UNKNOWN
            instead)
    * check_mk_agent.solaris: statgrab now excludes filesystems. This avoids hanging
      in case of an NFS problem. Thanks to Divan Santana.
    * multipath: Handle new output of multipath -l (found on SLES11 SP1)
    * ntp: fix typo in variable ntp_inventory_mode (fixes inventory problem)
    * if64: improve output formatting of link speed
    * cisco_power: inventory function now ignores non-redundant power supplies
    * zpool_status: new check from Darin Perusich for Solaris zpools

    Multisite:
    * fix several UTF-8 problems: allow non-ascii characters in host names
      (must be UTF 8 encoded!)
    * improve compatibility with Python 2.3
    * Allow loading custom style sheet overriding Check_MK styles by setting
      custom_style_sheet in multisite.mk
    * Host icons show link to detail host, on summary hosts.
    * Fix sidebar problem: Master Control did not display data correctly
    * status_host: honor states even if sites hosting status hosts is disabled
      (so dead-detection works even if local site is disabled)
    * new config variable start_url: set url for welcome page
    * Snapin Quicksearch: if no host is matching, automatically search for
      services
    * Remove links to legacy Nagios GUI (can be added by user if needed)
    * Sidebar Quicksearch: fix several annoyances
    * Views with services of one host: add title with host name and status

    Livestatus:
    * fix memory leak: lost ~4K on memory on each StatsAnd: or StatsOr:
      header (found by Sven Nierlein)
    * fix invalid json output for empty responses (found by Sven Nierlein)
    * fix Stats: avg ___ for 0 matching elements. Output was '-nan' and is
      now '0.0'
    * fix output of floating point numbers: always use exponent and make
      sure a decimal point is contained (this makes JSON/Python detect
      the correct type)

1.1.7i5:
    Core, Setup, etc.:
    * SNMP: do not load any MIB files (speeds up snmpwalk a lot!)
    * legacy_checks: new config variable allowing creating classical
      non-Check_MK checks while using host tags and config options
    * check_mk_objects.cfg: beautify output, use tabs instead of spaces
    * check_mk -II: delete only specified checktypes, allow to reinventorize
      all hosts
    * New option -O, --reload: Does the same as -R, but reloads Nagios
      instead of restarting it.
    * SNMP: Fixed string detection in --snmpwalk calls
    * SNMP: --snmpwalk does walk the enterprises tree correctly now
    * SNMP: Fixed missing OID detection in SNMP check processing. There was a problem
      when the first column had OID gaps in the middle. This affected e.g. the cisco_locif check.
    * install_nagios.sh: correctly detect Ubuntu 10.04.1
    * Config output: make order of service deterministic
    * fix problem with missing default hostgroup

    Multisite:
    * Sidebar: Improved the quicksearch snapin. It can search for services, 
      servicegroups and hostgroups now. Simply add a prefix "s:", "sg:" or "hg:"
      to search for other objects than hosts.
    * View editor: fix bug which made it impossible to add more than 10 columns
    * Service details: for Check_MK checks show description from check manual in
      service details
    * Notes: new column 'Custom notes' which allows customizable notes
      on a per host / per service base (see online docu for details)
    * Configuration: new variable show_livestatus_errors which can be set
      to False in order to hide error about unreachable sites
    * hiding views: new configuration variables hidden_views and visible_views
    * View "Service problems": hide problems of down or unreachable hosts. This
      makes the view consistant with "Tactical Overview"

    Checks & Agents:
    * Two new checks: akcp_sensor_humidity and akcp_sensor_temp (Thanks to Michael Nieporte)
    * PNP-template for kernel: show average of displayed range
    * ntp and ntp.time: Inventory now per default just creates checks for ntp.time (summary check).
      This is controlled by the new variable ntp_inventory_mode (see check manuals).
    * 3ware: Three new checks by Radoslav Bak: 3ware_disks, 3ware_units, 3ware_info
    * nvidia: agent now only queries GPUCoreTemp and GPUErrors. This avoids
      a vmalloc leakage of 32kB per call (bug in NVIDIA driver)
    * Make all SNMP based checks independent of standard MIB files
    * ad_replication: Fixed syntax errors and unhandled date output when
      not replicated yet
    * ifoperstatus: Allowing multiple target states as a list now
    * cisco_qos: Added new check to monitor traffic in QoS classes on Cisco routers
    * cisco_power: Added scan function
    * if64/if/cisco_qos: Traffic is displayed in variable byte scales B/s,KB/s,MB/s,GB/s
      depending on traffic amount.
    * if64: really using ifDescr with option if_inventory_uses_description = True
    * if64: Added option if_inventory_uses_alias to using ifAlias for the item names
    * if64/if: Fixed bug displaying the out traffic (Perfdata was ok)
    * if64/if: Added WARN/CRIT thresholds for the bandwidth usage to be given as rates
    * if64/if: Improved PNP-Templates
    * if64/if: The ifoperstatus check in if64/if can now check for multiple target states
    * if64/if: Removing all null bytes during hex string parsing (These signs Confuse nagios pipe)
    * Fixed hr_mem and hr_fs checks to work with new SNMP format
    * ups_*: Inventory works now on Riello UPS systems
    * ups_power: Working arround wrong implemented RFC in some Riello UPS systems (Fixing negative power
      consumption values)
    * FreeBSD Agent: Added sections: df mount mem netctr ipmitool (Thanks to Florian Heigl)
    * AIX: exclude NFS and CIFS from df (thanks to Jörg Linge)
    * cisco_locif: Using the interface index as item when no interface name or description are set

    Livestatus:
    * table columns: fix type of num_service_* etc.: was list, is now int (thanks to Gerhard Laußer)
    * table hosts: repair semantics of hard_state (thanks to Michael Kraus). Transition was one
      cycle to late in certain situations.

1.1.7i4:
    Core, Setup, etc.:
    * Fixed automatic creation of host contactgroups
    * templates: make PNP links work without rewrite

    Multisite:
    * Make page handler modular: this allows for custom pages embedded into
      the Multisite frame work and thus using Multisite for other tasks as
      well.
    * status_host: new state "waiting", if status host is still pending
    * make PNP links work without rewrite
    * Fix visibility problem: in multisite setups all users could see
      all objects.

1.1.7i3:
    Core, Setup, etc.:
    * Fix extra_nagios_conf: did not work in 1.1.7i2
    * Service Check_MK now displays overall processing time including
      agent communication and adds this as performance data
    * Fix bug: define_contactgroups was always assumed True. That led to duplicate
      definitions in case of manual definitions in Nagios 

    Checks & Agents:
    * New Check: hp_proliant_da_phydrv for monitoring the state of physical disks
      in HP Proliant Servers
    * New Check: hp_proliant_mem for monitoring the state of memory modules in
      HP Proliant Servers
    * New Check: hp_proliant_psu for monitoring the state of power supplies in
      HP Proliant Servers
    * PNP-templates: fix several templates not working with MULTIPLE rrds
    * new check mem.vmalloc for monitoring vmalloc address space in Linux kernel.
    * Linux agent: add timeout of 2 secs to ntpq 
    * wmic_process: make check OK if no matching process is found

    Livestatus:
    * Remove obsolete parameter 'accept_timeout'
    * Allow disabling idle_timeout and query_timeout by setting them to 0.

    Multisite:
    * logwatch page: wrap long log lines

1.1.7i2:
    Incompatible Changes:
    * Remove config option define_timeperiods and option --timeperiods.
      Check_MK does not longer define timeperiod definitions. Please
      define them manually in Nagios.
    * host_notification_period has been removed. Use host_extra_conf["notification_period"]
      instead. Same holds for service_notification_periods, summary_host_notification_periods
      and summary_service_notification_periods.
    * Removed modes -H and -S for creating config data. This now does
      the new option -N. Please set generate_hostconf = False if you
      want only services to be defined.

    Core, Setup, etc.:
    * New config option usewalk_hosts, triggers --usewalk during
      normal checking for selected hosts.
    * new option --scan-parents for automatically finding and 
      configuring parent hosts (see online docu for details)
    * inventory check: put detailed list of unchecked items into long
      plugin output (to be seen in status details)
    * New configuration variable check_parameters, that allows to
      override default parameters set by inventory, without defining 
      manual checks!

    Checks & Agents:
    * drbd: changed check parameters (please re-inventorize!)
    * New check ad_replication: Checks active directory replications
      of domain controllers by using repadm
    * New check postifx_mailq: Checks mailqueue lengths of postifx mailserves
    * New check hp_procurve_cpu: Checks the CPU load on HP Procurve switches
    * New check hp_procurve_mem: Checks the memory usage on HP Procurve switches
    * New check hp_procurve_sensors: Checks the health of PSUs, FANs and
      Temperature on HP Procurve switches
    * New check heartbeat_crm: Monitors the general state of heartbeat clusters
      using the CRM
    * New check heartbeat_crm_resources: Monitors the state of resources and nodes
      in heartbeat clusters using the CRM
    * *nix agents: output AgentOS: in header
    * New agent for FreeBSD: It is based on the linux agent. Most of the sections
      could not be ported easily so the FreeBSD agent provides information for less
      checks than the linux agent.
    * heartbeat_crm and heartbeat_crm.resources: Change handling of check parameters.
      Please reinvenurize and read the updated man page of those checks
    * New check hp_proliant_cpu: Check the physical state of CPUs in HP Proliant servers
    * New check hp_proliant_temp: Check the temperature sensors of HP Proliant servers
    * New check hp_proliant_fans: Check the FAN sensors of HP Proliant servers

    Multisite:
    * fix chown problem (when nagios user own files to be written
      by the web server)
    * Sidebar: Fixed snapin movement problem using older firefox
      than 3.5.
    * Sidebar: Fixed IE8 and Chrome snapin movement problems
    * Sidebar: Fixed IE problem where sidebar is too small
    * Multisite: improve performance in multi site environments by sending
      queries to sites in parallel
    * Multisite: improve performance in high latency situations by
      allowing persistent Livestatus connections (set "persist" : True 
      in sites, use current Livestatus version)

    Livestatus:
    * Fix problems with in_*_period. Introduce global
      timeperiod cache. This also improves performance
    * Table timeperiods: new column 'in' which is 0/1 if/not the
      timeperiod is currently active
    * New module option idle_timeout. It sets the time in ms
      Livestatus waits for the next query. Default is 300000 ms (5 min).
    * New module option query_timeout. It limits the time between
      two lines of a query (in ms). Default is 10000 ms (10 sec).

1.1.7i1: Core, Setup, etc.:
    * New option -u for reordering autochecks in per-host-files
      (please refer to updated documentation about inventory for
       details)
    * Fix exception if check_mk is called without arguments. Show
      usage in that case.
    * install_nagios.sh: Updated to NagVis 1.5 and fixed download URL
    * New options --snmpwalk and --usewalk help implemeting checks
      for SNMP hardware which is not present
    * SNMP: Automatically detect missing entries. That fixes if64
      on some CISCO switches.
    * SNMP: Fix hex string detection (hopefully)
    * Do chown only if running as root (avoid error messages)
    * SNMP: SNMPv3 support: use 4-tuple of security level, auth protocol,
      security name and password instead of a string in snmp_communities
      for V3 hosts.
    * SNMP: Fixed hexstring detection on empty strings
    * New option -II: Is like -I, but removes all previous autochecks
      from inventorized hosts
    * install_nagios.sh: Fix detection of PNP4Nagios URL and URL of
      NagVis
    * Packager: make sanity check prohibiting creating of package files
      in Check MK's directories
    * install_nagios.sh: Support Ubuntu 10.04 (Thanks to Ben)
      
    Checks & Agents:
    * New check ntp.time: Similar to 'ntp' but only honors the system peer
      (that NTP peer where ntpq -p prints a *).
    * wmic_process: new check for ressource consumption of windows processes
    * Windows agent supports now plugins/ and local/ checks
    * [FIX] ps.perf now correctly detects extended performance data output
      even if number of matching processes is 0
    * renamed check cisco_3640_temp to cisco_temp, renamed cisco_temp
      to cisco_temp_perf, fixed snmp detection of those checks
    * New check hr_cpu - checking the CPU utilization via SNMP
    * New check hr_fs - checking filesystem usage via SNMP
    * New check hr_mem - checking memory usage via SNMP
    * ps: inventory now can configured on a per host / tag base
    * Linux: new check nvidia.temp for monitoring temperature of NVIDIA graphics card
    * Linux: avoid free-ipmi hanging forever on hardware that does not support IPMI
    * SNMP: Instead of an artificial index column, which some checks use, now
      the last component of the OID is used as index. That means that inventory
      will find new services and old services will become UNKNOWN. Please remove
      the outdated checks.
    * if: handle exception on missing OIDs
    * New checks hp_blade* - Checking health of HP BladeSystem Enclosures via SNMP
    * New check drbd - Checking health of drbd nodes
    * New SNMP based checks for printers (page counter, supply), contributed
      by Peter Lauk (many thanks!)
    * New check cups_queues: Checking the state of cups printer queues
    * New check heartbeat_nodes: Checking the node state and state of the links
      of heartbeat nodes
    * New check heartbeat_rscstatus: Checks the local resource status of
      a heartbeat node
    * New check win_dhcp_pools: Checks the usage of Windows DHCP Server lease pools
    * New check netapp_volumes: Checks on/offline-condition and states of netapp volumes 

    Multisite:
    * New view showing all PNP graphs of services with the same description
    * Two new filters for host: notifications_enabled and acknowledged
    * Files created by the webserver (*.mk) are now created with the group
      configured as common group of Nagios and webserver. Group gets write
      permissions on files and directories.
    * New context view: all services of a host group
    * Fix problems with Umlauts (non-Ascii-characters) in performance data
    * New context view: all services of a host group
    * Sidebar snapins can now fetch URLs for the snapin content instead of
      building the snapin contents on their own.
    * Added new nagvis_maps snapin which displays all NagVis maps available
      to the user. Works with NagVis 1.5 and newer.

1.1.6:
    Core, Setup, etc.:
    * Service aggregation: new config option aggregation_output_format.
      Settings this to "multiline" will produce Nagios multiline output
      with one line for each individual check.

    Multisite:
    * New painter for long service plugin output (Currently not used
      by any builtin view)

    Checks & Agents:
    * Linux agent: remove broken check for /dev/ipmi0

1.1.6rc3:
    Core, Setup, etc.:
    * New option --donate for donating live host data to the community.
      Please refer to the online documentation for details.
    * Tactical Overview: Fixed refresh timeout typo
      (Was 16 mins instead of 10 secs)

    Livestatus:
    * Assume strings are UTF-8 encoded in Nagios. Convert from latin-1 only
      on invalid UTF-8 sequences (thanks to Alexander Yegorov)

    Multisite:
    * Correctly display non-ascii characters (fixes exception with 'ascii codec')
      (Please also update Livestatus to 1.1.6rc3)

1.1.6rc2:
    Multisite:
    * Fix bug in Master control: other sites vanished after klicking buttons.
      This was due to connection error detection in livestatus.py (Bug found
      by Benjamin Odenthal)
    * Add theme and baseurl to links to PNP (using features of new PNP4Nagios
      0.6.4)

    Core, Setup, etc.:
    * snmp: hopefully fix HEX/string detection now

    Checks & Agents:
    * md: fix inventory bug on resync=PENDING (Thanks to Darin Perusich)

1.1.6rc1:
    Multisite:
    * Repair Perf-O-Meters on webkit based browsers (e.g. Chrome, Safari)
    * Repair layout on IE7/IE8. Even on IE6 something is working (definitely
      not transparent PNGs though). Thanks to Lars.
    * Display host state correct if host is pending (painter "host with state")
    * Logfile: new filter for plugin output
    * Improve dialog flow when cloning views (button [EDIT] in views snapin)
    * Quicksearch: do not open search list if text did not change (e.g. Shift up),
      close at click into field or snapin.

    Core, Setup, etc.:
    * Included three patched from Jeff Dairiki dealing with compile flags
      and .gitignore removed from tarballs
    * Fix problem with clustered_services_of[]: services of one cluster
      appeared also on others
    * Packager: handle broken files in package dir
    * snmp handling: better error handling in cases where multiple tables
      are merged (e.g. fc_brocade_port_detailed)
    * snmp: new handling of unprintable strings: hex dumps are converted
      into binary strings now. That way all strings can be displayed and
      no information is lost - nevertheless.
      
    Checks & Agents:
    * Solaris agent: fixed rare df problems on Solaris 10, fix problem with test -f
      (thanks to Ulf Hoffmann)
    * Converted all PNP templates to format of 0.6.X. Dropped compatibility
      with 0.4.X.
    * Do not use ipmi-sensors if /dev/ipmi0 is missing. ipmi-sensors tries
      to fiddle around with /dev/mem in that case and miserably fails
      in some cases (infinite loop)
    * fjdary60_run: use new binary encoding of hex strings
    * if64: better error handling for cases where clients do not send all information
    * apc_symmetra: handle status 'smart boost' as OK, not CRITICAL

    Livestatus:
    * Delay starting of threads (and handling of socket) until Nagios has
      started its event loop. This prevents showing services as PENDING 
      a short time during program start.

1.1.6b3:
    Multisite:
    * Quicksearch: hide complete host list if field is emptied via Backspace or Del.
      Also allow handle case where substring match is unique.

1.1.6b2:
    Core, Setup, etc.:
    * Packager: fix unpackaged files (sounds, etc)

    Multisite:
    * Complete new design (by Tobias Roeckl, Kopf & Herz)
    * New filters for last service check and last service state change
    * New views "Recently changed services" and "Unchecked services"
    * New page for adding sidebar snapins
    * Drag & Drop for sidebar snapins (thanks to Lars)
    * Grab & Move for sidebar scrolling (thanks to Lars)
    * Filter out summary hosts in most views.
    * Set browser refresh to 30 secs for most views
    * View host status: added a lot of missing information
    * View service status: also added information here
    * Make sure, enough columns can be selected in view editor
    * Allow user to change num columns and refresh directly in view
    * Get back to where you came after editing views
    * New sidebar snapin "Host Matrix"
    * New feature "status_host" for remote sites: Determine connection
      state to remote side by considering a certain host state. This
      avoids livestatus time outs to dead sites.
    * Sidebar snapin site status: fix reload problem
    * New Perf-O-Meters displaying service performance data
    * New snapin "Custom Links" where you easily configure your own
      links via multisite.mk (see example in new default config file)
    * Fixed problem when using only one site and that is not local

    Livestatus:
    * new statistics columns: log_messages and log_messages_rate
    * make statistics average algorithm more sluggish

1.1.5i3:
     Core, Setup, etc.:
     * New Check_MK packager (check_mk -P)

1.1.5i2:
     Core, Setup, etc.:
     * install_nagios.sh: add missing package php5-iconv for SLES11

     Checks & Agents:
     * if64: new SNMP check for network interfaces. Like if, but uses 64 bit
       counters of modern switches. You might need to configure bulkwalk_hosts.
     * Linux agent: option -d enabled debug output
     * Linux agent: fix ipmi-sensors cache corruption detection
     * New check for temperature on Cisco devices (cisco_3640_temp)
     * recompiled waitmax with dietlibc (fixed incompatibility issues
       on older systems)

     Multisite:
     * Filters for groups are negateable.

1.1.5i1:
     Checks & Agents:
     * uptime: new check for system uptime (Linux)
     * if: new SNMP check for network interfaces with very detailed traffic,
       packet and error statistics - PNP graphs included

     Multisite:
     * direct integration of PNP graphs into Multisite views
     * Host state filter: renamed HTML variables (collision with service state). You
       might need to update custom views using a filter on host states.
     * Tactical overview: exclude services of down hosts from problems, also exclude
       summary hosts
     * View host problems/service problems: exclude summary hosts, exclude services
       of down hosts
     * Simplified implementation of sidebar: sidebar is not any longer embeddeable.
     * Sidebar search: Added host site to be able to see the context links on
       the result page
     * Sidebar search: Hitting enter now closes the hint dropdown in all cases

1.1.5i0:
      Core, Setup, etc.:
      * Ship check-specific rra.cfg's for PNP4Nagios (save much IO and disk space)
      * Allow sections in agent output to apear multiple times
      * cleanup_autochecks.py: new option -f for directly activating new config
      * setup.sh: better detection for PNP4Nagios 0.6
      * snmpwalk: use option -Oa, inhibit strings to be output as hex if an umlaut
        is contained.

      Checks & Agents:
      * local: allow more than once performance value, separated by pipe (|)
      * ps.perf: also send memory and CPU usage (currently on Linux and Solaris)
      * Linux: new check for filesystems mount options
      * Linux: new very detailed check for NTP synchronization
      * ifoperstatus: inventory honors device type, per default only Ethernet ports
        will be monitored now
      * kernel: now inventory is supported and finds pgmajfault, processes (per/s)
        and context switches
      * ipmi_sensors: Suppress performance data for fans (save much IO/space)
      * dual_lan_check: fix problem which using MRPE
      * apc_symmetra: PNP template now uses MIN for capacity (instead of AVERAGE)
      * fc_brocade_port_detailed: PNP template now uses MAX instead of AVERAGE
      * kernel: fix text in PNP template
      * ipmi_sensors: fix timeout in agent (lead to missing items)
      * multipath: allow alias as item instead of uuid
      * caching agent: use /var/cache/check_mk as cache directory (instead of /etc/check_mk)
      * ifoperstatus: is now independent of MIB

      Multisite:
      * New column host painter with link to old Nagios services
      * Multisite: new configuration parameter default_user_role
      
      Livestatus:
      * Add missing LDFLAGS for compiling (useful for -g)

1.1.4:
      Summary:
      * A plentitude of problem fixes (including MRPE exit code bug)
      * Many improvements in new Multisite GUI
      * Stability and performance improvements in Livestatus

      Core, Setup, etc.:
      * Check_MK is looking for main.mk not longer in the current and home
        directory
      * install_nagios.sh: fix link to Check_MK in sidebar
      * install_nagios.sh: switch PNP to version 0.6.3
      * install_nagios.sh: better Apache-Config for Multisite setup
      * do not search main.mk in ~ and . anymore (brought only trouble) 
      * clusters: new variable 'clustered_services_of', allowing for overlapping
         clusters (as proposed by Jörg Linge)
      * install_nagios.sh: install snmp package (needed for snmp based checks)
      * Fix ower/group of tarballs: set them to root/root
      * Remove dependency from debian agent package    
      * Fixed problem with inventory when using clustered_services
      * tcp_connect_timeout: Applies now only for connect(), not for
        time of data transmission once a connection is established
      * setup.sh now also works for Icinga
      * New config parameter debug_log: set this to a filename in main.mk and you
        will get a debug log in case if 'invalid output from plugin...'
      * ping-only-hosts: When ping only hosts are summarized, remove Check_MK and
        add single PING to summary host.
      * Service aggregation: fix state relationship: CRIT now worse than UNKNOWN 
      * Make extra_service_conf work also for autogenerated PING on ping-only-hosts
        (groups, contactgroups still missing)

      Checks & Agents:
      * mrpe in Linux agent: Fix bug introduced in 1.1.3: Exit status of plugins was
        not honored anymore (due to newline handling)
      * mrpe: allow for sending check_command to PNP4Nagios (see MRPE docu)
      * Logwatch GUI: fix problem on Python 2.4 (thanks to Lars)
      * multipath: Check is now less restrictive when parsing header lines with
        the following format: "<alias> (<id>)"
      * fsc_ipmi_mem_status: New check for monitoring memory status (e.g. ECC)
         on FSC TX-120 (and maybe other) systems.
      * ipmi_sensors in Linux agent: Fixed compatibility problem with new ipmi
        output. Using "--legacy-output" parameter with newer freeipmi versions now.
      * mrpe: fix output in Solaris agent (did never work)
      * IBM blade center: new checks for chassis blowers, mediatray and overall health
      * New caching agent (wrapper) for linux, supporting efficient fully redundant
        monitoring (please read notes in agents/check_mk_caching_agent)
      * Added new smbios_sel check for monitoring the System Event Log of SMBIOS.
      * fjdarye60_rluns: added missing case for OK state
      * Linux agent: The xinetd does not log each request anymore. Only
        failures are logged by xinetd now. This can be changed in the xinetd
	configuration files.
      * Check df: handle mountpoints containing spaces correctly 
        (need new inventorization if you have mountpoints with spaces)
      * Check md on Linux: handle spare disks correctly
      * Check md on Linux: fix case where (auto-read-only) separated by space
      * Check md on Linux: exclude RAID 0 devices from inventory (were reported as critical)
      * Check ipmi: new config variable ipmi_ignore_nr
      * Linux agent: df now also excludes NFSv4
      * Wrote man-page for ipmi check
      * Check mrpe: correctly display multiline output in Nagios GUI
      * New check rsa_health for monitoring IBM Remote Supervisor Adapter (RSA)
      * snmp scan: suppress error messages of snmpget
      * New check: cpsecure_sessions for number of sessions on Content Security Gateway
      * Logwatch GUI: move acknowledge button to top, use Multisite layout,
         fix several layout problem, remove list of hosts
      * Check logwatch: limit maximum size of stored log messages (configurable
        be logwatch_max_filesize)
      * AIX agent: fix output of MRPE (state and description was swapped)
      * Linux agent: fixed computation of number of processors on S390
      * check netctr: add missing perfdata (was only sent on OK case)
      * Check sylo: New check for monitoring the sylo state
      
      Livestatus:
      * Table hosts: New column 'services' listing all services of that host
      * Column servicegroups:members: 'AuthUser' is now honored
      * New columns: hosts:services_with_state and servicegroups:members_with_state
      * New column: hostgroup:members_with_state
      * Columns hostgroup:members and hostgroup:members_with_state honor AuthUser
      * New rudimentary API for C++
      * Updates API for Python
      * Make stack size of threads configurable
      * Set stack size of threads per default o 64 KB instead of 8 MB
      * New header Localtime: for compensating time offsets of remote sites
      * New performance counter for fork rate
      * New columns for hosts: last_time_{up,down,unreachable}
      * New columns for services: last_time_{ok,warning,critical,unknown}
      * Columns with counts honor now AuthUser
      * New columns for hosts/services: modified_attributes{,_list}
      * new columns comments_with_info and downtimes_with_info
      * Table log: switch output to reverse chronological order!
      * Fix segfault on filter on comments:host_services
      * Fix missing -lsocket on Solaris
      * Add missing SUN_LEN (fixed compile problem on Solaris)
      * Separators: remote sanitiy check allowing separators to be equal
      * New output format "python": declares strings as UTF-8 correctly
      * Fix segault if module loaded without arguments

      Multisite:
      * Improved many builtin views
      * new builtin views for host- and service groups
      * Number of columns now configurable for each layout (1..50)
      * New layout "tiled"
      * New painters for lists of hosts and services in one column
      * Automatically compensate timezone offsets of remote sites
      * New datasources for downtimes and comments
      * New experimental datasource for log
      * Introduce limitation, this safes you from too large output
      * reimplement host- and service icons more intelligent
      * Output error messages from dead site in Multisite mode
      * Increase wait time for master control buttons from 4s to 10s
      * Views get (per-view) configurable browser automatic reload interval
      * Playing of alarm sounds (configurable per view)
      * Sidebar: fix bookmark deletion problem in bookmark snapin
      * Fixed problem with sticky debug
      * Improve pending services view
      * New column with icon with link to Nagios GUI
      * New icon showing items out of their notification period.
      * Multisite: fix bug in removing all downtimes
      * View "Hostgroups": fix color and table heading
      * New sidebar snapin "Problem hosts"
      * Tactical overview: honor downtimes
      * Removed filter 'limit'. Not longer needed and made problems
        with new auto-limitation.
      * Display umlauts from Nagios comments correctly (assuming Latin-1),
         inhibit entering of umlauts in new comments (fixes exception)
      * Switched sidebar from synchronous to asynchronous requests
      * Reduced complete reloads of the sidebar caused by user actions
      * Fix reload problem in frameset: Browser reload now only reloads
        content frames, not frameset.


1.1.3:

      Core, Setup, etc.:
      * Makefile: make sure all files are world readable
      * Clusters: make real host checks for clusters (using check_icmp with multiple IP addresses)
      * check_mk_templates: remove action_url from cluster and summary hosts (they have no performance data)
      * check_mk_template.cfg: fix typo in notes_url
      * Negation in binary conf lists via NEGATE (clustered_services, ingored_services,
	bulkwalk_hosts, etc).
      * Better handling of wrapping performance counters
      * datasource_programs: allow <HOST> (formerly only <IP>)
      * new config variable: extra_nagios_conf: string simply added to Nagios
        object configuration (for example for define command, etc.)
      * New option --flush: delete runtime data of some or all hosts
      * Abort installation if livestatus does not compile.
      * PNP4Nagios Templates: Fixed bug in template file detection for local checks
      * nagios_install.sh: Added support for Ubuntu 9.10
      * SNMP: handle multiline output of snmpwalk (e.g. Hexdumps)
      * SNMP: handle ugly error output of snmpwalk
      * SNMP: allow snmp_info to fetch multiple tables
      * check_mk -D: sort hostlist before output
      * check_mk -D: fix output: don't show aggregated services for non-aggregated hosts
      * check_mk_templates.cfg: fix syntax error, set notification_options to n

      Checks & Agents:
      * logwatch: fix authorization problem on web pages when acknowledging
      * multipath: Added unhandled multipath output format (UUID with 49 signs)
      * check_mk-df.php: Fix locale setting (error of locale DE on PNP 0.6.2)
      * Make check_mk_agent.linux executable
      * MRPE: Fix problems with quotes in commands
      * multipath: Fixed bug in output parser
      * cpu: fixed bug: apply level on 15min, not on 1min avg
      * New check fc_brocade_port_detailed
      * netctrl: improved handling of wrapped counters
      * winperf: Better handling of wrapping counters
      * aironet_client: New check for number of clients and signal
        quality of CISCO Aironet access points
      * aironet_errors: New check for monitoring CRC errors on
        CISCO Aironet access points
      * logwatch: When Agent does not send a log anymore and no local logwatch
                  file present the state will be UNKNOWN now (Was OK before).
      * fjdarye60_sum: New check for summary status of Fidary-E60 devices
      * fjdarye60_disks: New check for status of physical disks
      * fjdarye60_devencs: New check for status of device enclosures
      * fjdarye60_cadaps: New check for status of channel adapters
      * fjdarye60_cmods: New check for status of channel modules
      * fjdarye60_cmods_flash: New check for status of channel modules flash
      * fjdarye60_cmods_mem: New check for status of channel modules memory
      * fjdarye60_conencs: New check for status of controller enclosures
      * fjdarye60_expanders: New check for status of expanders
      * fjdarye60_inletthmls: New check for status of inlet thermal sensors
      * fjdarye60_thmls: New check for status of thermal sensors
      * fjdarye60_psus: New check for status of PSUs
      * fjdarye60_syscaps: New check for status of System Capacitor Units
      * fjdarye60_rluns: New check for RLUNs
      * lparstat_aix: New check by Joerg Linge
      * mrpe: Handles multiline output correctly (only works on Linux,
	      Agents for AIX, Solaris still need fix).
      * df: limit warning and critical levels to 50/60% when using a magic number
      * fc_brocade_port_detailed: allow setting levels on in/out traffic, detect
         baudrate of inter switch links (ISL). Display warn/crit/baudrate in
	 PNP-template

      MK Livestatus:
      * fix operators !~ and !~~, they didn't work (ever)
      * New headers for waiting (please refer to online documentation)
      * Abort on errors even if header is not fixed16
      * Changed response codes to better match HTTP
      * json output: handle tab and other control characters correctly
      * Fix columns host:worst_service_state and host:worst_service_hard_state
      * New tables servicesbygroup, servicesbyhostgroup and hostsbygroup
      * Allow to select columns with table prefix, e.g. host_name instead of name
        in table hosts. This does not affect the columns headers output by
	ColumnHeaders, though.
      * Fix invalid json output of group list column in tables hosts and services
      * Fix minor compile problem.
      * Fix hangup on AuthUser: at certain columns
      * Fix some compile problems on Solaris

      Multisite:
      * Replaced Multiadmin with Multisite.


1.1.2:
      Summary:
      * Lots of new checks
      * MK Livestatus gives transparent access to log files (nagios.log, archive/*.log)
      * Many bug fixes

      MK Livestatus:
      * Added new table "log", which gives you transparent access to the Nagios log files!
      * Added some new columns about Nagios status data to stable 'status'
      * Added new table "comments"
      * Added logic for count of pending service and hosts
      * Added several new columns in table 'status' 
      * Added new columns flap_detection and obsess_over_services in table services
      * Fixed bug for double columns: filter truncated double to int
      * Added new column status:program_version, showing the Nagios version
      * Added new column num_services_pending in table hosts
      * Fixed several compile problems on AIX
      * Fixed bug: queries could be garbled after interrupted connection
      * Fixed segfault on downtimes:contacts
      * New feature: sum, min, max, avg and std of columns in new syntax of Stats:

      Checks & Agents:
      * Check ps: this check now supports inventory in a very flexible way. This simplifies monitoring a great number of slightly different processes such as with ORACLE or SAP.
      * Check 'md': Consider status active(auto-read-only) as OK
      * Linux Agent: fix bug in vmware_state
      * New Checks for APC Symmetra USV
      * Linux Agent: made <<<meminfo>>> work on RedHat 3.
      * New check ps.perf: Does the same as ps, but without inventory, but with performance data
      * Check kernel: fixed missing performance data
      * Check kernel: make CPU utilization work on Linux 2.4
      * Solaris agent: don't use egrep, removed some bashisms, output filesystem type zfs or ufs
      * Linux agent: fixed problem with nfsmount on SuSE 9.3/10.0
      * Check 'ps': fix incompability with old agent if process is in brackets
      * Linux agent: 'ps' now no longer supresses kernel processes
      * Linux agent: make CPU count work correctly on PPC-Linux
      * Five new checks for monitoring DECRU SANs
      * Some new PNP templates for existing checks that still used the default templates
      * AIX Agent: fix filesystem output
      * Check logwatch: Fix problem occuring at empty log lines
      * New script install_nagios.sh that does the same as install_nagios_on_lenny.sh, but also works on RedHat/CentOS 5.3.
      * New check using the output of ipmi-sensors from freeipmi (Linux)
      * New check for LSI MegaRAID disks and arrays using MegaCli (based on the driver megaraid_sas) (Linux)
      * Added section <<<cpu>>> to AIX and Solaris agents
      * New Check for W&T web thermograph (webthermometer)
      * New Check for output power of APC Symmetra USP
      * New Check for temperature sensors of APC Symmetra WEB/SNMP Management Card.
      * apc_symmetra: add remaining runtime to output
      * New check for UPS'es using the generic UPS-MIB (such as GE SitePro USP)
      * Fix bug in PNP-template for Linux NICs (bytes and megabytes had been mixed up).
      * Windows agent: fix bug in output of performance counters (where sometimes with , instead of .)
      * Windows agent: outputs version if called with 'version'
      
      Core, Setup, etc.:
      * New SNMP scan feature: -I snmp scans all SNMP checks (currently only very few checks support this, though)
      * make non-bulkwalk a default. Please edit bulkwalk_hosts or non_bulkwalk_hosts to change that
      * Improve setup autodetection on RedHat/CentOS.  Also fix problem with Apache config for Mutliadmin: On RedHat Check_MK's Apache conf file must be loaded after mod_python and was thus renamed to zzz_check_mk.conf.
      * Fix problem in Agent-RPM: mark xinetd-configfile with %config -> avoid data loss on update
      * Support PNP4Nagios 0.6.2
      * New setup script "install_nagios.sh" for installing Nagios and everything else on SLES11
      * New option define_contactgroups: will automatically create contactgroup definitions for Nagios

1.1.0:
      * Fixed problems in Windows agent (could lead
        to crash of agent in case of unusal Eventlog
	messages)
      * Fixed problem sind 1.0.39: recompile waitmax for
        32 Bit (also running on 64)
      * Fixed bug in cluster checks: No cache files
        had been used. This can lead to missing logfile
	messages.
      * Check kernel: allow to set levels (e.g. on 
	pgmajfaults)
      * Check ps now allows to check for processes owned
        by a specific user (need update of Linux agent)
      * New configuration option aggregate_check_mk: If
        set to True, the summary hosts will show the
	status auf check_mk (default: False)
      * Check winperf.cpuusage now supports levels
        for warning and critical. Default levels are
	at 101 / 101
      * New check df_netapp32 which must be used
        for Netapps that do not support 64 bit 
	counters. Does the same as df_netapp
      * Symlink PNP templates: df_netapp32 and
        df_netapp use same template as df
      * Fix bug: ifoperstatus does not produce performance
        data but said so.
      * Fix bug in Multiadmin: Sorting according to
        service states did not work
      * Fix two bugs in df_netapp: use 64 bit counters
        (32 counter wrap at 2TB filesystems) and exclude
       	snapshot filesystems with size 0 from inventory.
      * Rudimentary support for monitoring ESX: monitor
        virtual filesystems with 'vdf' (using normal df
	check of check_mk) and monitor state of machines 
	with vcbVmName -s any (new check vmware_state).
      * Fixed bug in MRPE: check failed on empty performance
        data (e.g. from check_snmp: there is emptyness
        after the pipe symbol sometimes)
      * MK Livestatus is now multithreaded an can
        handle up to 10 parallel connections (might
        be configurable in a future version).
      * mk_logwatch -d now processes the complete logfile
        if logwatch.state is missing or not including the
	file (this is easier for testing)
      * Added missing float columns to Livestatus.
      * Livestatus: new header StatsGroupBy:
      * First version with "Check_MK Livestatus Module"!
        setup.sh will compile, install and activate
	Livestatus per default now. If you do not want
	this, please disable it by entering <tt>no</tt>,
	when asked by setup.
      * New Option --paths shows all installation, config
        and data paths of Check_mk and Nagios
      * New configuration variable define_hostgroups and
        define service_groups allow you to automatically
        create host- and service groups - even with aliases.
      * Multiadmin has new filter for 'active checks enabled'.
      * Multiadmin filter for check_command is now a drop down list.
      * Dummy commands output error message when passive services
        are actively checked (by accident)
      * New configuration option service_descriptions allows to
        define customized service descriptions for each check type
      * New configuration options extra_host_conf, extra_summary_host_conf
        and extra_service_conf allow to define arbitrary Nagios options
	in host and service defitions (notes, icon_image, custom variables,
        etc)
      * Fix bug: honor only_hosts also at option -C


1.0.39:
      * New configuration variable only_hosts allows
	you to limit check_mk to a subset of your
	hosts (for testing)
      * New configuration parameter mem_extended_perfdata
	sends more performance data on Linux (see 
	check manual for details)
      * many improvements of Multiadmin web pages: optionally 
	filter out services which are (not) currently in downtime
	(host or service itself), optionally (not) filter out summary
	hosts, show host status (down hosts), new action
	for removing all scheduled downtimes of a service.
	Search results will be refreshed every 90 seconds.
	Choose between two different sorting orders.
	Multadmin now also supports user authentication
      * New configuration option define_timeperiods, which
	allows to create Nagios timeperiod definitions.
	This also enables the Multiadmin tools to filter
	out services which are currently not in their
	notification interval.
      * NIC check for Linux (netctr.combined) now supports
	checking of error rates
      * fc_brocade_port: New possibility of monitoring
	CRC errors and C3 discards
      * Fixed bug: snmp_info_single was missing
        in precompiled host checks
	
1.0.38:
      * New: check_mk's multiadmin tool (Python based
	web page). It allows mass administration of
	services (enable/disable checks/notifications, 
	acknowledgements, downtimes). It does not need
	Nagios service- or host groups but works with
	a freeform search.
      * Remove duplicate <?php from the four new 
	PNP templates of 1.0.37.
      * Linux Agent: Kill hanging NFS with signal 9
	(signal 15 does not always help)
      * Some improvements in autodetection. Also make
	debug mode: ./autodetect.py: This helps to
	find problems in autodetection.
      * New configuration variables generate_hostconf and
	generate_dummy_commands, which allows to suppress
	generation of host definitions for Nagios, or 
	dummy commands, resp.
      * Now also SNMP based checks use cache files.
      * New major options --backup and --restore for
	intelligent backup and restore of configuration
	and runtime data
      * New variable simulation_mode allows you to dry
	run your Nagios with data from another installation.
      * Fixed inventory of Linux cpu.loads and cpu.threads
      * Fixed several examples in checks manpages
      * Fixed problems in install_nagios_on_lenny.sh
      * ./setup.sh now understands option --yes: This
        will not output anything except error messages
	and assumes 'yes' to all questions
      * Fix missing 'default.php' in templates for
	local
	
1.0.37:
      * IMPORTANT: Semantics of check "cpu.loads" has changed.
	Levels are now regarded as *per CPU*. That means, that
	if your warning level is at 4.0 on a 2 CPU machine, then 
	a level of 8.0 is applied.
      * On check_mk -v now also ouputs version of check_mk
      * logfile_patterns can now contain host specific entries.
	Please refer to updated online documentation for details.
      * Handling wrapping of performance counters. 32 and 64 bit
	counters should be autodetected and handled correctly.
	Counters wrapping over twice within one check cycle
	cannot be handled, though.
      * Fixed bug in diskstat: Throughput was computed twice
	too high, since /proc/diskstats counts in sectors (512 Bytes)
	not in KB
      * The new configuration variables bulkwalk_hosts and
	non_bulkwalk_hosts, that allow 	to specify, which hosts 
	support snmpbulkwalk (which is
	faster than snmpwalk) and which not. In previos versions,
	always bulk walk was used, but some devices do not support
	that.
      * New configuration variable non_aggregated_hosts allows
	to exclude hosts generally from service aggregation.
      * New SNMP based check for Rittal CMC TC 
	(ComputerMultiControl-TopConcept) Temperature sensors 
      * Fixed several problems in autodetection of setup
      * Fixed inventory check: exit code was always 0
	for newer Python versions.
      * Fixed optical problem in check manual pages with
	newer version of less.
      * New template check_mk-local.php that tries to
	find and include service name specific templates.
	If none is found, default.php will be used.
      * New PNP templates check_mk-kernel.php for major page
	faults, context switches and process creation
      * New PNP template for cpu.threads (Number of threads)
      * Check nfsmounts now detects stale NFS handles and
	triggers a warning state in that case

1.0.36:
      * New feature of Linux/UNIX Agent: "MRPE" allows
	you to call Nagios plugins by the agent. Please
	refer to online documentation for details.
      * Fix bug in logwatch.php: Logfiles names containing spaces
	now work.
      * Setup.sh now automatically creates cfg_dir if
	none found in nagios.cfg (which is the case for the
	default configuration of a self compiled Nagios)
      * Fix computation of CPU usage for VMS.
      * snmp_hosts now allows config-list syntax. If you do
	not define snmp_hosts at all, all hosts with tag
	'snmp' are considered to be SNMP hosts. That is 
	the new preferred way to do it. Please refer
	to the new online documentation.
      * snmp_communities now also allows config-list syntax
	and is compatible to datasource_programs. This allows
	to define different SNMP communities by making use
	of host tags.
      * Check ifoperstatus: Monitoring of unused ports is
	now controlled via ifoperstatus_monitor_unused.
      * Fix problem in Windows-Agent with cluster filesystems:
	temporarily non-present cluster-filesystems are ignored by
	the agent now.
      * Linux agent now supports /dev/cciss/d0d0... in section
	<<<diskstat>>>
      * host configuration for Nagios creates now a variable
	'name host_$HOSTNAME' for each host. This allows
	you to add custom Nagios settings to specific hosts
	in a quite general way.
      * hosts' parents can now be specified with the
	variable 'parents'. Please look at online documentation
	for details.
      * Summary hosts now automatically get their real host as a
	parent. This also holds for summary cluster hosts.
      * New option -X, --config-check that checks your configuration
	for invalid variables. You still can use your own temporary
	variables if you prefix them with an underscore.
	IMPORTANT: Please check your configuration files with
	this option. The check may become an implicit standard in
	future versions.
      * Fixed problem with inventory check on older Python 
	versions.
      * Updated install_nagios_on_lenny.sh to Nagios version
	3.2.0 and fixed several bugs.

1.0.35:
      * New option -R/--restart that does -S, -H and -C and
	also restarts Nagios, but before that does a Nagios
	config check. If that fails, everything is rolled
	back and Nagios keeps running with the old configuration.
      * PNP template for PING which combines RTA and LOSS into
	one graph.
      * Host check interval set to 1 in default templates.
      * New check for hanging NFS mounts (currently only
	on Linux)
      * Changed check_mk_templates.cfg for PING-only hosts:
	No performance data is processed for the PING-Check
	since the PING data is already processed via the
	host check (avoid duplicate RRDs)
      * Fix broken notes_url for logwatch: Value from setup.sh
	was ignored and always default value taken.
      * Renamed config variable mknagios_port to agent_port
	(please updated main.mk if you use that variable)
      * Renamed config variable mknagios_min_version to
	agent_min_version (update main.mk if used)
      * Renamed config variable mknagios_autochecksdir to 
	autochecksdir (update main.mk if used)
      * configuration directory for Linux/UNIX agents is
	now configurable (default is /etc/check_mk)
      * Add missing configuration variable to precompiled
	checks (fix problem when using clusters)
      * Improved multipath-check: Inventory now determines
	current number of paths. And check output is more
	verbose.
      * Mark config files as config files in RPM. RPM used
	to overwrite main.mk on update!
	
1.0.34:
      * Ship agents for AIX and SunOS/Solaris (beta versions).
      * setup script now autodetects paths and settings of your
	running Nagios
      * Debian package of check_mk itself is now natively build
	with paths matching the prepackaged Nagios on Debian 5.0
      * checks/df: Fix output of check: percentage shown in output
	did include reserved space for root where check logic did
	not. Also fix logic: account reserved space as used - not
	as avail.
      * checks/df: Exclude filesystems with size 0 from inventory.
      * Fix bug with host tags in clusters -> precompile did not
	work.
      * New feature "Inventory Check": Check for new services. Setting
	inventory_check_interval=120 in main.mk will check for new services
	every 2 hours on each host. Refer to online documentation
	for more details.
      * Fixed bug: When agent sends invalid information or check
	has bug, check_mk now handles this gracefully
      * Fixed bug in checks/diskstat and in Linux agent. Also
	IDE disks are found. The inventory does now work correctly
	if now disks are found.
      * Determine common group of Apache and Nagios at setup.
	Auto set new variable www_group which replaces logwatch_groupid.
	Fix bug: logwatch directories are now created with correct
	ownership when check_mk is called manually as root.
      * Default templates: notifications options for hosts and
	services now include also recovery, flapping and warning
	events.
      * Windows agent: changed computation of RAM and SWAP usage
	(now we assume that "totalPageFile" includes RAM *and*
	SWAP).
      * Fix problem with Nagios configuration files: remove
	characters Nagios considers as illegal from service
	descriptions.
      * Processing of performance data (check_icmp) for host
        checks and PING-only-services now set to 1 in default
	templates check_mk_templates.cfg.
      * New SNMP checks for querying FSC ServerView Agent: fsc_fans,
	fsc_temp and fsc_subsystems. Successfully tested with agents
	running	on Windows and Linux.
      * RPM packaged agent tested to be working on VMWare ESX 4.0 
	(simply install RPM package with rpm -i ... and open port 
	in firewall with "esxcfg-firewall -o 6556,tcp,in,check_mk")
      * Improve handling of cache files: inventory now uses cache
	files only if they are current and if the hosts are not
	explicitely specified.
	
1.0.33:
      * Made check_mk run on Python 2.3.4 (as used in CentOS 4.7
	und RedHat 4.7). 
      * New option -M that prints out manual pages of checks.
	Only a few check types are documented yet, but more will
	be following.
      * Package the empty directory /usr/lib/check_mk_agent/plugins
	and ../local into the RPM and DEB package of the agent
      * New feature: service_dependencies. check_mk lets you comfortably
	create Nagios servicedependency definitions for you and also
	supports them by executing the checks in an optimal order.
      * logwatch.php: New button for hiding the context messages.
	This is a global setting for all logfiles and its state is
	stored in a cookie.
	
1.0.32:
      * IMPORTANT: Configuration variable datasource_programs is now
        analogous to that of host_groups. That means: the order of
        program and hostlist must be swapped!
      * New option --fake-dns, useful for tests with non-existing
	hosts.
      * Massive speed improvement for -S, -H and -C
      * Fixed bug in inventory of clusters: Clustered services where
	silently dropped (since introduction of host tags). Fixed now.
      * Fixed minor bug in inventory: Suppress DNS lookup when using
	--no-tcp
      * Fixed bug in cluster handling: Missing function strip_tags()
	in check_mk_base.py was eliminated.
      * Changed semantics of host_groups, summary_host_groups,
	host_contactgroups, and summary_host_groups for clusters. 
	Now the cluster names will be relevant, not
	the names of the nodes. This allows the cluster hosts to
	have different host/contactgroups than the nodes. And it is more
	consistent with other parts of the configuration.
      * Fixed bug: datasource_programs on cluster nodes did not work
	when precompiling

1.0.31:
      * New option -D, --dump that dumps all configuration information
	about one, several or all hosts
	New config variables 'ignored_checktypes' and 'ignored_services',
        which allow to include certain checktypes in general or
        some services from some hosts from inventory
      * Config variable 'clustered_services' now has the same semantics
	as ignored_checktypes and allows to make it host dependent.
      * Allow magic tags PHYSICAL_HOSTS, CLUSTER_HOSTS and ALL_HOSTS at
	all places, where lists of hosts are expected (except checks).
	This fixes various problems that arise when using all_hosts at
	those places:
	  * all_hosts might by changed by another file in conf.d
	  * all_hosts does not contain the cluster hosts
      * Config file 'final.mk' is read after all other config files -
	if it exists. You can put debug code there that prints the
	contents of your variables.
      * Use colored output only, if stdout is a tty. If you have
	problems with colors, then you can pipe the output
	through cat or less
      * Fixed bug with host tags: didn't strip off tags when
	processing configuration lists (occurs when using
	custom host lists)
      * mk_logwatch is now aware of inodes of logfiles. This
	is important for fast rotating files: If the inode
	of a logfile changes between two checks mk_logwatch
	assumes that the complete content is new, even if
	the new file is longer than the old one.
      * check_mk makes sure that you do not have duplicate
	hosts in all_hosts or clusters.

1.0.30:
      * Windows agent now automatically monitors all existing
	event logs, not only "System" and "Application".

1.0.29:
      * Improved default Nagios configuration file:
	added some missing templates, enter correct URLs
	asked at setup time.
      * IMPORANT: If you do not use the new default 
	Nagios configuration file you need to rename
	the template for aggregated services (summary
	services) to check_mk_summarizes (old name
	was 'check_mk_passive-summary'). Aggregated
	services are *always* passive and do *never*
	have performance data.
      * Hopefully fixed CPU usage output on multi-CPU
	machines
      * Fixed Problem in Windows Agent: Eventlog monitoring
	does now also work, if first record has not number 1
	(relevant for larger/older eventlogs)
      * Fixed bug in administration.html: Filename for Nagios
	must be named check_mk.cfg and *not* main.mk. Nagios
	does not read files without the suffix .cfg. 
      * magic factor for df, that allows to automatgically 
        adapt levels for very big or very small filesystems.
      * new concept of host tags simplyfies configuration.
      * IMPORTANT: at all places in the configuration where
	lists of hosts are used those are not any longer
	interpreted as regular expressions. Hostnames
	must match exactly. Therefore the list [ "" ] does
	not any longer represent the list of all hosts.
	It is a bug now. Please write all_hosts instead
	of [ "" ]. The semantics for service expressions
	has not changed.
      * Fixed problem with logwatch.php: Begin with
	<?php, not with <?. This makes some older webservers
	happy.
      * Fixed problem in check ipmi: Handle corrupt output
	from agent
      * Cleaned up code, improved inline documentation
      * Fixed problem with vms_df: default_filesystem_levels,
	filesystem_levels and df magic number now are used
	for df, vms_df and df_netapp together. Works now also
	when precompiled.
	
1.0.28:
      * IMPORTANT: the config file has been renamed from
	check_mk.cfg to main.mk. This has been suggested
	by several of my customers in order to avoid 
	confusion with Nagios configuration files. In addition,
	all check_mk's configuration file have to end in
	'.mk'. This also holds for the autochecks. The 
	setup.sh script will automatically rename all relevant
	files. Users of RPM or DEB installations have to remove
	the files themselves - sorry.
      * Windows agent supports eventlogs. Current all Warning
        and Error messages from 'System' and 'Application' are
        being sent to check_mk. Events can be filtered on the
	Nagios host.
      * Fixed bug: direct RRD update didn't work. Should now.
      * Fixed permission problems when run as root.
      * Agent is expected to send its version in <<<check_mk>>>
	now (not any longer in <<<mknagios>>>
      * Fixed bug in Windows agent. Performance counters now output
	correct values
      * Change checks/winperf: Changed 'ops/sec' into MB/s.
	That measures read and write disk throughput
	(now warn/crit levels possible yet)
      * new SNMP check 'ifoperstatus' for checking link
        of network interfaces via SNMP standard MIB
      * translated setup script into english
      * fixed bug with missing directories in setup script
      * made setup script's output nicer, show version information
      * NEW: mk_logwatch - a new plugin for the linux/UNIX agent
	for watching logfiles
      * Better error handling with Nagios pipe
      * Better handling of global error: make check_mk return
	CRIT, when no data can retrieved at all.
      * Added missing template 'check_mk_pingonly' in sample
	Nagios config file (is needed for hosts without checks)
	
1.0.27:
      * Ship source code of windows agent
      * fix several typos
      * fix bug: option --list-hosts did not work
      * fix bug: precompile "-C" did not work because
	of missing extension .py
      * new option -U,--update: It combines -S, -H and
	-U and writes the Nagios configuration into a
	file (not to stdout).
      * ship templates for PNP4Nagios matching most check_mk-checks.
	Standard installation path is /usr/share/check_mk/pnp-templates
	
1.0.26:
      -	Changed License to GNU GPL Version 2
      * modules check_mk_admin and check_mk_base are both shipped
	uncompiled.
      * source code of windows agent togehter with Makefile shipped
	with normal distribution
      * checks/md now handles rare case where output of /proc/mdstat
	shows three lines per array

1.0.25:
      * setup skript remembers paths

1.0.24:
      * fixed bug with precompile: Version of Agent was always 0

1.0.23:
      * fixed bug: check_config_variables was missing in precompiled
	files
      * new logwatch agent in Python plus new logwatch-check that
	handles both the output from the old and the new agent

1.0.22:
      * Default timeout for TCP transfer increased from 3.0 to 60.0
      * Windows agent supports '<<<mem>>>' that is compatible with Linux
      * Windows agents performance counters output fixed
      * Windows agent can now be cross-compiled with mingw on Linux
      * New checktype winperf.cpuusage that retrieves the percentage
	of CPU usage from windows (still has to be tested on Multi-CPU
	machine)
      * Fixed bug: logwatch_dir and logwatch_groupid got lost when
	precompiling. 
      * arithmetic for CPU usage on VMS multi-CPU machines changed

1.0.21:
      * fixed bug in checks/df: filesystem levels did not work
	with precompiled checks

1.0.20:
      * new administration guide in doc/
      * fixed bug: option -v now works independent of order
      * fixed bug: in statgrab_net: variable was missing (affected -C)
      * fixed bug: added missing variables, imported re (affected -C)
      * check ipmi: new option ipmi_summarize: create only one check for all sensors
      * new pnp-template for ipmi summarized ambient temperature
 
1.0.19:
      * Monitoring of Windows Services
      * Fixed bug with check-specific default parameters
      * Monitoring of VMS (agent not included yet)
      * Retrieving of data via an external programm (e.g. SSH/RSH)
      * setup.sh does not overwrite check_mk.cfg but installs
	the new default file as check_mk.cfg-1.0.19
      * Put hosts into default hostgroup if none is configured<|MERGE_RESOLUTION|>--- conflicted
+++ resolved
@@ -38,11 +38,8 @@
     * 1611 mssql.vbs: Supporting SQL-Server 2014 now
     * 1568 f5_bigip_cluster_v11: new check for F5 cluster status for firmware version 11
     * 1450 checkpoint_connections, checkpoint_packets: new checks to monitor Checkpoint firewalls
-<<<<<<< HEAD
     * 1451 users: new check to monitor number of users logged in on a linux system...
-=======
     * 1569 check_mk_agent.openbsd: add sections for mem and lnx_if (memory and network interfaces)...
->>>>>>> 7fc4fcf4
     * 1478 FIX: kernel.util, statgrab_cpu: fix computation of utilization...
     * 1480 FIX: brocade_vdx_status: disable check on some devices that do not support it...
     * 1485 FIX: dell_om_disks, dell_om_esmlog, dell_om_mem, dell_om_processors, dell_om_sensors: detect more devices...
