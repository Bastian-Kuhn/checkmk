1.2.5i1:
    Core & Setup:
    * 0386 Added all active checks to check_mk -L output...
    * 0087 FIX: Fixed possible locking issue when using datasource program with long output...
    * 0313 FIX: Avoid duplicate reading of configuration file on --create-rrd...
    * 0379 FIX: check_mk -c: Now also rewrites the location of conf.d directory
    * 0354 FIX: Catch exception when check plugins do not return a state...
    * 0398 FIX: Tolerate debug output in check plugins when using CMC...
    * 0314 FIX: Fix CMC not executing any Check_MK checks after config reload...

    Checks & Agents:
    * 0306 esx_vsphere_counters: added missing ramdisk levels sfcbtickets
    * 0073 moxa_iologik_register: new check to monitor moxa e2000 series registers
    * 0105 apc_humidity: New Check for humidity levels on APC Devices
    * 0106 3ware_units: The verifying state is now handled as ok...
    * 0086 timemachine: new check checking the age of latest backup by timemachine on MAC OS
    * 0074 raritan_pdu_plugs: new check for Raritan PX-2000 family PDUs...
    * 0107 stulz_alerts, stulz_powerstate, stulz_temp, stulz_humidity: New Checks for Stulz clima devices
    * 0075 raritan_pdu_inlet: new check to monitor inlet sensors of the Raritan PX-2000 PDUs
    * 0315 hitachi_hnas_quorumdevice, hitachi_hnas_pnode, hitachi_hnas_vnode: New checks for Hitachi HNAS devices
    * 0316 hitachi_hnas_cpu: New check for CPU utilization of Hitachi HNAS devices
    * 0373 wut_webtherm: Supporting several other devices now
    * 0377 check_http: Certificate Age mode now supports SNI...
    * 0317 emc_isilon: New checks for EMC Isilon Storage System
    * 0395 cmctc.temp: also detect older CMC devices
    * 0396 cmciii_access cmciii_io cmciii_psm_current cmciii_psm_plugs: Support other firmeware versions as well...
    * 0111 kemp_loadmaster_ha, kemp_loadmaster_realserver, kemp_loadmaster_services: New Checks for Kemp Loadbalancer
    * 0318 hitachi_hnas_fan: New check for fans in Hitachi HNAS systems
<<<<<<< HEAD
    * 0076 kemp_loadmaster_services: Check now collects performance data of number of active connections
=======
    * 0319 hitachi_hnas_psu, hitachi_hnas_psu: New checks for Hitachi HNAS storage systems
>>>>>>> dcef25d4
    * 0103 FIX: services: Fixed bug with service inventory defined in main.mk...
    * 0299 FIX: borcade_mlx_fan: Prettified output, handling "other" state now
    * 0300 FIX: cisco_fru_power: Trying not to inventorize not plugged in FRUs...
    * 0305 FIX: apache_status: Fixed exception when agent reports HTML code as apache-status data...
    * 0104 FIX: mssql: Server instances with underline in name are now supported....
    * 0240 FIX: Virtualmachine names with space no longer have missing piggyback data...
    * 0310 FIX: apache_status: Improved handling of unexpeted data sent by agents...
    * 0088 FIX: esx_vsphere_datastores: fixed error with reported capacity of 0 bytes...
    * 0243 FIX: cisco_qos: no longer crashes when the qos policy name is not set...
    * 0326 FIX: hr_fs printer_supply: Improved translation of wrong encoded chars...
    * 0059 FIX: agent_vpshere: new option for supporting ESX 4.1...
    * 0334 FIX: cisco_fantray: Fixed error on Cisco devices which do not support this check...
    * 0355 FIX: heartbeat_crm: Now handling "Failed actions:" output in agent...
    * 0357 FIX: megaraid_bbu: Fixed expected state checking...
    * 0358 FIX: df: now ignores filesystems with a reported size of '-'...
    * 0360 FIX: multipath: Inventory handles non loaded kernel module now...
    * 0339 FIX: blade_bays blade_blades blade_blowers blade_health blade_mediatray blade_powerfan blade_powermod: fix scan function...
    * 0340 FIX: blade_health: fix check, it was totally broken...
    * 0363 FIX: mysql_capacity: Did use wrong calculated warn / crit thresholds...
    * 0364 FIX: brocade_mlx*: Several cleanups, fixed bug in brocade_mlx_fan where only the first worst state was shown in output
    * 0365 FIX: RPMs: Cleaning up xinetd checkmk.rpmnew file after updating package...
    * 0366 FIX: heartbeat_crm: Agent code is now compatible to pacemaker 1.1.9...
    * 0367 FIX: Now using /dev/null instead of closing stdin in linux agent...
    * 0342 FIX: postgres_stat_database: make agent compatible with PostgreSQL 8.4.x...
    * 0343 FIX: postgres_sessions: make agent plugin compatible with PostgreSQL 9.2...
    * 0369 FIX: cups_queues: Fixed bug checking the last queue reported by agent...
    * 0370 FIX: brocade_mlx_module*: Improved output of checks
    * 0372 FIX: megaraid_ldisks: Ignoring adapters without configured logical disks...
    * 0345 FIX: Linux agent: fix detaching of background plugins...
    * 0378 FIX: agent_vsphere.pysphere: Trying to deal with permissions only on some guests/hosts
    * 0245 FIX: Inline SNMP no longer throws an exception when using SNMPv3 credentials...
    * 0380 FIX: jolokia_metrics.mem: PNP-Template now handles non existant max values...
    * 0381 FIX: win_printers: Fixed creation of duplicate services...
    * 0347 FIX: smart.stats: Remove duplicate disks...
    * 0349 FIX: winperf.cpuusage: update man page: this check is deprecated
    * 0383 FIX: solaris_mem: Is now compatible to more systems...
    * 0109 FIX: cisco_fantray: Prevent inventory for not available fans
    * 0110 FIX: cisco_fru_power:  Prevent inventory for not available FRUs
    * 0350 FIX: nfsmounts: correctly handle mount points with spaces...
    * 0387 FIX: df*: Negative filesystem space levels get a more clear text in check output...
    * 0351 FIX: local: Catch invalid state codes and map to 3 (UNKNOWN)...
    * 0397 FIX: mrpe: tolerate performance variable names with spaces...
    * 0399 FIX: check_ftp: cleanup configuration via WATO, remove Hostname field...

    Multisite:
    * 0371 Added log class filter to hostsvcevents view
    * 0352 Avoid Livestatus connections on pages that do not need them...
    * 0390 Added an icon selector to the view editor...
    * 0391 Added sorter / filter for host/service service levels...
    * 0302 FIX: Fixed highlight of choosen elements in foldertee/views snapin in Chrome/IE
    * 0239 FIX: Fixed incorrect html formatting when displaying host or service comments...
    * 0307 FIX: Increased performance of multisite GUI with a large userbase...
    * 0312 FIX: Hiding views related to not existing datasources, like the EC now...
    * 0325 FIX: Removed CSV export icon from availability views...
    * 0327 FIX: Most forms did now work with "Profile Requests" enabled...
    * 0333 FIX: Fixed too long page title during performing several actions...
    * 0356 FIX: Fixed exception caused by utf8 chars in tooltip text...
    * 0368 FIX: Generating selection id is hopefully now compatible to more systems...
    * 0374 FIX: Fixed syntax error in exception handler of LDAP search code...
    * 0375 FIX: LDAP: Now handling user-ids with umlauts...

    WATO:
    * 0308 Multisite can now set rotation view permissions for NagVis...
    * 0329 Removed Distributed WATO peer mode...
            NOTE: Please refer to the migration notes!
    * 0244 New features for WATO page Backup & Restore...
    * 0382 Active HTTP check now supports multiline regexp matching...
    * 0057 FIX: Fix exception in WATO host editor on custom tag without topic...
    * 0241 FIX: Improved sorting of WATO folders in dropdown menu...
    * 0019 FIX: Fixed wording in WATO rule for MSSQL check
    * 0242 FIX: Parameters for clustered services can now be configured on the cluster host...
    * 0309 FIX: Trying to prevent read/write conflicts with a large user base...
    * 0311 FIX: Fixed "Inventory failed" message when trying an inventory on clusters via WATO...
    * 0330 FIX: Improved performance of WATO slave push with a large user base...
    * 0331 FIX: LDAP diagnostic LOG can now have the $OMD_SITE$ macro configured via WATO...
    * 0332 FIX: Own host tag groups without topics resulted in two groups "Host tags" in the rule editor
    * 0361 FIX: The page linked by "new rule" can now be bookmarked again
    * 0341 FIX: Avoid rare exception in WATO when deleting a host...
    * 0376 FIX: LDAP: Default configuration of attributes is reflected within WATO now
    * 0346 FIX: Fix folder visibility in WATO for unpriviledged users...
    * 0385 FIX: Better error handling for invalid service regex in rule conditions...
    * 0389 FIX: Showing LDAP settings on site specific global settings page now...
    * 0400 FIX: WATO BI editor now supports percentages for count_ok...

    Notifications:
    * 0362 sms: now searching PATH for sendsms and smssend commands...
    * 0108 FIX: Prevent service notification on host alerts...
    * 0058 FIX: Fix email notifications containing non-ASCII characters in some situtations...

    Reporting & Availability:
    * 0018 New option for displaying a legend for the colors used in the timeline...
    * 0338 FIX: Introduce time limit on availability queries...

    Event Console:
    * 0301 Handling messages of special syslog format correctly...
    * 0388 Moved Event Console related settings to own settings page...
    * 0303 FIX: Old log entries were shown in event history first...
    * 0304 FIX: Escaping several unwanted chars from incoming log messages...
    * 0089 FIX: CSV export of event console was broken...
    * 0359 FIX: Fixed exception in event simulator when one match group did not match
    * 0384 FIX: Trying to prevent problem when restarting mkeventd...

    Livestatus:
    * 0337 New header for limiting the execution time of a query...
    * 0335 FIX: Parse state of downtime notification log entries correctly...
    * 0336 FIX: Limit the number of lines read from a single logfile...
    * 0344 FIX: Fix semantics of columns num_services_hard_*...


1.2.3i7:
    Core & Setup:
    * 0011 Introduce optional lower limit for predicted levels...
    * 0217 FIX: More verbose error output for SNMP errors on the command line...
    * 0288 FIX: Error messages of datasource programs (e.g. VSphere Agent) are now visible within WATO...
    * 0010 FIX: Fix computation of hour-of-the-day and day-of-month prediction...
    * 0292 FIX: Inline SNMP: Check_MK check helpers are closing UDP sockets now...

    Checks & Agents:
    * 0060 cisco_fantray: new check for monitoring fan trays of Cisco Nexus switches
    * 0061 cisco_cpu: check now recognizes new object cpmCPUTotal5minRev...
    * 0063 veeam_client: new check to monitor status of veeam clients with special agent plugin...
    * 0064 veeam_jobs: new check to monitor the backup jobs of the veeam backup tool...
    * 0047 fritz.conn fritz.config fritz.uptime fritz.wan_if fritz.link: New checks for monitoring Fritz!Box devices...
    * 0027 esx_vsphere_sensors: it is now possible override the state of sensors...
    * 0090 apc_ats_status: New Check for monitoring APC Automatic Transfer Switches
    * 0080 Added new checks for Brocade NetIron MLX switching / routing devices...
    * 0091 apc_ats_output: new check for output measurements on APC ATS devices
    * 0068 check_sql: support for mssql databases included
    * 0208 fileinfo.groups: Added minimum/maximum file size parameters...
    * 0093 check_http: Default service description prefix can be avoided...
    * 0004 df: dynamic filesystem levels now reorder levels automatically...
    * 0069 veeam_client: limits for time since last backup introduced
    * 0214 Logwatch: context lines can now be disabled using nocontext=1...
    * 0038 casa_cpu_mem casa_cpu_temp casa_cpu_util casa_fan casa_power: New checks for casa Cable Modem Termination Systems...
    * 0097 arc_raid_status: New check for Areca RAID controllers
    * 0070 cmciii_lcp_airin cmciii_lcp_airout cmciii_lcp_fans cmciii_lcp_waterflow cmciii_lcp_waterin cmciii_lcp_waterout: new checks for the Rittal CMC-III LCP device
    * 0098 apc_inrow_airflow, apc_inrow_fanspeed, apc_inrow_temp: New checks for APC inrow devices
    * 0099 apc_mod_pdu_modules: New check for APC Modular Power Distribution Unit
    * 0072 cmciii_pu_access cmciii_pu_canbus cmciii_pu_io cmciii_pu_temp: New checks for the Rittal CMC-III PU Unit
    * 0100 juniper_cpu: New check for CPU utilization on Juniper switches
    * 0236 windows_agent: each script can now be configured to run sync / async...
    * 0101 liebert_chiller_status: New check for Liebert Chiller devices
    * 0083 brocade_mlx: Temperature sensors of one module now in one common check...
    * 0008 df: Solaris agent now also supports samfs
    * 0084 brocade_mlx: single checks now instead of sub checks...
    * 0291 winperf_ts_sessions: New check to monitor Microsoft Terminal Server sessions...
    * 0102 modbus_value: New check and Agent to modbus devices...
    * 0013 Solaris Agent: implement cached async plugins and local checks...
    * 0238 vsphere monitoring: new option to skip placeholder vms in agent output...
    * 0016 Linux+Windows agent: allow spooling plugin outputs via files...
    * 0017 local: New state type P for state computation based on perfdata...
    * 0085 brocade_mlx: now handles more different module states...
    * 0024 FIX: cisco_wlc: removed check configuration parameter ap_model...
    * 0003 FIX: ps: Remove exceeding [ and ] in service description when using process inventory...
    * 0037 FIX: checkman browser (cmk -m) was not working properly in network subtree...
    * 0283 FIX: Interface Checks: ignore invalid error counts while interface is down...
    * 0081 FIX: Fixed corruption in SNMP walks created with cmk --snmpwalk...
    * 0286 FIX: esx_vsphrere_counters.ramdisk: Better handling for non existant ramdisks...
    * 0290 FIX: winperf_processor mem.win: Handling no/empty agent responses correctly now...
    * 0293 FIX: esx_vsphere_counters_ramdisk_sizes: Handles ram disk "ibmscratch" by default now
    * 0012 FIX: Solaris Agent: fixed broken fileinfo section...
    * 0297 FIX: mk-job is now also usable on CentOS 5+...
    * 0298 FIX: win_dhcp_pools: Fixed wrong percentage calculation
    * 0237 FIX: tsm_sessions: fixed invalid check output during backups...

    Multisite:
    * 0001 New filters for selecting several host/service-groups at once...
    * 0050 New concept of favorite hosts and services plus matching filters and views...
    * 0211 GUI Notify: Added notify method "popup" to really create popup windows...
    * 0215 Added option to make HTML escape in plugin outputs configurable...
    * 0071 livedump: new option to include contact_groups instead of contacts when dumping configuration
    * 0043 FIX: LDAP: Improved error reporting during synchronisation...
    * 0044 FIX: LDAP: Fixed error with empty groups during non nested group sync...
    * 0045 FIX: LDAP: Fixed error when synchronizing non nested groups to roles...
    * 0046 FIX: Fixed editing contactgroup assignments of hosts or folders with "-" in names...
    * 0049 FIX: Fixed useless I/O during page processing...
    * 0203 FIX: Changed sidebar reload interval to be more random...
    * 0204 FIX: Reduced I/O on logins with access time recording or failed login counts...
    * 0206 FIX: Fixed logwatch permission check when using liveproxy for normal users...
    * 0210 FIX: LDAP: Fixed problem syncing contactgroups of a user with umlauts in CN
    * 0035 FIX: Convert HTTP(S) links in plugin output into clickable icon...
    * 0006 FIX: Checkboxes for hosts/services were missing on modified views...
    * 0284 FIX: Context help toggled on/off randomly...
    * 0285 FIX: Fixed bookmarking of absolute URLs or PNP/NagVis URLs in sidebar snapin...
    * 0296 FIX: Fixed moving of snapins while in scrolled sidebar...

    WATO:
    * 0053 New rule for configuring the display_name of a service...
    * 0216 Supporting float values as SNMP timeout value now...
    * 0082 Improved online help for LDAP connections...
    * 0009 Automatically schedule inventory check after service config change...
    * 0294 Added "services" button to host diagnose page
    * 0048 FIX: Tests on host diagnose page are executed parallel now...
    * 0033 FIX: Fixed problem when saving settings in WATOs host diagnostic page...
    * 0205 FIX: NagVis related permissions of roles can be edited again...
    * 0207 FIX: Explicit communities were not saved in all cases...
    * 0094 FIX: Hide SNMPv3 credentials in WATO...
    * 0212 FIX: Fixed broken site edit page in case a TCP socket has been configured...
    * 0095 FIX: Fixed problem with portnumber in Wato Distributed Monitoring dialog
    * 0213 FIX: LDAP: Various small improvements for handling the LDAP user connector...
    * 0039 FIX: Fixed exception on displaying WATO helptexts in the global settings...
    * 0219 FIX: Fixed display problems in WATO folders with long contact group names
    * 0220 FIX: Added HTML escaping to several global settings attributes...
    * 0234 FIX: Improved handling of interface inventory states / types...
    * 0289 FIX: Renamed "Hosts & Folders" page to "Hosts"
    * 0295 FIX: Fixed problem with new created tag groups with "/" in title...

    Notifications:
    * 0005 Added notification script for sending SMS via mobilant.com...
    * 0032 FIX: Fixed problem when forwarding notification mails in windows...
    * 0218 FIX: Fixed rendering of HTML mails for Outlook (at least 2013)...

    BI:
    * 0287 FIX: Fixed assuming states of services with backslashes in descriptions...

    Reporting & Availability:
    * 0051 Option for showing timeline directly in availability table...
    * 0052 Visual colorization of availability according to levels...
    * 0054 New labelling options for availability table...
    * 0055 Allow grouping by host, host group or service group...
    * 0056 New concept of service periods in availability reporting...
    * 0002 You can now annotate events in the availability reporting...
    * 0014 FIX: Fix styling of tables: always use complete width...
    * 0015 FIX: Fixed summary computation in availability when grouping is used...

    Event Console:
    * 0026 FIX: snmptd_mkevent.py: fixed crash on startup
    * 0036 FIX: Fixed bug where multsite commands did not work properly...

    Livestatus:
    * 0067 livedump: new option to mark the mode at the beginning of the dump and documentation fixes...
    * 0023 FIX: Fixed incorrect starttime of table statehist entries...
    * 0034 FIX: Availability no longer showes incorrect entries when only one logfile exists...
    * 0233 FIX: Fixed missing entries in log file and availability view...


1.2.3i6:
    Core & Setup:
    * 0041 FIX: setup.py now handles non existing wwwuser gracefully...

    Checks & Agents:
    * 0040 Add agent plugin to test local hostname resolving...
    * 0020 FIX: Inventory problem with inventory_processes parameter...

    Multisite:
    * 0000 Improved performance of LDAP sync by refactoring the group sync code

    WATO:
    * 0042 FIX: Removed debug outputs from service inventory...


1.2.3i5:
    Core:
    * Automatically remove duplicate checks when monitoring with Agent+SNMP
       at the same time. TCP based ones have precedence.
    * inventory check of SNMP devices now does scan per default (configurable)
    * FIX: inventory check now honors settings for exit code
    * FIX: avoid exception nodes of cluster have different agent type
    * FIX: continue inventory, if one check does not support it
    * FIX: fix configuration of explicit SNMP community, allow unicode
    * FIX: avoid invalid cache of 2nd and up hosts in bulk inventory
    * FIX: fixed error handling in SNMP scan, inventory check fails now
           if SNMP agent is not responding
    * FIX: Ignore snmp_check_interval cache in interactive situations (e.g.  -nv)
    * FIX: check_mk config generation: on computing the checks parameters
           there is no longer a small chance that existing rules get modified

    Event Console:
    * check_mkevents now available as C binary: check_mkevents_c
    * FIX: use default values for unset variables in actions

    Multisite:
    * Speed-O-Meter: now measure only service checks. Host checks
      are omitted, since they do not really matter and make the
      results less useful when using CMC.
    * Added host aliases filter to some views (host/service search)
    * It is now possible to enforce checkboxes in views upon view loading
      (needs to be confgured per view via the view editor)
    * Wiki Sidebar Snapin: showing navigation and quicksearch. OMD only.
    * Sidebar can now be folded. Simply click somewhere at the left 10 pixels.
    * Foldable sections now have an animated triangle icon that shows the folding state
    * Added new snapin "Folders", which interacts with the views snapin when
      both are enabled. You can use it to open views in a specific folder context
    * LDAP: Added option to make group and role sync plugin handle nested
            groups (only in Active Directory at the moment). Enabling this
	    feature might increase the sync time a lot - use only when really needed.
    * FIX: Fixed encoding problem in webservice column output
    * FIX: Fix output format python for several numeric columns
    * FIX: Fixed searching hosts by aliases/adresses
    * FIX: Remove duplicate entries from Quicksearch
    * FIX: Avoid timed browser reload after execution of exections
    * FIX: Hosttag filter now works in service related views
    * FIX: Added code to prevent injection of bogus varnames
           (This might break code which uses some uncommon chars for varnames)
    * FIX: Fixed computation of perfometer values, which did not care about
           the snmp_check_interval. Simplyfied computation of perfometer values
    * FIX: LDAP: Custom user attributes can now be synced again

    BI:
    * FIX: Fix exception when showing BI tree in reporting time warp
    * FIX: Fixed blue triangle link: would show more aggregations,
       if one name was the prefix of another

    Notifications:
    * Blacklisting for services in the felixble notification system
    * FIX: mail with graph plugin: set explicit session.save_path for php
           Fixes instances where the php command couldn't fetch any graphs

    Checks & Agents:
    * diskstat: removed (ever incorrect) latency computation for Linux
    * statgrab_load: support predictive levels, add perf-o-meter
    * ucd_cpu_load: support predictive levels
    * hpux_cpu, blade_bx_load: support predictive levels, add perf-o-meter,
       make WATO-configable
    * check_sql: Database port can now be explicitly set
    * steelhead_perrs: New check for Rivergate Gateways
    * alcatel_power: Check for power supplies on Alcatel switches
    * qnap_disks: New check for Hardisks in Qnap devices
    * Dell Open Manage: SNNP Checks for Physical Disks, CPU and Memory
    * check_tcp: Now able to set custom service description
    * Apache ActiveMQ: New Special Agent and Check to query ActiveMQ Queues
    * check_ftp: can now be configured via Wato
    * windows_tasks: New check to  monitor the Windows Task Scheduler
    * sensatronics_temp: New check for Sensatronic E4 Temperatur Sensor
    * akcp_sensor_drycontact: New Check for AKCP drycontact Sensors
    * esx_vsphere_vm.heartbeat: Heartbeat status alert level now configurable
    * ps:  new configuration option: handle_count (windows only)
    * FIX: Windows agent: gracefully handle garbled logstate.txt
    * FIX: esx_vsphere_counters: added missing ramdisk type upgradescratch
    * FIX: esx_vsphere_hostsystem: fixed bug in handling of params
    * FIX: local: tolerate invalid output lines
    * FIX: hp_proliant: Correct handling of missing snmp data
    * FIX: logwatch.ec: No longer forwards "I" lines to event console
    * FIX: check_dns: default to querying the DNS server on the localhost itself
    * FIX: ps: do not output perfdata of CPU averaging (use ps.perf for that)
    * FIX: nfsexports: also support systems with rpcbind instead of portmap
    * FIX: ups_in_freq: corrected spelling of service description
    * FIX: ups_bat_temp: renamed service description to "Temperature Battery",
           in order to make it consistent with the other temperature checks
    * FIX: hp_blade_blades: Fixed crash on inventory when receiving
           unexpected snmp data
    * FIX: apache_status: If ReqPerSec and BytesPerSec are not reported by
           the agent, no PNP graphs for them are drawn.
           (This is the case if ExtendedStatus set to Off in Apache config)
    * FIX: oracle_jobs: fixed issues with incorrect column count in check output
    * FIX: if/if64/...: layout fix in PNP template for packets


    WATO:
    * You can now have site-specific global settings when using
      distributed WATO (available in the "Distributed Monitoring")
    * bulk inventory: display percentage in progress bar
    * New option for full SNMP scan in bulk inventory
    * bulk operations now also available when checkboxes are off
    * LDAP: Added test to validate the configured role sync groups
    * LDAP: The sync hooks during activate changes can now be enabled/disabled
      by configuration (Global Settings)
    * Disabled replication type "peer" in site editor.
    * Added "permanently ignore" button to inventory services dialog which 
      links directly to the disabled services view
    * Added diagnose page linked from host edit dialog. This can be used to test
      connection capabilities of hosts
    * The rule "Process inventory" now offers the same configuration options 
      as its manual check equivalent "State and count of processes"
    * New configuration option handle_count (windows only) in the rules
      "Process inventory" and "State and count of processes"
    * FIX: correct display of number of hosts in bulk inventory
    * FIX: nailed down ".siteid" exception when added new site
    * FIX: fixed setting for locking mode from 'ait' to 'wait'
    * FIX: avoid removal of tags from rules when not yet acknowledged
    * FIX: avoid need for apache restart when adding new service levels
    * FIX: fix encoding problem on GIT integration

    Livestatus:
    * Removed "livecheck". It never was really stable. Nagios4 has something
      similar built in. And also the Check_MK Micro Core.
    * table statehist: no longer computes an unmonitored state for hosts and
                       services on certain instances.
                       (showed up as no hosts/services in the multisite gui)
    * table statehist: fixed SIGSEGV chance on larger queries

1.2.3i4:
    Core:
    * Create inventory check also for hosts without services, if they
          have *no* ping tag.

    WATO:
    * Bulk inventory: speed up by use of cache files and doing stuff in
          groups of e.g. 10 hosts at once
    * Multisite connection: new button for cloning a connection

    Checks & Agents:
    * Linux agent RPM: remove dependency to package "time". That package
         is just needed for the binary mk-job, which is useful but not
         neccessary.

    Multisite:
    * FIX: fix broken single-site setups due to new caching

1.2.3i3:
    Core:
    * FIX: fixed typo in core startup message "logging initial states"
    * FIX: livestatus table statehist: fixed rubbish entries whenever
           logfile instances got unloaded

    Livestatus:
    * FIX: check_mk snmp checks with a custom check interval no longer
           have an incorrect staleness value

    Notifications:
    * mkeventd: new notification plugin for forwarding notifications
       to the Event Console. See inline docu in share/check_mk/notification/mkeventd
       for documentation.
    * FIX: cleanup environment from notifications (needed for CMC)

    Checks & Agents:
    * Windows agent: increased maximum plugin output buffer size to 2MB
    * check_icmp: New WATO rule for custom PING checks
    * agent_vsphere: now able to handle < > & ' " in login credentials
    * if/if64 and friends: add 95% percentiles to graphs
    * services: inventory now also matches against display names of services
    * esx_vsphere_hostsystem.multipath: now able to set warn/crit levels
    * cpu_netapp: added Perf-O-Meter and PNP template
    * cisco_cpu: added Perf-O-Meter and PNP template
    * apc_symmetra: add input voltage to informational output
    * agent_vsphere: new debug option --tracefile
    * FIX: windows_agent: fixed bug in cleanup of open thread handles
    * FIX: cups default printer is now monitored again in linux agent
    * FIX: host notification email in html format: fixed formating error
           (typo in tag)
    * FIX: netapp_volumes: better output when volume is missing
    * FIX: winperf_phydisk: handle case where not performance counters are available
    * FIX: check_mk_agent.linux: limit Livestatus check to 3 seconds
    * FIX: esx_vsphere_vm: fixed exception when memory info for vm is missing
    * FIX: esx_vsphere_hostsystem: Fixed typo in check output
    * FIX: psperf.bat/ps: Plugin output processing no longer crashes when
           the ps service is clustered

    Multisite:
    * Filtering in views by Hostalias is possible now too
       (however the filter is not displayed in any standard view - user needs
       to enable it by customizing the needed views himself)
    * FIX: add missing service icons to view "All Services with this descr..."
    * FIX: ldap attribute plugins: fixed crash when parameters are None
    * FIX: avoid duplicate output of log message in log tables
    * FIX: fixed problem with ldap userid encoding
    * FIX: removed state-based colors from all Perf-O-Meters
    * FIX: brocade_fcport pnp-template: fixed incorrect display of average values
    * FIX: all log views are now correctly sorted from new to old

    Livestatus-Proxy:
    * Implement caching of non-status requests (together with Multisite)
    * FIX: fix exception when printing error message
    * FIX: honor wait time (now called cooling period) after failed TCP connection
    * FIX: fix hanging if client cannot accept large chunks (seen on RH6.4)

    WATO:
    * Rule "State and count of processes": New configuration options:
           virtual and resident memory levels
    * Added title of tests to LDAP diagnose table
    * Bulk inventory: new checkbox to only include hosts that have a failed
        inventory check.
    * Bulk inventory: yet another checkbox for skipping hosts where the
        Check_MK service is currently critical
    * New rule: Multipath Count (used by esx_vsphere_hostsystem.multipath)
    * FIX: The rule "State and count of processes" is no longer available
           in "Parameters for inventorized check". This rule was solely
           intented for "Manual checks" configuration
    * FIX: Trying to prevent auth.php errors while file is being updated

1.2.3i2:
    Core:
    * New option -B for just generating the configuration
    * Introduced persistent host address lookup cache to prevent issues
      loading an unchanged configuration after a single address is not resolvable anymore
    * Assigning a service to a cluster host no longer requires a reinventory
    * Setting a check_type or service to ignore no longer requires a reinventory
      Note: If the ignore rule is removed the services will reappear
    * Config creation: The ignore services rule now also applies to custom, active
                       and legacy checks
    * Predictive monitoring: correctly handle spaces in variable names (thanks
       to Karl Golland)
    * New man page browser for console (cmk -m)
    * New option explicit_snmp_communities to override rule based SNMP settings
    * Preparations for significant SNMP monitoring performance improvement
      (It's named Inline SNMP, which is available as special feature via subscriptions)
    * Allow to specify custom host check via WATO (arbitrary command line)
    * Implement DNS caching. This can be disabled with use_dns_cache = False

    Livestatus:
    * new service column staleness: indicator for outdated service checks
    * new host    column staleness: indicator for outdated host checks

    Checks & Agents:
    * esx_hostystem multipath: criticize standby paths only if not equal to active paths
    * mk_logwatch: fixed bug when rewriting logwatch messages
    * check_mk: Re-inventory is no longer required when a service is ignored via rule
    * check_mk: Now possible to assign services to clusters without the need to
                reinventorize
    * lnx_if: Fixed crash on missing "Address" field
    * viprinet_router: Now able to set required target state via rule
    * windows_agent: Now available as 64 bit version
    * agent_vsphere: fix problem where sensors were missing when
      you queried multiple host systems via vCenter
    * cached checks: no longer output cached data if the age of the
                     cache file is twice the maximum cache age
    * windows agent: no longer tries to execute directories
    * fileinfo: no longer inventorize missing files(reported by windows agent)
    * New checks for Brocade fans, temperature and power supplies
    * cluster hosts: removed agent version output from Check_MK service (this
      was misleading for different agent versions on multiple nodes)
    * job check: better handling of unexpected agent output
    * lnx_thermal: Added check for linux thermal sensors (e.g. acpi)
    * hwg_temp: Make WATO-Rule "Room Temperature" match, add man page, graph
                and Perf-O-Meter
    * ps.perf: Support Windows with new plugin "psperf.bat". wmicchecks.bat
               is obsolete now.
    * Special Agent vSphere: support ESX 4.1 (thanks to Mirko Witt)
    * esx_vsphere_object: make check state configurable
    * mk_logwatch: support continuation lines with 'A'. Please refer to docu.
    * mk_oracle: Added plugin for solaris
    * win_netstat: New check for Windows for checking the existance of a UDP/TCP
        connection or listener
    * ps/ps.perf: allow to set levels on CPU util, optional averaging of CPU
    * diskstat: Agent is now also processing data of mmcblk devices
    * qmail: Added check for mailqueue 
    * cisco_locif: removed obsolete and already disabled check completely
    * fc_brocade_port: removed obsolete check
    * fc_brocade_port_detailed: removed obsolete check
    * tsm_stgpool: removed orphaned check
    * vmware_state: removed ancient, now orphaned check. Use vsphere_agent instead.
    * vms_{df,md,netif,sys}: remove orphaned checks that are not needed by the current agent
    * tsm: Added new TSM checks with a simple windows agent plugin
    * windows_agent: now starts local/plugin scripts in separate threads/processes
                     new script parameters cache_age, retry_count, timeout
                     new script caching options "off", "async", "sync"
    * windows_agent: increased maximum local/plugin script output length to 512kB
                     (output buffer now grows dynamically)
    * jolokia_metrics: fixed incorrect plugin output for high warn/crit levels
    * jolokia_metrics.uptime: Added pnp template
    * hyperv: Added a check for checking state changes.
    * df / esx_vsphere_datastore: now able to set absolute levels and levels depending
                                  on total disk space of used and free space
    * cisco_wlc: New check for monitoring cisco wireless lan access points 
    * cisco_wlc_clients: New check for the nummber of clients in a wlc wifi
    * df: Negative integer levels for MB left on a device
    * win_printers: Monitoring of printer queue on a windows printserver
    * cisco_qos: Updated to be able to mintor IOS XR 4.2.1 (on a ASR9K device)
    * New active check, check_form_submit, to submit HTML forms and check the resulting page
    * mk-job: /var/lib/check_mk_agent/job directory is now created with mode 1777 so 
              mk-job can be used by unprivileged users too
    * ADD: etherbox: new check for etherbox (messpc) sensors.
           currently supported: temperature, humidity, switch contact and smoke sensors
    * cisco_wlc_client: now supports low/high warn and crit levels
    * cisco_wlc: now supports configuration options for missing AP
    * agent_vsphere: completely rewritten, now considerably faster
                     vCenter is still queried by old version
    * windows_agent: windows eventlog informational/audit logs now reported with O prefix
    * mk_logwatch: ignored loglines now reported with an "." prefix (if required)
    * apache_status: Nopw also supports multithreaded mpm
    * windows_agent: now able to suppress context messages in windows eventlogs
    * agent_vsphere: completely rewritten, now considerably faster
                     vCenter is still queried by old version
    * windows_agent: windows eventlog informational/audit logs now reported with O prefix
    * mk_logwatch: ignored loglines now reported with an "." prefix (if required)
    * check_mk-if.pnp: fixed bug with pnp template on esx hosts without perfdata
    * jolokia checks (JVM): uptime, threads, sessions, requests, queue
      now configurable via WATO
    * vSphere checks: secret is not shown to the user via WATO anymore
    * WATO rule to check state of physical switch (currently used by etherbox check)
    * cisco_wlc: Allows to configure handling of missing AP
    * logwatch.ec: show logfiles from that we forwarded messages
    * FIX: blade_blades: Fixed output of "(UNKNOWN)" even if state is OK
    * FIX: apache_status: fix exception if parameter is None
    * FIX: hr_mem: handle virtual memory correct on some devices
    * FIX: apache_status agent plugin: now also works, if prog name contains slashes
    * FIX: check_dns: parameter -A does not get an additional string
    * FIX: cisco_qos: Catch policies without post/drop byte information
    * FIX: cisco_qos: Catch policies without individual bandwidth limits
    * FIX: windows_agent: fixed bug on merging plugin output buffers
    * FIX: esx_vsphere_datastores: Fix incomplete performance data and Perf-O-Meter
    * FIX: cleaned up fileinfo.groups pattern handling, manual configuration
      is now possible using WATO
    * FIX: check_mk-ipmi.php: PNP template now displays correct units as delivered
           by the check plugin
    * FIX: check_disk_smb: Remove $ from share when creating service description.
           Otherwise Nagios will not accept the service description.
    * FIX: mrpe: gracefully handle invalid exit code of plugin

    Notifications:
    * notify.py: Matching service level: Use the hosts service level if a
                 service has no service level set
    * notify.py: fixed bug with local notification spooling
    * HTML notifications: Now adding optional links to host- and service names
      when second argument notification script is configured to the base url of the
      monitoring installation (e.g. http://<host>/<site>/ in case of OMD setups)
    * HTML notifications: Added time of state change

    Multisite:
    * Finally good handling of F5 / browser reloads -> no page switching to
      start page anymore (at least in modern browsers)
    * User accounts can now be locked after a specified amount of auth
      failures (lock_on_logon_failures can be set to a number of tries)
    * Column Perf-O-Meter is now sortable: it sorts after the *first*
      performance value. This might not always be the one you like, but
      its far better than nothing.
    * logwatch: Logwatch icon no longer uses notes_url
    * Inventory screen: Host inventory also displays its clustered services
    * Rules: Renamed "Ignored services" to "Disabled services"
             Renamed "Ignored checks" to "Disabled checks"
    * Sorter Host IP address: fixed sorting, no longer uses str compare on ip
    * Views: New: Draw rule editor icon in multisite views (default off)
             Can be activated in global settings
    * New global multisite options: Adhoc downtime with duration and comment
                                    Display current date in dashboard
    * LDAP: Using asynchronous searches / added optional support for paginated
      searches (Can be enabled in connection settings)
    * LDAP: It is now possible to provide multiple failover servers, which are
      tried when the primary ldap server fails
    * LDAP: Supporting posixGroup with memberUid as member attribute
    * LDAP: Added filter_group option to user configuration to make the
    synchonized users filterable by group memberships in directories without
    memberof attributes
    * LDAP: Moved configuration to dedicated page which also provides some
      testing mechanisms for the configuration
    * Added option to enable browser scrollbar to the multisite sidebar (only
      via "sidebar_show_scrollbar = True" in multisite.mk
    * Added option to disable automatic userdb synchronizations in multisite
    * Implemented search forms for most data tables
    * New icons in view footers: export as CSV, export as JSON
    * Availability: new columns for shortest, longest, average and count
    * Editing localized strings (like the title) is now optional when cloning
      views or editing cloned views. If not edited, the views inherit the
      localized strings from their ancestors
    * Added simple problems Dashboard
    * New filter and column painter for current notification number (escalations)
    * Added new painters for displaying host tags (list of tags, single tag
    groups). All those painters are sortable. Also added new filters for tags.
    * Added painters, icon and filters for visualizing staleness information
    * Improved filtering of the foldertree snapin by user permissions (when a user is
      only permitted on one child folder, the upper folder is removed from the
      hierarchy)
    * "Unchecked Services" view now uses the staleness of services for filtering
    * Globe dashlets make use of the parameter "id" to make it possible to
      provide unique ids in the render HTML code to the dashlets
    * Multisite can now track wether or not a user is online, this need to be
      enabled e.g. via Global Settings in WATO (Save last access times of
      users)
    * Added popup message notification system to make it possible to notify
      multisite users about various things. It is linked on WATO Users page at
      the moment. An image will appear for a user in the sidebar footer with
      the number of pending messages when there are pending messages for a user.
      To make the sidebar check for new messages on a regular base, you need
      to configure the interval of sidebar popup notification updates e.g. via
      WATO Global Settings.
    * Event views: changed default horizon from 31 to 7 days
    * New option for painting timestamp: as Unix Epoch time
    * New filters: Host state type and Service state type
    * FIX: better error message in case of exception in SNMP handling
    * FIX: Inventory screen: Now shows custom checks
    * FIX: Fixed locking problem of multisite pages related to user loading/saving
    * FIX: Fixed wrong default settings of view filters in localized multisite
    * FIX: line wrapping of logwatch entries
    * FIX: Fixed button dragging bug when opening the view editor
           (at least in Firefox)

    WATO:
    * Allow to configure check-/retry_interval in second precision
    * Custom user attributes can now be managed using WATO
    * Allow GIT to be used for change tracking (enable via global option)
    * Hosts/Folders: SNMP communities can now be configured via the host
      and folders hierarchy. Those settings override the rule base config.
    * Require unique alias names in between the following elements:
      Host/Service/Contact Groups, Timeperiods and Roles
    * Removed "do not connect" option from site socket editor. Use the
      checkbox "Disable" to disable the site for multisite.
    * Converted table of Event Console Rules to new implementation, make it sortable
    * FIX: do validation of check items in rule editor
    * FIX: More consistent handling of folderpath select in rule editor
    * FIX: Now correctly handling depends_on_tags on page rendering for
           inherited values
    * FIX: Changed several forms from GET to POST to prevent "Request-URI too
           large" error messages during submitting forms
    * FIX: automation snmp scan now adhere rules for shoddy snmp devices
           which have no sys description
    * FIX: Cisco ruleset "Cisco WLC WiFi client connections" has been generalized to
           "WLC WiFi client connections"
    * FIX: Snapshot handling is a little more robust agains manually created
           files in snapshot directory now
    * FIX: Slightly more transparent handling of syntax errors when loading rules.mk

    Notifications:
    * Flexible Notification can now filter service levels
    * FIX: check_tcp corrected order of parameters in definition

    Event Console:
    * New global setting "force message archiving", converts the EC into
      a kind of syslog archive
    * New built-in snmptrap server to directly receive snmp traps
    * FIX: fix layout of filter for history action type
    * FIX: better detect non-IP-number hosts in hostname translation

1.2.3i1:
    Core:
    * Agents can send data for other hosts "piggyback". This is being
      used by the vSphere and SAP plugins
    * New variable host_check_commands, that allows the definition of
      an alternative host check command (without manually defining one)
    * New variable snmp_check_interval which can be used to customize
      the check intervals of SNMP based checks
    * setup: Added missing vars rrd_path and rrdcached_sock
    * new variable check_mk_exit_status: allows to make Check_MK service OK,
      even if host in not reachable.
    * set always_cleanup_autochecks to True per default now
    * check_mk: new option --snmptranslate

    Multisite:
    * New availability view for arbitrary host/service collections
    * New option auth_by_http_header to use the value of a HTTP header
      variable for authentication (Useful in reverse proxy environments)
    * New permission that is needed for seeing views that other users
      have defined (per default this is contained in all roles)
    * New path back to the view after command exection with all
      checkboxes cleared
    * Added plugins to config module to make registration of default values
      possible for addons like mkeventd - reset to default values works now
      correctly even for multisite related settings
    * perfometer: Bit values now using base of 1000
    * Added PNP tempate for check_disk_smb
    * Dashboards can now be configured to be reloaded on resizing
      (automatically adds width/height url parameters)
    * LDAP authentification: New config option "Do not use persistent
                             connections to ldap server"
    * Hosttags and auxiliary tags can now be grouped in topics
    * Fixed output of time in view if server time differs from user time

    Event Console:
    * New rule feature: automatically delete event after actions
    * New filter for maximum service level (minimum already existed)
    * New global setting: hostname translation (allows e.g. to drop domain name)
    * New rule match: only apply rule within specified time period

    Checks & Agents:
    * solaris_mem: New check for memory and swap for Solaris agent
    * agent_vsphere: New VMWare ESX monitoring that uses pySphere and the VMWare
      API in order to get data very efficiently. Read (upcoming) documentation
      for details.
    * new special agent agent_random for creating random monitoring data
    * New checks: windows_intel_bonding / windows_broadcom_bonding
    * Implemented SAP monitoring based on the agent plugin mk_sap. This
      must be run on a linux host. It connects via RFC calls to SAP R/3
      systems to retrieve monitoring information for this or other machines.
    * sap.dialog: Monitors SAP dialog statistics like the response time
    * sap.value: Simply processes information provided by SAP to Nagios
    * openvpn_clients: new check for OpenVPN connections
    * if64_tplink: special new check for TP Link switches with broken SNMP output
    * job: Monitoring states and performance indicators of any jobs on linux systems
    * oracle_asm_diskgroups: Added missing agent plugin + asmcmd wrapper script
    * oracle_jobs: New check to monitor oracle database job execution
    * oracle_rman_backups: New check to monitor state of ORACLE RMAN backups
    * jar_signature: New check to monitor wether or not a jar is signed and
      certificate is not expired
    * cisco_qos: adhere qos-bandwidth policies
    * check_disk_smb: WATO formalization for active check check_disk_smb
    * if.include: new configurable parameters for assumed input and output speed
    * cisco_qos: new param unit:    switches between bit/byte display
                 new param average: average the values over the given minute
                 new params post/drop can be configured via int and float
                 fixed incorrect worst state if different parameters exceed limit
    * logwatch.ec: Added optional spooling to the check to prevent dataloss
      when processing of current lines needs more time than max execution time
    * mounts: ignore multiple occurrances of the same device
    * Linux agent: allow cached local/plugins checks (see docu)
    * mem.include: Linux memory check now includes size of page tables. This
      can be important e.g. on ORACLE systems with a lot of memory
    * windows_agent: Now buffers output before writing it to the socket
                     Results in less tcp packages per call
    * smart.stats: rewrote check. Please reinventorize. Error counters are now
      snapshotted during inventory.
    * smart.temp: add WATO configuration
    * windows_agent: check_mk.ini: new option "port" - specifies agent port
    * winperf_processor: introduce averaging, support predictive levels
    * cpu_util.include: fixed bug when params are set to None
    * predictive levels: fixed bug when existing predictive levels get new options
    * windows_plugin mssql.vbs: No longer queries stopped mssql instances
    * cisco_hsrp: fixed problem when HSRP groups had same ip address
    * winperf_if: hell has frozen over: a new check for network adapters on Windows
    * windows agent: new config section plugins, now able to set timeouts for specific plugins
                     new global config option: timeout_plugins_total
    * lnx_if in Linux agent: force deterministical order of network devices
    * Linux agent: remove obsolete old <<<netif>>> and <<<netctr>>> sections
    * logwatch, logwatch.ec: detect error in agent configuration
    * Linux agent: cups_queues: do not monitor non-local queues (thanks to Olaf Morgenstern)
    * AIX agent: call lparstat with argument 1 1, this give more accurate data
    * Check_MK check: enable extended performance data per default now
    * viprinet checks: New checks for firmware version/update, memory usage, power supply status, 
                       router mode, serialnumber and temperature sensors
    * uptime, snmp_uptime, esx_vsphere_counters.uptime: allow to set lower and upper levels
    * winperf_processor: Now displays (and scales) to number of cpus in pnpgraph
    * mk_postgres plugin: replace select * with list of explicit columns (fix for PG 9.1)
    * lnx_if: show MAC address for interfaces (needs also agent update)
    * winperf_tcp_conn: New check. Displays number of established tcpv4 connections in windows
                        Uses WATO Rule "TCP connection stats (Windows)"
    * windows_agent: fixed timeouts for powershell scripts in local/plugins
    * logwatch: Agent can now use logwatch.d/ to split config to multipe files
    * logwatch: Agent can now rewrite Messages
    * apache_status: New rule: set levels for number of remaining open slots
    * mrpe: handle long plugin output correctly, including performance data
    * cisco_qos: parameters now configurable via WATO

    Notifications:
    * notify.py: unique spoolfiles name no longer created with uuid
    * Warn user if only_services does never match

    Livestatus:
    * Table statehist: Improved detection of vanished hosts and services.
                       Now able to detect and remove nonsense check plugin output
    * FIX: able to handle equal comment_id between host and service
    * livestatus.log: show utf-8 decoding problems only with debug logging >=2
    * livestatus: fixed incorrect output formatting of comments_with_info column

    BI:
    * Integrated availability computing, including nifty time warp feature

    WATO:
    * Configuration of datasource programs via dedicated rules
    * New editor for Business Intelligence rules
    * Rule Editor: Now able to show infeffective rules
    * Valuespec: CascadingDropdown now able to process choice values from functions
    * Removed global option logwatch_forward_to_ec, moved this to the
      logwatch_ec ruleset. With this option the forwarding can now be enabled
      for each logfile on a host
    * Configuration of an alternative host check command
    * Inventory: Display link symbol for ps ruleset
    * New rule for notification_options of hosts and services
    * FIX: Rulesets: correct display of rules within subfolders
    * Remove Notification Command user settings, please use flexible notifications instead


1.2.2p3:
    Core:
    * FIX: get_average(): Gracefully handle time anomlies of target systems
    * FIX: notifications: /var/lib/check_mk/notify directory is now created 
           correctly during setup from tgz file. (Without it notifications
           did not get sent out.)
    * FIX: add missing $DESTDIR to auth.serials in setup.sh

    Checks & Agents:
    * FIX: winperf_processor: fix case where CPU percent is exactly 100%
    * FIX: blade_powerfan: fix mixup of default levels 50/40 -> 40/50
    * FIX: Cleaned up graph rendering of Check_MK services 
    * FIX: zypper: deal with output from SLES 10
    * FIX: zpool_status: Ignoring "No known data errors" text
    * FIX: dmi_sysinfo: Handling ":" in value correctly
    * FIX: check_http: Fixed syntax error when monitoring certificates
    * FIX: check_dns: parameter -A does not get an additional string
    * FIX: diskstat: Fixed wrong values for IO/s computation on linux hosts
    * FIX: blade_healts: Fixed wrong index checking resulting in exceptions
    * FIX: notifications: /var/lib/check_mk/notify directory is now created 
           correctly during setup from tgz file. (Without it notifications
           did not get sent out.)

    Multisite:
    * FIX: LDAP: Disabling use of referrals in active directory configuration
    * FIX: Fixed missing roles in auth.php (in some cases) which resulted in
           non visible pnp graphs and missing nagvis permissions
    * FIX: Fixed label color of black toner perfometers when fuel is low
    * FIX: Fixed wrong default settings of view filters in localized multisite
    * FIX: Fixed exception when enabling sounds for views relying on 
           e.g. alert statistics source
    * FIX: Folder Tree Snapin: make folder filter also work for remote
           folders that do not exist locally
    * FIX: correctly display sub-minute check/retry intervals
    * FIX: fix logic of some numeric sorters
    * FIX: Improved user provided variable validation in view code
    * FIX: Escaping html code in plugin output painters

    WATO:
    * FIX: fix layout of Auxiliary tags table
    * FIX: avoid exception when called first time and first page ist host tags
    * FIX: fix validation of time-of-day input field (24:00)
    * FIX: automation users can now be deleted again (bug was introduced in 1.2.2p1)
    * FIX: fix logwatch pattern analyzer message "The host xyz is not
           managed by WATO." after direct access via snapin
    * FIX: Fixed first toggle of flags in global settings when default is set to True
    * FIX: fix exception and loss of hosts in a folder when deleting all site connections
           of a distributed WATO setup
    * FIX: avoid Python exception for invalid parameters even in debug mode
    * FIX: check_ldap: Removed duplicate "-H" definition
    * FIX: Fixed some output encoding problem in snapshot restore / deletion code
    * FIX: Improved user provided variable validation in snapshot handling code
    * FIX: Improved user provided variable validation in inventory dialog

    Event Console:
    * FIX: apply rewriting of application/hostname also when cancelling events
    * FIX: check_mkevents now uses case insensitive host name matching

    Livestatus:
    * FIX: fixed incorrect output formatting of comments_with_info column
    * FIX: statehist table: fixed memory leak

1.2.2p2:
    Core:
    * FIX: livecheck: fixed handling of one-line plugin outputs and missing \n
           (Thanks to Florent Peterschmitt)

    Checks & Agents:
    * FIX: jolokia_info: ignore ERROR instances
    * FIX: apache_status: use (also) apache_status.cfg instead of apache_status.conf
    * FIX: f5_bigip_vserver: fix wrong OID (13 instead of 1), thanks to Miro Ramza
    * FIX: f5_bigip_psu: handle more than first power supply, thanks to Miro Ramza
    * FIX: ipmi_sensors: ignore sensors in state [NA] (not available)
    * FIX: aix_lvm: handle agents that output an extra header line
    * FIX: zfsget: do not assume that devices begin with /, but mountpoints
    * FIX: ipmi_sensors: handle two cases for DELL correctly (thanks to Sebastian Talmon)
    * FIX: check_dns: enable performance data
    * FIX: free_ipmi: fix name of sensor cache file if hostname contains domain part
    * FIX: ad_replication plugin: Fixed typo (Thanks to Dennis Honke)

    Multisite:
    * List of views: Output the alias of a datasource instead of internal name
    * FIX: fix column editor for join columns if "SERVICE:" is l10n'ed
    * FIX: fix invalid request in livestatus query after reconnect

    WATO:
    * FIX: convert editing of global setting to POST. This avoid URL-too-long
      when defining lots of Event Console actions
    * FIX: LDAP configuration: allow DNs without DC=

    Event Console:
    * FIX: fix icon in events check if host specification is by IP address
    * Renamed "Delete Event" to "Archive Event" to clearify the meaning

    Notifications:
    * FIX: contacts with notifications disabled no longer receive 
           custom notifications, unless forced

1.2.2p1:
    Core:
    * FIX: correctly quote ! and \ in active checks for Nagios
    * FIX: Performing regular inventory checks at configured interval even
           when the service is in problem state
    * Check_MK core now supports umlauts in host-/service- and contactgroup names

    Checks & Agents:
    * FIX: vsphere_agent: fix problems whith ! and \ in username or password
    * FIX: check_mk_agent.aix: fix shebang: was python, must be ksh
    * FIX: cisco_qos: Be compatible to newer IOS-XE versions (Thanks to Ken Smith)
    * FIX: mk_jolokia: Handling spaces in application server instances correctly

    Multisite:
    * FIX: do not remove directories of non-exisant users anymore. This lead to
           a deletion of users' settings in case of an external authentication
           (like mod_ldap).
    * FIX: Fixed handling of dashboards without title in sidebar view snapin
    * FIX: titles and services got lost when moving join-columns in views
    * FIX: Fixed exception during initial page rendering in python 2.6 in special cases
           (Internal error: putenv() argument 2 must be string, not list)

    Livestatus:
    * livestatus.log: show utf-8 decoding problems only with debug logging >=2

    Notifications:
    * FIX: HTML mails: Handle the case where plugin argument is not set
    * FIX: HTML mails: remove undefinded placeholders like $GRAPH_CODE$

    WATO:
    * Improved handling of valuespec validations in WATO rule editor. Displaying a
      warning message when going to throw away the current settings.
    * FIX: fix bug where certain settings where not saved on IE. This was mainly
           on IE7, but also IE8,9,10 in IE7 mode (which is often active). Affected
           was e.g. the nodes of a cluster or the list of services for service
           inventory

1.2.2:
    Core:
    * Added $HOSTURL$ and $SERVICEURL$ to notification macros which contain an
      URL to the host/service details views with /check_mk/... as base.

    Checks & Agents:
    * FIX: blade_bx_load: remove invalid WATO group
    * FIX: lnx_bonding: handle also 802.3ad type bonds

    Notifications:
    * FIX: Removing GRAPH_CODE in html mails when not available
    * Using plugin argument 1 for path to pnp4nagios index php to render graphs
    * Little speedup of check_mk --notify

    Multisite:
    * FIX: Fixed umlaut handling in reloaded snapins

    WATO:
    * FIX: Fix several cases where WATO rule analyser did not hilite all matching rules
    * Added tcp port parameter to SSL certificate check (Thanks to Marcel Schulte)

    Event Console:
    * FIX: Syslog server is now able to parse RFC 5424 syslog messages

1.2.2b7:
    Checks & Agents:
    * FIX: postfix_mailq: fix labels in WATO rule, set correct default levels
    

1.2.2b6:
    Core:
    * FIX: setup: detect check_icmp also on 64-Bit CentOS
           (thanks to あきら) 
    * FIX: setup.sh: create auth.serials, fix permissions of htpasswd
    * FIX: livecheck: now able to handle check output up to 16kB

    Checks & Agents:
    * FIX: apc_symmetra_power: resurrect garble PNP template for 
    * FIX: check_mk_agent.freebsd: remove garble from output
           (Thanks to Mathias Decker)
    * FIX: check_mk-mssql_counters.locks: fix computation, was altogether wrong
    * FIX: check_mk-mssql_counters.transactions: fix computation also
    * check_http: now support the option -L (urlizing the result)
    * Added mem section to Mac OSX agent (Thanks to Brad Davis)
    * FIX: mssql.vbs (agent plugin) now sets auth options for each instance
    * FIX: jolokia_metrics.mem: error when missing max values
    * Make levels for SMART temperature editable via WATO

    Multisite:
    * FIX: fix localization in non-OMD environment
           (thanks to あきら)
    * FIX: hopefully fix computation of Speed-O-Meter
    * Add $SERVICEOUTPUT$ and $HOSTOUTPUT$ to allowed macros for
      custom notes
    * FIX: Writing one clean message to webserver error_log when write fails
    * FIX: Escaping html entities when displaying comment fields
    * FIX: Monitored on site attribute always has valid default value

    Notifications:
    * FIX: fix event type for recoveries
    * FIX: fix custom notifications on older nagios versions
    * FIX: handle case where type HOST/SERVICE not correctly detected
    
    Livestatus:
    * FIX: memory leak when removing downtime / comment 

    WATO:
    * FIX: Removed "No roles assigned" text in case of unlocked role attribute
           in user management dialog
    * FIX: Fix output of rule search: chapters appeared twice sometimes

    Event Console:
    * FIX: check_mkevents: fix usage help if called with illegal options
    * check_mkevents now allows specification of a UNIX socket
      This is needed in non-OMD environments
    * setup.py now tries to setup Event Console even in non-OMD world

1.2.2b5:
    Core:
    * Checks can now omit the typical "OK - " or "WARN -". This text
      will be added automatically if missing.
    * FIX: livecheck: fixed compilation bug
    * FIX: check_mk: convert service description unicode into utf-8
    * FIX: avoid simultanous activation of changes by means of a lock
    
    Checks & Agents:
    * FIX: jolokia_metrics.mem - now able to handle negative/missing max values
    * ADD: tcp_conn_stats: now additionally uses /proc/net/tcp6
    * ADD: wmic_processs: cpucores now being considered when calculating 
           user/kernel percentages. (thanks to William Baum)
    * FIX: UPS checks support Eaton Evolution
    * FIX: windows agent plugin: mssql now exits after 10 seconds

    Notifications:
    * FIX: fixed crash on host notification when contact had explicit services set

    Livestatus:
    * FIX: possible crash with VERY long downtime comments

    WATO:
    * FIX: Fix hiliting of errors in Nagios output
    * FIX: localisation error

    Multisite:
    * FIX: Avoid duplicate "Services" button in host detail views
    * FIX: fix rescheduling icon for services with non-ASCII characters
    * New filter for IP address of a host
    * Quicksearch: allow searching for complete IP addresses and IP
      address prefixes
    * Add logentry class filter to view 'Host- and Service events'

    BI:
    * FIX: fix exception with expansion level being 'None'
    * FIX: speedup for single host tables joined by hostname (BI-Boxes)
    * FIX: avoid closing BI subtree while tree is being loaded

    Event Console:
    * FIX: make hostname matching field optional. Otherwise a .* was
           neccessary for the rule in order to match
    * FIX: event_simulator now also uses case insensitive matches

1.2.2b4:
    Core:
    * FIX: Fix output of cmk -D: datasource programs were missing
    * FIX: allow unicode encoded extra_service_conf
    * FIX: no default PING service if custom checks are defined
    * FIX: check_mk_base: fixed rounding error in get_bytes_human_readable
    * FIX: check_mk: improved support of utf-8 characters in extra_service_conf
    * FIX: livestatus: table statehist now able to check AuthUser permissions
    * New configuration variable contactgroup_members

    Checks & Agents:
    * FIX: smart - not trying to parse unhandled lines to prevent errors
    * FIX: winperf_processor - fixed wrong calculations of usage
    * FIX: WATO configuration of filesystem trends: it's hours, not days!
    * FIX: mysql: fixed crash on computing IO information
    * FIX: diskstat: fix local variable 'ios_per_sec' referenced before assignment
    * FIX: multipath: ignore warning messages in agent due to invalid multipath.conf
    * FIX: megaraid_bbu: deal with broken output ("Adpater"), found in Open-E
    * FIX: megaraid_pdisk: deal with special output of Open-E
    * FIX: jolokia_metrics.mem: renamed parameter totalheap to total
    * FIX: megaraid_bbu: deal with broken output ("Adpater")
    * FIX: check_ldap: added missing host address (check didn't work at all)
    * FIX: check_ldap: added missing version option -2, -3, -3 -T (TLS)
    * FIX: mssql: Agent plugin now supports MSSQL Server 2012
    * FIX: hr_mem: fix max value in performance data (thanks to Michaël COQUARD)
    * FIX: f5_bigip_psu: fix inventory function (returned list instead of tuple)
    * FIX: mysql.connections: avoid crash on legacy agent output
    * FIX: tcp_conn_stats: use /proc/net/tcp instead of netstat -tn. This
           should avoid massive performance problems on system with many
           connections
    * Linux agent: limit netstat to 10 seconds
    * ps: Allow %1, %2, .. instead of %s in process_inventory. That allows
      reordering of matched groups
    * FIX: f5_bigip_psu - fixed inventory function
    * FIX: printer_supply - fixed inventory function for some kind of OKI printers

    Multisite:
    * FIX: Fixed problem with error during localization scanning
    * FIX: Fixed wrong localization right after a user changed its language
    * FIX: Improved handling of error messages in bulk inventory
    * FIX: fixed focus bug in transform valuespec class
    * FIX: stop doing snapin refreshes after they have been removed
    * FIX: sidebar snapins which refresh do not register for restart detection anymore
    * FIX: fix user database corruption in case of a race condition
    * FIX: added checks wether or not a contactgroup can be deleted
    * FIX: Avoid deadlock due to lock on contacts.mk in some situations
    * Changed sidebar snapin reload to a global interval (option:
      sidebar_update_interval), defaults to 30 seconds
    * Sidebar snapins are now bulk updated with one HTTP request each interval

    BI:
    * FIX: fixed invalid links to hosts and services in BI tree view
    * FIX: fix exception in top/down and bottom/up views
    * FIX: fix styling of top/down and bottom/up views (borders, padding)
    * FIX: fix style of mouse pointer over BI boxes
    * FIX: list of BI aggregates was incomplete in some cases
    * FIX: single host aggregations didn't work for aggregations += [...]
    * FIX: top-down and bottom-up was broken in case of "only problems"
    * FIX: BI see_all permission is now working again
    * Do not handle PENDING as "problem" anymore
    * Make titles of non-leaf tree nodes klickable

    WATO:
    * FIX: flexible notification valuespec is now localizable
    * FIX: Alias values of host/service/contact groups need to be set and unique
           within the group
    * FIX: Fixed exception when editing contactgroups without alias
    * FIX: Fix localization of rule options
    * FIX: ValueSpec OptionalDropDown: fix visibility if default is "other"
    * Suggest use default value for filesystem levels that make sense
    * Valuespec: CascadingDropdown now able to process choice values from functions
    * Freshness checking for classical passive Nagios checks (custom_checks)

1.2.2b3:
    Checks & Agents:
    * FIX: Fixed date parsing code ignoring the seconds value in several checks
           (ad_replication, cups_queues, heartbeat_crm, mssql_backup, smbios_sel)
    * FIX: Fixed pnp template for apc_symmetra check when using multiple rrds

    Multisite:
    * FIX: Removed uuid module dependency to be compatible to python < 2.5
    * FIX: remove Javascript debug popup from multi-string input fields
    * FIX: list of strings (e.g. host list in rule editor) didn't work anymore

1.2.2b2:
    Checks & Agents:
    * Added dynamic thresholds to the oracle_tablespace check depending on the
      size of the tablespaces.

    BI:
    * FIX: fix exception in BI-Boxes views of host groups
    * FIX: fix problem where BI-Boxes were invisible if not previously unfolded

    Event Console:
    * FIX: support non-Ascii characters in matching expressions. Note:
           you need to edit and save each affected rule once in order
           to make the fix work.
    * FIX: Fixed exception when logging actions exectuted by mkeventd
    * FIX: etc/init.d/mkeventd flush did not work when mkeventd was stopped

    Multisite:
    * FIX: Fixed several minor IE7 related layout bugs
    * FIX: title of pages was truncated and now isn't anymore
    * Cleanup form for executing commands on hosts/services

    WATO:
    * FIX: Fixed layout of rulelist table in IE*
    * FIX: Fixed adding explicit host names to rules in IE7
    * Add: Improved navigation convenience when plugin output contains [running on ... ]

1.2.2b1:
    Core:
    * cmk --notify: added notification script to generate HTML mails including
      the performance graphs of hosts and services
    * cmk --notify: added the macros NOTIFY_LASTHOSTSTATECHANGE, NOTIFY_HOSTSTATEID,
      NOTIFY_LASTSERVICESTATECHANGE, NOTIFY_SERVICESTATEID, NOTIFY_NOTIFICATIONCOMMENT,
      NOTIFY_NOTIFICATIONAUTHOR, NOTIFY_NOTIFICATIONAUTHORNAME, NOTIFY_NOTIFICATIONAUTHORALIAS
    * FIX: more robust deletion of precompiled files to ensure the correct 
      creation of the files (Thanks to Guido Günther)
    * FIX: Inventory for cluster nodes who are part of multiple clusters 
    * cmk --notify: added plugin for sms notification
    * FIX: precompiled checks: correct handling of sys.exit() call when using python2.4 
    * cmk --notify: improved logging on wrong notification type
    * RPM: Added check_mk-agent-scriptless package (Same as normal agent rpm,
      but without RPM post scripts)

    Checks & Agents:
    * winperf_processor now outputs float usage instead of integer
    * FIX: mssql_counters.file_sizes - Fixed wrong value for "Log Files" in output
    * FIX: drbd: Parameters for expected roles and disk states can now be set to 
           None to disable alerting on changed values
    * printer_supply_ricoh: New check for Ricoh printer supply levels
    * jolokia_metrics.mem: now supports warn/crit levels for heap, nonheap, totalheap
    * jolokia_metrics.mem: add dedicated PNP graph
    * FIX: logwatch.ec: use UNIX socket instead of Pipe for forwarding into EC 
    * FIX: logwatch.ec: fixed exception when forwarding "OK" lines
    * FIX: logwatch.ec: fixed forwarding of single log lines to event console
    * Improved performance of logwatch.ec check in case of many messages
    * livestatus_status: new check for monitoring performance of monitoring
    * FIX: diskstat.include: fix computation of queue length on windows
      (thanks to K.H. Fiebig)
    * lnx_bonding: new check for bonding interfaces on Linux
    * ovs_bonding: new check for bonding interfaces on Linux / Open vSwitch
    * if: Inventory settings can now be set host based
    * FIX: lnx_bonding/ovs_bonding: correct definition of bonding.include
    * Add: if check now able to handle interface groups  (if_groups)
    * Add: New check for DB2 instance memory levels
    * Add: winperf_phydisk can now output IOPS
    * Add: oracle_tablespace now with flexible warn/crit levels(magic number)
    
    Livestatus:
    * Add: new column in hosts/services table: comments_with_extra_info
    Adds the entry type and entry time

    Multisite:
    * Added comment painter to notification related views
    * Added compatibility code to use hashlib.md5() instead of md5.md5(), which
      is deprecated in python > 2.5 to prevent warning messages in apache error log
    * Added host filter for "last host state change" and "last host check"
    * FIX: Preventing autocomplete in password fields of "edit profile" dialog
    * The ldap member attribute of groups is now configruable via WATO
    * Added option to enforce lower User-IDs during LDAP sync
    * Improved debug logging of ldap syncs (Now writing duration of queries to log)
    * Displaying date/time of comments in comment icon hover menu (Please
      note: You need to update your livestatus to current version to make this work)
    * FIX: Making "action" context link unclickable during handling actions / confirms

    BI:
    * Use Ajax to delay rendering of invisible parts of the tree (this
      saves lots of HTML code)

    WATO:
    * Added hr_mem check to the memory checkgroup to make it configurable in WATO
    * Make page_header configurable in global settings
    * FIX: Fixed some typos in ldap error messages
    * FIX: Fixed problem on user profile page when no alias set for a user
    * FIX: list valuespecs could not be extended after once saving
    * FIX: fix title of foldable areas contained in list valuespecs
    * FIX: Fixed bug where pending log was not removed in multisite setup
    * FIX: Fixed generation of auth.php (Needed for NagVis Multisite Authorisation)
    * FIX: Fixed missing general.* permissions in auth.php on slave sites in 
      case of distributed WATO setups
    * Added oracle_tablespaces configuration to the application checkgroup
    * FIX: Fixed synchronisation of mkeventd configs in distributed WATO setups
    * FIX: "Sync & Restart" did not perform restart in distributed WATO setups
    * FIX: Fixed exception in editing code of ldap group to rule plugin
    * FIX: Don't execute ldap sync while performing actions on users page

    Event Console:
    * Added UNIX socket for sending events to the EC
    * Speed up rule matches in some special cases by factor of 100 and more
    * Init-Script: Improved handling of stale pidfiles
    * Init-Script: Detecting and reporting already running processes
    * WATO: Added hook to make the mkeventd reload in distributed WATO setups
      during "activate changes" process
    * Added hook mkeventd-activate-changes to add custom actions to the mkeventd
      "activate changes" GUI function
    * FIX: When a single rule matching raises an exception, the line is now
      matched agains the following rules instead of being skipped. The
      exception is logged to mkeventd.log

1.2.1i5:
    Core:
    * Improved handling of CTRL+C (SIGINT) to terminate long runnining tasks 
      (e.g.  inventory of SNMP hosts)
    * FIX: PING services on clusters are treated like the host check of clusters
    * cmk --notify: new environment variable NOTIFY_WHAT which has HOST or SERVICE as value
    * cmk --notify: removing service related envvars in case of host notifications
    * cmk --notify: added test code to help developing nitofication plugins.
      Can be called with "cmk --notify fake-service debug" for example

    Checks & Agents:
    * Linux Agent, diskstat: Now supporting /dev/emcpower* devices (Thanks to Claas Rockmann-Buchterkirche)
    * FIX: winperf_processor: Showing 0% on "cmk -nv" now instead of 100%
    * FIX: win_dhcp_pools: removed faulty output on non-german windows 2003 servers 
           with no dhcp server installed (Thanks to Mathias Decker)
    * Add: fileinfo is now supported by the solaris agent. Thanks to Daniel Roettgermann
    * Logwatch: unknown eventlog level ('u') from windows agent treated as warning
    * FIX: logwatch_ec: Added state undefined as priority
    * Add: New Check for Raritan EMX Devices
    * Add: mailman_lists - New check to gather statistics of mailman mailinglists
    * FIX: megaraid_bbu - Handle missing charge information (ignoring them)
    * FIX: myssql_tablespaces - fix PNP graph (thanks to Christian Zock)
    * kernel.util: add "Average" information to PNP graph
    * Windows Agent: Fix startup crash on adding a logfiles pattern, but no logfile specified
    * Windows Agent: check_mk.example.ini: commented logfiles section

    Multisite:
    * FIX: Fixed rendering of dashboard globes in opera
    * When having row selections enabled and no selected and performing
      actions an error message is displayed instead of performing the action on
      all rows
    * Storing row selections in user files, cleaned up row selection 
      handling to single files. Cleaned up GET/POST mixups in confirm dialogs
    * Add: New user_options to limit seen nagios objects even the role is set to see all
    * Fix: On site configaration changes, only relevant sites are marked as dirty
    * Fix: Distributed setup: Correct cleanup of pending changes logfile after "Activate changes"
    * FIX: LDAP: Fixed problem with special chars in LDAP queries when having
    contactgroup sync plugin enabled
    * FIX: LDAP: OpenLDAP - Changed default filter for users
    * FIX: LDAP: OpenLDAP - Using uniqueMember instead of member when searching for groups of a user
    * FIX: LDAP: Fixed encoding problem of ldap retrieved usernames
    * LDAP: Role sync plugin validates the given group DNs with the group base dn now
    * LDAP: Using roles defined in default user profile in role sync plugin processing
    * LDAP: Improved error handling in case of misconfigurations
    * LDAP: Reduced number of ldap querys during a single page request / sync process
    * LDAP: Implemnted some kind of debug logging for LDAP communication
    * FIX: Re-added an empty file as auth.py (wato plugin) to prevent problems during update 

    WATO:
    * CPU load ruleset does now accept float values
    * Added valuespec for cisco_mem check to configure thresholds via WATO
    * FIX: Fixed displaying of tag selections when creating a rule in the ruleeditor
    * FIX: Rulesets are always cloned in the same folder
    * Flexibile notifications: removed "debug notification" script from GUI (you can make it
      executable to be choosable again)
    * Flexibile notifications: added plain mail notification which uses the
      mail templates from global settings dialog

    BI:
    * Added FOREACH_SERVICE capability to leaf nodes
    * Add: Bi views now support debug of livestatus queries

1.2.1i4:
    Core:
    * Better exception handling when executing "Check_MK"-Check. Printing python
      exception to status output and traceback to long output now.
    * Added HOSTTAGS to notification macros which contains all Check_MK-Tags
      separated by spaces
    * Output better error message in case of old inventory function
    * Do object cache precompile for monitoring core on cmk -R/-O
    * Avoid duplicate verification of monitoring config on cmk -R/-O
    * FIX: Parameter --cleanup-autochecks (long for -u) works now like suggested in help
    * FIX: Added error handling when trying to --restore with a non existant file

    Notifications:
    * Fix flexible notifications on non-OMD systems
    
    Checks & Agents:
    * Linux Agent, mk_postgres: Supporting pgsql and postgres as user
    * Linux Agent, mk_postgres: Fixed database stats query to be compatible
      with more versions of postgres
    * apache_status: Modified to be usable on python < 2.6 (eg RHEL 5.x)
    * apache_status: Fixed handling of PIDs with more than 4 numbers
    * Add: New Check for Rittal CMC PSM-M devices
    * Smart plugin: Only use relevant numbers of serial
    * Add: ibm_xraid_pdisks - new check for agentless monitoring of disks on IBM SystemX servers.
    * Add: hp_proliant_da_cntlr check for disk controllers in HP Proliant servers
    * Add: Check to monitor Storage System Drive Box Groups attached to HP servers
    * Add: check to monitor the summary status of HP EML tape libraries
    * Add: apc_rackpdu_status - monitor the power consumption on APC rack PDUs
    * Add: sym_brightmail_queues - monitor the queue levels on Symantec Brightmail mail scanners.
    * Add: plesk_domains - List domains configured in plesk installations
    * Add: plesk_backups - Monitor backup spaces configured for domains in plesk
    * Add: mysql_connections - Monitor number of parallel connections to mysql daemon
    * Add: flexible notifcations: filter by hostname
    * New script multisite_to_mrpe for exporting services from a remote system
    * FIX: postgres_sessions: handle case of no active/no idle sessions
    * FIX: correct backslash representation of windows logwatch files
    * FIX: postgres_sessions: handle case of no active/no idle sessions
    * FIX: zfsget: fix exception on snapshot volumes (where available is '-')
    * FIX: zfsget: handle passed-through filesystems (need agent update)
    * FIX: loading notification scripts in local directory for real
    * FIX: oracle_version: return valid check result in case of missing agent info
    * FIX: apache_status: fixed bug with missing 'url', wrote man page
    * FIX: fixed missing localisation in check_parameteres.py 
    * FIX: userdb/ldap.py: fixed invalid call site.getsitepackages() for python 2.6
    * FIX: zpool_status: fixed crash when spare devices were available
    * FIX: hr_fs: handle negative values in order to larger disks (thanks to Christof Musik)
    * FIX: mssql_backup: Fixed wrong calculation of backup age in seconds


    Multisite:
    * Implemented LDAP integration of Multisite. You can now authenticate your
      users using the form based authentication with LDAP. It is also possible
      to synchronize some attributes like mail addresses, names and roles from
      LDAP into multisite.
    * Restructured cookie auth cookies (all auth cookies will be invalid
      after update -> all users have to login again)
    * Modularized login and cookie validation
    * Logwatch: Added buttons to acknowledge all logs of all hosts or really
      all logs which currently have a problem
    * Check reschedule icon now works on services containing an \
    * Now showing correct representation of SI unit kilo ( k )
    * if perfometer now differs between byte and bit output
    * Use pprint when writing global settings (makes files more readable)
    * New script for settings/removing downtimes: doc/treasures/downtime
    * New option when setting host downtimes for also including child hosts
    * Option dials (refresh, number of columns) now turnable by mouse wheel
    * Views: Commands/Checkboxes buttons are now activated dynamically (depending on data displayed)
    * FIX: warn / crit levels in if-check when using "bit" as unit
    * FIX: Fixed changing own password when notifications are disabled
    * FIX: On page reload, now updating the row field in the headline
    * FIX: ListOfStrings Fields now correctly autoappend on focus
    * FIX: Reloading of sidebar after activate changes
    * FIX: Main Frame without sidebar: reload after activate changes
    * FIX: output_format json: handle newlines correctly
    * FIX: handle ldap logins with ',' in distinguished name
    * FIX: quote HTML variable names, fixes potential JS injection
    * FIX: Sidebar not raising exceptions on configured but not available snapins
    * FIX: Quicksearch: Fixed Up/Down arrow handling in chrome
    * FIX: Speedometer: Terminating data updates when snapin is removed from sidebar
    * FIX: Views: toggling forms does not disable the checkbox button anymore
    * FIX: Dashboard: Fixed wrong display options in links after data reloads
    * FIX: Fixed "remove all downtimes" button in views when no downtimes to be deleted 
    * FIX: Services in hosttables now use the service name as header (if no custom title set)
    * New filter for host_contact and service_contact
    
    WATO:
    * Add: Creating a new rule immediately opens its edit formular
    * The rules formular now uses POST as transaction method
    * Modularized the authentication and user management code
    * Default config: add contact group 'all' and put all hosts into it
    * Reverse order of Condition, Value and General options in rule editor
    * Allowing "%" and "+" in mail prefixes of contacts now
    * FIX: Fixed generated manual check definitions for checks without items
      like ntp_time and tcp_conn_stats
    * FIX: Persisting changing of folder titles when only the title has changed
    * FIX: Fixed rendering bug after folder editing

    Event Console:
    * Replication slave can now copy rules from master into local configuration
      via a new button in WATO.
    * Speedup access to event history by earlier filtering and prefiltering with grep
    * New builtin syslog server! Please refer to online docu for details.
    * Icon to events of host links to view that has context button to host
    * FIX: remove event pipe on program shutdown, prevents syslog freeze
    * FIX: hostnames in livestatus query now being utf8 encoded
    * FIX: fixed a nastiness when reading from local pipe
    * FIX: fix exception in rules that use facility local7
    * FIX: fix event icon in case of using TCP access to EC
    * FIX: Allowing ":" in application field (e.g. needed for windows logfiles)
    * FIX: fix bug in Filter "Hostname/IP-Address of original event"

    Livestatus:
    * FIX: Changed logging output "Time to process request" to be debug output

1.2.1i3:
    Core:
    * added HOST/SERVICEPROBLEMID to notification macros
    * New configuration check_periods for limiting execution of
      Check_MK checks to a certain time period.

    Checks & Agents:
    * Windows agent: persist offsets for logfile monitoring

    Notifications:
    * fix two errors in code that broke some service notifications

    Event Console:
    * New performance counter for client request processing time
    * FIX: fixed bug in rule optimizer with ranges of syslog priorities

    WATO:
    * Cloning of contact/host/service groups (without members)

    Checks & Agents:
    * logwatch: Fixed confusion with ignore/ok states of log messages
    * AIX Agent: now possible to specify -d flag. Please test :)

1.2.1i2:
    Core:
    * Improved validation of inventory data reported by checks
    * Added -d option to precompiled checks to enable debug mode
    * doc/treasures: added script for printing RRD statistics

    Notifications:
    * New system of custom notification, with WATO support

    Event Console:
    * Moved source of Event Console into Check_MK project 
    * New button for resetting all rule hits counters
    * When saving a rule then its hits counter is always reset
    * New feature of hiding certain actions from the commands in the status GUI
    * FIX: rule simulator ("Try out") now handles cancelling rules correctly
    * New global option for enabling log entries for rule hits (debugging)
    * New icon linking to event views for the event services
    * check_mkevents outputs last worst line in service output
    * Max. number of queued connections on status sockets is configurable now
    * check_mkevents: new option -a for ignoring acknowledged events
    * New sub-permissions for changing comment and contact while updating an event
    * New button for generating test events directly via WATO
    * Allow Event Console to replicate from another (master) console for
      fast failover.
    * Allow event expiration also on acknowledged events (configurable)

    Multisite:
    * Enable automation login with _username= and _secret=, while
      _secret is the content of var/check_mk/web/$USER/automation.secret
    * FIX: Fixed releasing of locks and livestatus connections when logging out
    * FIX: Fixed login/login confusions with index page caching
    * FIX: Speed-o-meter: Fixed calculation of Check_MK passive check invervals
    * Removed focus of "Full name" attribute on editing a contact
    * Quicksearch: Convert search text to regex when accessing livestatus
    * FIX: WATO Folder filter not available when WATO disabled
    * WATO Folder Filter no longer available in single host views
    * Added new painters "Service check command expanded" and
      "Host check command expanded"
    * FIX: Corrected garbled description for sorter "Service Performance data" 
    * Dashboard globes can now be filtered by host_contact_group/service_contact_group
    * Dashboard "iframe" attribute can now be rendered dynamically using the
      "iframefunc" attribute in the dashlet declaration
    * Dashboard header can now be hidden by setting "title" to None
    * Better error handling in PNP-Graph hover menus in case of invalid responses

    Livestatus:
    * Added new table statehist, used for SLA queries
    * Added new column check_command_expanded in table hosts
    * Added new column check_command_expanded in table services
    * New columns livestatus_threads, livestatus_{active,queued}_connections

    BI:
    * Added missing localizations
    * Added option bi_precompile_on_demand to split compilations of
      the aggregations in several fragments. If possible only the needed
      aggregations are compiled to reduce the time a user has to wait for
      BI based view. This optimizes BI related views which display
      information for a specific list of hosts or aggregation groups.
    * Added new config option bi_compile_log to collect statistics about
      aggregation compilations
    * Aggregations can now be part of more than one aggregation group
      (just configure a list of group names instead of a group name string)
    * Correct representation of (!), (!!) and (?) markers in check output
    * Corrected representation of assumed state in box layout
    * Feature: Using parameters for hosttags

    WATO:
    * Added progress indicator in single site WATO "Activate Changes"
    * Users & Contacts: Case-insensitive sorting of 'Full name' column
    * ntp/ntp.time parameters are now configurable via WATO
    * FIX: Implemented basic non HTTP 200 status code response handling in interactive
           progress dialogs (e.g. bulk inventory mode)
    * FIX: Fixed editing of icon_image rules
    * Added support of locked hosts and folders ( created by CMDB )
    * Logwatch: logwatch agents/plugins now with ok pattern support 
    * Valuespec: Alternative Value Spec now shows helptext of its elements
    * Valuespec: DropdownChoice, fixed exception on validate_datatype

    Checks & Agents:
    * New check mssql_counters.locks: Monitors locking related information of
      MSSQL tablespaces
    * Check_MK service is now able to output additional performance data
      user_time, system_time, children_user_time, children_system time
    * windows_updates agent plugin: Fetching data in background mode, caching
      update information for 30 minutes
    * Windows agent: output ullTotalVirtual and ullAvailVirtual (not yet
      being used by check)
    * Solaris agent: add <<<uptime>>> section (thanks to Daniel Roettgermann)
    * Added new WATO configurable option inventory_services_rules for the
      windows services inventory check
    * Added new WATO configurable option inventory_processes_rules for the
      ps and ps.perf inventory
    * FIX: mssql_counters checks now really only inventorize percentage based
      counters if a base value is set
    * win_dhcp_pools: do not inventorize empty pools any more. You can switch
      back to old behaviour with win_dhcp_pools_inventorize_empty = True
    * Added new Check for Eaton UPS Devices
    * zfsget: new check for monitoring ZFS disk usage for Linux, Solaris, FreeBSD
      (you need to update your agent as well)
    * Added new Checks for Gude PDU Units
    * logwatch: Working around confusion with OK/Ignore handling in logwatch_rules
    * logwatch_ec: Added new subcheck to forward all incoming logwatch messages
      to the event console. With this check you can use the Event Console 
      mechanisms and GUIs instead of the classic logwatch GUI. It can be 
      enabled on "Global Settings" page in WATO for your whole installation.
      After enabling it you need to reinventorize your hosts.
    * Windows Update Check: Now with caching, Thanks to Phil Randal and Patrick Schlüter
    * Windows Check_MK Agent: Now able to parse textfiles for logwatch output
    * Added new Checks sni_octopuse_cpu, sni_octopuse_status, sni_octopuse_trunks: These
      allow monitoring Siemens HiPath 3000/5000 series PBX.
    * if-checks now support "bit" as measurement unit
    * winperf_phydisk: monitor average queue length for read/write

1.2.0p5:
    Checks & Agents:
    * FIX: windows agent: fixed possible crash in eventlog section

    BI:
    * FIX: fixed bug in aggregation count (thanks Neil) 

1.2.0p4:
    WATO:
    * FIX: fixed detection of existing groups when creating new groups
    * FIX: allow email addresses like test@test.test-test.com
    * FIX: Fixed Password saving problem in user settings

    Checks & Agents:
    * FIX: postgres_sessions: handle case of no active/no idle sessions
    * FIX: winperf_processor: handle parameters "None" (as WATO creates)
    * FIX: mssql_counters: remove debug output, fix bytes output
    * FIX: mssql_tablespaces: gracefully handle garbled agent output

    Multisite:
    * FIX: performeter_temparature now returns unicode string, because of °C
    * FIX: output_format json in webservices now using " as quotes

    Livestatus:
    * FIX: fix two problems when reloading module in Icinga (thanks to Ronny Biering)

1.2.0p3:
    Mulitisite
    * Added "view" parameter to dashlet_pnpgraph webservice
    * FIX: BI: Assuming "OK" for hosts is now possible
    * FIX: Fixed error in makeuri() calls when no parameters in URL
    * FIX: Try out mode in view editor does not show context buttons anymore
    * FIX: WATO Folder filter not available when WATO disabled
    * FIX: WATO Folder Filter no longer available in single host views
    * FIX: Quicksearch converts search text to regex when accessing livestatus
    * FIX: Fixed "access denied" problem with multisite authorization in PNP/NagVis
           in new OMD sites which use the multisite authorization
    * FIX: Localize option for not OMD Environments

    WATO:
    * FIX: Users & Contacts uses case-insensitive sorting of 'Full name' column  
    * FIX: Removed focus of "Full name" attribute on editing a contact
    * FIX: fix layout bug in ValueSpec ListOfStrings (e.g. used in
           list of explicit host/services in rules)
    * FIX: fix inheritation of contactgroups from folder to hosts
    * FIX: fix sorting of users, fix lost user alias in some situations
    * FIX: Sites not using distritubed WATO now being skipped when determining
           the prefered peer
    * FIX: Updating internal variables after moving hosts correctly
      (fixes problems with hosts tree processed in hooks)

    BI:
    * FIX: Correct representation of (!), (!!) and (?) markers in check output

    Livestatus:
    * FIX: check_icmp: fixed calculation of remaining length of output buffer
    * FIX: check_icmp: removed possible buffer overflow on do_output_char()
    
    Livecheck:
    * FIX: fixed problem with long plugin output
    * FIX: added /0 termination to strings
    * FIX: changed check_type to be always active (0)
    * FIX: fix bug in assignment of livecheck helpers 
    * FIX: close inherited unused filedescriptors after fork()
    * FIX: kill process group of called plugin if timeout is reached
           -> preventing possible freeze of livecheck
    * FIX: correct escaping of character / in nagios checkresult file
    * FIX: fixed SIGSEGV on hosts without defined check_command
    * FIX: now providing correct output buffer size when calling check_icmp 

    Checks & Agents:
    * FIX: Linux mk_logwatch: iregex Parameter was never used
    * FIX: Windows agent: quote '%' in plugin output correctly
    * FIX: multipath check now handles '-' in "user friendly names"
    * New check mssql_counters.locks: Monitors locking related information of
      MSSQL tablespaces
    * FIX: mssql_counters checks now really only inventorize percentage based
      counters if a base value is set
    * windows_updates agent plugin: Fetching data in background mode, caching
      update information for 30 minutes
    * FIX: netapp_vfiler: fix inventory function (thanks to Falk Krentzlin)
    * FIX: netapp_cluster: fix inventory function
    * FIX: ps: avoid exception, when CPU% is missing (Zombies on Solaris)
    * FIX: win_dhcp_pools: fixed calculation of perc_free
    * FIX: mssql_counters: fixed wrong log size output

1.2.0p3:
    Multisite:
    * Added "view" parameter to dashlet_pnpgraph webservice

    WATO:
    * FIX: It is now possible to create clusters in empty folders
    * FIX: Fixed problem with complaining empty ListOf() valuespecs

    Livestatus:
    * FIX: comments_with_info in service table was always empty

1.2.1i1:
    Core:
    * Allow to add options to rules. Currently the options "disabled" and
      "comment" are allowed. Options are kept in an optional dict at the
      end of each rule.
    * parent scan: skip gateways that are reachable via PING
    * Allow subcheck to be in a separate file (e.g. foo.bar)
    * Contacts can now define *_notification_commands attributes which can now
      override the default notification command check-mk-notify
    * SNMP scan: fixed case where = was contained in SNMP info
    * check_imap_folder: new active check for searching for certain subjects
      in an IMAP folder
    * cmk -D shows multiple agent types e.g. when using SNMP and TCP on one host

    Checks & Agents:
    * New Checks for Siemens Blades (BX600)
    * New Checks for Fortigate Firewalls
    * Netapp Checks for CPU Util an FC Port throughput
    * FIX: megaraid_pdisks: handle case where no enclosure device exists
    * FIX: megaraid_bbu: handle the controller's learn cycle. No errors in that period.
    * mysql_capacity: cleaned up check, levels are in MB now
    * jolokia_info, jolokia_metrics: new rewritten checks for jolokia (formerly
      jmx4perl). You need the new plugin mk_jokokia for using them
    * added preliminary agent for OpenVMS (refer to agents/README.OpenVMS) 
    * vms_diskstat.df: new check file usage of OpenVMS disks
    * vms_users: new check for number of interactive sessions on OpenVMS
    * vms_cpu: new check for CPU utilization on OpenVMS
    * vms_if: new check for network interfaces on OpenVMS
    * vms_system.ios: new check for total direct/buffered IOs on OpenVMS
    * vms_system.procs: new check for number of processes on OpenVMS
    * vms_queuejobs: new check for monitoring current VMS queue jobs
    * FIX: mssql_backup: Fixed problems with datetime/timezone calculations
    * FIX: mssql agent: Added compatibility code for MSSQL 9
    * FIX: mssql agent: Fixed connection to default instances ("MSSQLSERVER")
    * FIX: mssql agent: Fixed check of databases with names starting with numbers
    * FIX: mssql agent: Fixed handling of databases with spaces in names
    * f5_bigip_temp: add performance data
    * added perf-o-meters for a lot of temperature checks
    * cmctc_lcp.*: added new checks for Rittal CMC-TC LCP
    * FIX: diskstat (linux): Don't inventorize check when data empty
    * Cisco: Added Check for mem an cpu util
    * New check for f5 bigip network interfaces
    * cmctc.temp: added parameters for warn/crit, use now WATO rule
      "Room temperature (external thermal sensors)"
    * cisco_asa_failover: New Check for clustered Cisco ASA Firewalls 
    * cbl_airlaser.status: New Check for CBL Airlaser IP1000 laser bridge.
    * cbl_airlaser.hardware: New Check for CBL Airlaser IP1000 laser bridge.
      Check monitors the status info and allows alerting based on temperature.
    * df, hr_fs, etc.: Filesystem checks now support grouping (pools)
      Please refer to the check manpage of df for details
    * FIX: windows agent: try to fix crash in event log handling
    * FreeBSD Agent: Added swapinfo call to mem section to make mem check work again
    * windows_multipath: Added the missing check for multipath.vbs (Please test)
    * carel_uniflair_cooling: new check for monitoring datacenter air conditioning by "CAREL"
    * Added Agent for OpenBSD
    * Added Checks for UPS devices
    * cisco_hsrp: New Check for monitoring HSRP groups on Cisco Routers. (SMIv2 version)
    * zypper: new check and plugin mk_zypper for checking zypper updates.
    * aironet_clients: Added support for further Cisco WLAN APs (Thanks to Stefan Eriksson for OIDs)
    * aironet_errors: Added support for further Cisco WLAN APs
    * apache_status: New check to monitor apache servers which have the status-module enabled.
      This check needs the linux agent plugin "apache_status" installed on the target host.

    WATO:
    * Added permission to control the "clone host" feature in WATO
    * Added new role/permission matrix page in WATO to compare
      permissions of roles
    * FIX: remove line about number of rules in rule set overview
      (that garbled the logical layout)
    * Rules now have an optional comment and an URL for linking to 
      documntation
    * Rule now can be disabled without deleting them.
    * Added new hook "sites-saved"
    * Allow @ in user names (needed for some Kerberos setups)
    * Implemented new option in WATO attributes: editable
      When set to False the attribute can only be changed during creation
      of a new object. When editing an object this attribute is only displayed.
    * new: search for rules in "Host & Service Configuration"
    * parent scan: new option "ping probes", that allows skipping 
      unreachable gateways.
    * User managament: Added fields for editing host/service notification commands
    * Added new active check configuration for check_smtp
    * Improved visualization of ruleset lists/dictionaries
    * Encoding special chars in RegExp valuespec (e.g. logwatch patterns)
    * Added check_interval and retry_interval rules for host checks
    * Removed wmic_process rule from "inventory services" as the check does not support inventory
    * Made more rulegroup titles localizable
    * FIX: Fixed localization of default permissions
    * FIX: Removed double collect_hosts() call in activate changes hook
    * FIX: Fixed double hook execution when using localized multisite
    * FIX: User list shows names of contactgroups when no alias given
    * FIX: Reflecting alternative mode of check_http (check ssl certificate
    age) in WATO rule editor
    * FIX: Fixed monitoring of slave hosts in master site in case of special
      distributed wato configurations
    * FIX: Remove also user settings and event console rule on factory reset
    * FIX: complex list widgets (ListOf) failed back to old value when
           complaining
    * FIX: complex list widgets (ListOf) lost remaining entries after deleting one
    * FIX: Fixed error in printer_supply valuespec which lead to an exception
           when defining host/service specific rules
    * FIX: Fixed button url icon in docu-url link

    BI:
    * Great speed up of rule compilation in large environments

    Multisite:
    * Added css class="dashboard_<name>" to the dashboard div for easier
    customization of the dashboard style of a special dashboard
    * Dashboard: Param wato_folder="" means WATO root folder, use it and also
      display the title of this folder
    * Sidebar: Sorting aggregation groups in BI snapin now
    * Sidebar: Sorting sites in master control snapin case insensitive
    * Added some missing localizations (error messages, view editor)
    * Introducted multisite config option hide_languages to remove available
      languages from the multisite selection dialogs. To hide the builtin
      english language simply add None to the list of hidden languages.
    * FIX: fixed localization of general permissions
    * FIX: show multisite warning messages even after page reload
    * FIX: fix bug in Age ValueSpec: days had been ignored
    * FIX: fixed bug showing only sidebar after re-login in multisite
    * FIX: fixed logwatch loosing the master_url parameter in distributed setups
    * FIX: Fixed doubled var "site" in view editor (site and siteopt filter)
    * FIX: Don't crash on requests without User-Agent HTTP header
    * Downtimes: new conveniance function for downtime from now for ___ minutes.
      This is especially conveniant for scripting.
    * FIX: fixed layout of login dialog when showing up error messages
    * FIX: Fixed styling of wato quickaccess snapin preview
    * FIX: Made printer_supply perfometer a bit more robust against bad perfdata
    * FIX: Removed duplicate url parameters e.g. in dashboard (display_options)
    * FIX: Dashboard: If original request showed no "max rows"-message, the
           page rendered during reload does not show the message anymore
    * FIX: Fixed bug in alert statistics view (only last 1000 lines were
           processed for calculating the statistics)
    * FIX: Added missing downtime icon for comment view
    * FIX: Fixed handling of filter configuration in view editor where filters
           are using same variable names. Overlaping filters are now disabled
	   in the editor.
    * FIX: Totally hiding hidden filters from view editor now

    Livecheck:
    * FIX: Compile livecheck also if diet libc is missing

1.2.0p2:
    Core:
    * simulation_mode: legacy_checks, custom_checks and active_checks
      are replaced with dummy checks always being OK
    * FIX: Precisely define order of reading of configuration files. This
      fixes a WATO rule precedence problem

    Checks & Agents:
    * FIX: Fixed syntax errors in a bunch of man pages
    * if_lancom: silently ignore Point-To-Point interfaces
    * if_lancom: add SSID to logical WLAN interface names
    * Added a collection of MSSQL checks for monitoring MSSQL servers
      (backups, tablespaces, counters)
    * New check wut_webio_io: Monitor the IO input channels on W&T Web-IO 
      devices
    * nfsmounts: reclassify "Stale NFS handle" from WARN to CRIT
    * ORACLE agent/checks: better error handling. Let SQL errors get
      through into check output, output sections even if no database
      is running.
    * oracle_version: new check outputting the version of an ORACLE
      database - and using uncached direct SQL output.
    * ORACLE agent: fix handling of EXCLUDE, new variable ONLY_SIDS
      for explicitely listing SIDs to monitor
    * mk_logwatch on Linux: new options regex and iregex for file selection
    * remove obsolete ORACLE checks where no agent plugins where available
    * FIX: printer_supply: Fix problem on DELL printers with "S/N" in output
      (thanks to Sebastian Talmon)
    * FIX: winperf_phydisk: Fix typo (lead to WATO rule not being applied)
    * Windows agent: new [global] option crash_debug (see online docu)
    * AIX agent: new check for LVM volume status in rootvg.
    * PostgreSQL plugin: agent is now modified to work with PostgreSQL 
      versions newer than 8.1. (multiple reports, thanks!)

    Multisite:
    * Show number of rows and number of selected rows in header line
      (also for WATO hosts table)
    * FIX: fix problem in showing exceptions (due to help function)
    * FIX: fixed several localization problems in view/command processing
    * FIX: fixed duplicated settings in WATO when using localisation
    * FIX: fixed exception when refering to a language which does not exist
    * FIX: Removing all downtimes of a host/service is now possible again
    * FIX: The refresh time in footer is updated now when changing the value
    * FIX: view editor shows "(Mobile)" hint in view titles when linking to views

    WATO: 
    * Main menu of ruleeditor (Host & Service Parameters) now has
      a topic for "Used rules" - a short overview of all non-empty
      rulesets.
    * FIX: add missing context help to host details dialog
    * FIX: set new site dirty is host move due to change of
      folder attributes
    * FIX: fix exception on unknown value in DropdownChoice
    * FIX: add service specification to ruleset Delay service notifications
    * FIX: fixed problem with disabled sites in WATO
    * FIX: massive speedup when changing roles/users and activing changes
      (especially when you have a larger number of users and folders)
    * Add variable CONTACTPAGER to allowed macros in notifications
    * FIX: fixed default setting if "Hide names of configuration variables"
      in WATO
    * FIX: ListOfString Textboxes (e.g. parents of folders) do now extend in IE
    * FIX: fixed duplicated sections of permissions in rule editor

    BI:
    * New iterators FOREACH_CHILD and FOREACH_PARENT
    * FIX: fix handling of FOREACH_ in leaf nodes (remove hard coded
      $HOST$, replace with $1$, $2$, ..., apply argument substitution)
    * New logical datatable for aggregations that have the same name
      as a host. Converted view "BI Boxes" to this new table. This allows
      for Host-Aggregations containing data of other hosts as well.
    * count_ok: allow percentages, e.g. "count_ok!70%!50%"

1.2.0p1:
    Core:
    * Added macros $DATE$, $SHORTDATETIME$ and $LONGDATETIME$' to
      notification macros

    Checks & Agents:
    * FIX: diskstat: handle output 'No Devices Found' - avoiding exception
    * 3ware_units: Following states now lead to WARNING state instead of
      CRITICAL: "VERIFY-PAUSED", "VERIFYING", "REBUILDING"
    * New checks tsm_stagingpools, tsm_drive and tsm_storagepools
      Linux/UNIX
    * hpux_fchba: new check for monitoring FibreChannel HBAs und HP-UX

    Multisite:
    * FIX: fix severe exception in all views on older Python versions
      (like RedHat 5.5).

    WATO:
    * FIX: fix order of rule execution: subfolders now take precedence
      as they should.

1.2.0:
    Setup:
    * FIX: fix building of RPM packages (due to mk_mysql, mk_postgres)

    Core:
    * FIX: fix error message in case of duplicate custom check

    WATO:
    * FIX: add missing icon on cluster hosts to WATO in Multisite views
    * FIX: fix search field in host table if more than 10 hosts are shown
    * FIX: fix bulk edit and form properties (visibility of attributes was broken)
    * FIX: fix negating hosts in rule editor

    Checks & Agents: 
    * fileinfo: added this check to Linux agent. Simply put your
      file patterns into /etc/check_mk/fileinfo.cfg for configuration.
    * mysql.sessions: New check for MySQL sessions (need new plugin mk_mysql)
    * mysql.innodb_io: New check for Disk-IO of InnoDB
    * mysql_capacity: New check for used/free capacity of MySQL databases
    * postgres_sessions: New check for PostgreSQL number of sessions
    * postgres_stat_database: New check for PostgreSQL database statistics
    * postgres_stat_database.size: New check for PostgreSQL database size
    * FIX: hpux_if: convert_to_hex was missing on non-SNMP-hosts -replace
      with inline implementation
    * tcp_conn_stats: handle state BOUND (found on Solaris)
    * diskstat: support for checking latency, LVM and VxVM on Linux (needs 
      updated agent)
    * avoid duplicate checks cisco_temp_perf and cisco_sensor_temp

1.2.0b6:
    Multisite:
    * FIX: Fixed layout of some dropdown fields in view filters
    * Make heading in each page clickable -> reload page
    * FIX: Edit view: couldn't edit filter settings
    * FIX: Fixed styling of links in multisite context help
    * FIX: Fixed "select all" button for IE
    * FIX: Context links added by hooks are now hidden by the display
           option "B" again
    * FIX: preselected "refresh" option did not reflect view settings
           but was simply the first available option - usually 30.
    * FIX: fixed exception with custom views created by normal users

    WATO:
    * FIX: Fixed "select all" button in hosts & folders for IE
    * Optically mark modified variables in global settings
    * Swapped icons for rule match and previous rule match (makes for sense)

    Core:
    * FIX: Fixed "make_utf is not defined" error when having custom
           timeperiods defined in WATO

    Checks & Agents: 
    * MacOS X: Agent for MacOS (Thanks to Christian Zigotzky)
    * AIX: New check aix_multipath: Supports checking native AIX multipathing from AIX 5.2 onward
    * Solaris: New check solaris_multipath: Supports checking native Solaris multipath from Solaris10 and up.
    * Solaris: The ZFS Zpool status check now looks more closely at the reported messages. (It's also tested to work on Linux now)

1.2.0b5:
    Core:
    * FIX: handle UTF-8 encoded binary strings correctly (e.g. in host alias)
    * FIX: fix configuration of passive checks via custom_checks
    * Added NOTIFICATIONTYPE to host/service mail bodies

    WATO:
    * Site management: "disabled" only applies to Livestatus now
    * FIX: fix folding problems with dependent host tags
    * FIX: Detecting duplicate tag ids between regular tags and auxtags
    * FIX: Fixed layout problem of "new special rule" button in rule editor
    * FIX: Fixed layout problem on "activate changes" page
    * FIX: Added check if contacts belong to contactgroup before contactgroup deletion
    * FIX: fix site configuration for local site in Multisite environments
    * FIX: "(no not monitor)" setting in distributed WATO now works
    * FIX: Site management: replication setting was lost after re-editing
    * FIX: fixed problems after changing D/WATO-configuration
    * FIX: D/WATO: mark site dirty after host deletion
    * FIX: D/WATO: replicate auth.secret, so that login on one site also
           is valid on the replication slaves
    * FIX: implement locking in order to prevent data corruption on
           concurrent changes
    * FIX: Fixed handling of validation errors in cascading dropdown fields
    * FIX: fix cloning of users
    * Keep track of changes made by other users before activating changes,
      let user confirm this, new permission can be used to prevent a user
      from activating foreign changes.
    * FIX: Allowing german umlauts in users mail addresses
    * Allow list of aux tags to be missing in host tag definitions. This
      makes migration from older version easier.
    * FIX: user management modules can now deal with empty lines in htpasswd
    * FIX: Fixed js error on hostlist page with search form

    Multisite:
    * New display type 'boxes-omit-root' for BI views
    * Hostgroup view BI Boxes omits the root level
    * Finalized layout if view options and commands/filters/painteroptions.
    * Broken plugins prevent plugin caching now
    * FIX: remove refresh button from dashboard.
    * FIX: remove use of old option defaults.checkmk_web_uri
    * FIX: fixed outgoing bandwidth in fc port perfometer
    * FIX: remove nasty JS error in sidebar
    * FIX: fix folding in custom links (directories would not open)
    * FIX: animation of rotation treeangle in trees works again
    * FIX: Logwatch: Changed font color back to black
    * FIX: show toggle button for checkboxes in deactivated state
    * FIX: fix repeated stacked refresh when toggling columns
    * FIX: disable checkbox button in non-checkboxable layouts
    * FIX: fix table layout for views (gaps where missing sometimes)
    * FIX: Fixed sorting views by perfdata values which contain floats
    * FIX: fix sometimes-broken sizing of sidebar and dashboard on Chrome
    * FIX: fix dashboard layout on iPad
    * FIX: Fixed styling issues of sidebar in IE7
    * FIX: fix problem where filter settings (of checkboxes) are not effective
           when it comes to executing commands
    * FIX: Fixed styling issues of view filters with dropdown fields
    * FIX: multisite login can now deal with empty lines in htpasswd
    * FIX: Fixed a bunch of js/css errors

    Mobile:
    * FIX: Fixed logtime filter settings in all mobile views
    * FIX: fix some layout problems

    BI:
    * New aggregation function count_ok, that counts the number
      of nodes in state OK.
    * FIX: Removed debug output int count_ok aggregation

    Checks & Agents:
    * Linux: Modified cluster section to allow pacemaker/corosync clusters without heartbeat
    * AIX: convert NIC check to lnx_if (now being compatible with if/if64)
    * AIX: new check for CPU utilization (using section lparstat_aix)
    * ntp checks: Changed default value of time offsets to be 200ms (WARN) / 500ms (CRIT)
    * aironet_{errors,clients}: detect new kinds of devices (Thanks to Tiago Sousa)
    * check_http, check_tcp: allow to omit -I and use dynamic DNS name instead

1.2.0b4:
    Core:
    * New configuration variable snmp_timing, allowing to 
      configure timeout and retries for SNMP requests (also via WATO)
    * New configuration variable custom_checks. This is mainly for
      WATO but also usable in main.mk It's a variant of legacy_checks that
      automatically creates the required "define command" sections.

    WATO:
    * ps and ps.perf configurable via WATO now (without inventory)
    * New layout of main menu and a couple of other similar menus
    * New layout of ruleset overviews
    * Hide check_mk variable names per default now (change via global settings)
    * New layout of global settings
    * Folder layout: show contact groups of folder
    * Folder movement: always show complete path to target folder
    * Sidebar snapin: show pending changes
    * New rule for configuring custom_checks - allowing to run arbitrary
      active checks even if not yet formalized (like HTTP and TCP)
    * Added automation_commands to make automations pluginable
    * New layout and new internal implementation of input forms
    * New layout for view overview and view editor
    * Split up host search in two distinct pages
    * Use dynamic items in rule editor for hosts and items (making use
      of ListOfStrings())
    * FIX: audit log was not shown if no entry for today existed
    * FIX: fix parent scan on single site installations
    * FIX: fix folder visibility permission handling
    * FIX: honor folder-permissions when creating, deleting 
           and modifiying rules
    * FIX: detect non-local site even if unix: is being used
    * FIX: better error message if not logged into site during 
           action that needs remote access
    * FIX: send automation data via POST not GET. This fixes inventory
           on hosts with more than 500 services.
    * FIX: make config options directly active after resetting them
           to their defaults (didn't work for start_url, etc.
    * FIX: Fixed editing of ListOf in valuespec editors (e.g. used in logwatch
    pattern editor)
    * FIX: Reimplemented correct behaviour of the logwatch pattern "ignore"
    state which is used to drop the matching log lines

    Multisite:
    * FIX: fixed filter of recent event views (4 hours didn't catch)
    * FIX: convert more buttons to new graphical style
    * FIX: Logwatch handles logs with only OK lines in it correctly in logfile list views
    * FIX: Fixed syntax error in "Single-Host Problems" view definition
    * New help button at top right of each page now toggles help texts
    * Snapin Custom Links allows to specify HTTP link target
    * Redesign of bar with Display/Filter/Commands/X/1,2,3,4,6,8/30,60,90/Edit

    Mobile GUI:
    * FIX: commands can be executed again
    * FIX: fixed styling of buttons

    Checks & Agents:
    * FIX: Logwatch: fixed missing linebreak during reclassifing lines of logfiles
    * FIX: Logwatch: Logwatch services in rules configured using WATO must be
      given as item, not as whole service name
    * New active check via WATO: check_ldap
    * printer_alerts: new configuration variable printer_alerts_text_map. Make
      'Energiesparen' on Brother printers an OK state.
    * services: This check can now be parameterized in a way that it warn if
      a certain service is running. WATO formalization is available.

    BI:
    * FIX: make rotating folding arrows black (white was not visible)
    * Display format 'boxes' now in all BI views available
    * Display format 'boxes' now persists folding state

1.2.0b3:
    Core:
    * FIX: fixed SNMP info declaration in checks: could be garbled
      up in rare cases
    * avoid duplicate parents definition, when using 'parents' and
      extra_host_conf["parents"] at the same time. The later one has
      precedence.

    Multisite:
    * Logwatch: Colorizing OK state blocks correctly
    * FIX: allow web plugins to be byte compiled (*.pyc). Those
      are preferred over *.py if existing
    * View Editor: Fixed jump to top of the page after moving painters during
      editing views
    * FIX: Fixed login redirection problem after relogging
    * Filter for times now accept ranges (from ... until)
    * New view setting for page header: repeat. This repeats the
      column headers every 20'th row.
    * FIX: Fixed problem with new eval/pickle
    * FIX: Fixed commands in host/service search views

    Checks & Agents:
    * FIX: Made logwatch parsing mechanism a little more robust
      (Had problems with emtpy sections from windows agent)
    * FIX: brocade_fcport: Configuration of portsates now possible  
    * if_lancom: special version for if64 for LANCOM devices (uses
      ifName instead of ifDescr)


    WATO:
    * Reimplemented folder listing in host/folders module
    * Redesigned the breadcrumb navigation
    * Global settings: make boolean switches directly togglable
    * New button "Recursive Inventory" on folder: Allows to do
      a recursive inventory over all hosts. Also allows to selectively
      retry only hosts that have failed in a previous inventory.
    * You can configure parents now (via a host attribute, no rules are
      neccessary).
    * You can now do an automated scan for parents and layer 3 (IP)
    * You can configure active checks (check_tcp, ...) via WATO now
    * FIX: fix page header after confirmation dialogs
    * FIX: Fixed umlaut problem in host aliases and ip addresses created by WATO
    * FIX: Fixed exception caused by validation problems during editing tags in WATO
    * FIX: create sample config only if both rules.mk and hosttags.mk are missing
    * FIX: do not loose host tags when both using WATO-configured and 
      manual ones (via multisite.mk)
    * Timeperiods: Make list of exceptions dynamic, not fixed to 10 entries
    * Timeperiods: Configure exclusion of other timeperiods
    * Configuration of notification_delay and notification_interval

1.2.0b2:
    Core:
    * FIX: Cluster host checks were UNKNOWN all the time
    * FIX: reset counter in case of (broken) future time
    * FIX: Automation try-inventory: Fixed problem on where checks which
      produce equal service descriptions could lead to invalid inventory
      results on cluster hosts.
    * FIX: do not create contacts if they won't be assigned to any host
      or service. Do *not* assign to dummy catch-all group "check_mk".

    WATO:
    * Added new permission "move hosts" to allow/deny moving of hosts in WATO
    * Also write out contact definitions for users without contactgroups to
      have the mail addresses and other notification options persisted
    * FIX: deletion of automation accounts now works
    * FIX: Disabling notifications for users does work now
    * New main overview for rule editor
    * New multisite.mk option wato_hide_varnames for hiding Check_MK 
      configuration variable names from the user
    * New module "Logwatch Pattern Analyzer" to verify logwatch rules
    * Added new variable logwatch_rules which can also be managed through the
      WATO ruleset editor (Host/Service Parameters > Parameters and rules for
      inventorized checks > Various applications > Logwatch Patterns)
    * Users & Contacts: Added new option wato_hidden_users which holds a list
      of userids to hide the listed users from the WATO user management GUI.
    * WATO API: Added new method rewrite_configuration to trigger a rewrite of
      all host related wato configuration files to distribute changed tags
    * Added new internal hook pre-activate-changes to execute custom
      code BEFORE Check_MK is called to restart Nagios
    * FIX: Only showing sudo hint message on sudo error message in automation
      command
    * FIX: Fixed js eror in IE7 on WATO host edit page
    * FIX: Using pickle instead of repr/eval when reading data structures from
      urls to prevent too big security issues
    * Rule editor: improve sorting of groups and rulesets
    * FIX: Escaping single quotes in strings when writing auth.php
    * FIX: Fix resorting of host tags (was bug in ListOf)

    Multisite
    * Added config option default_ts_format to configure default timestamp
      output format in multisite
    * Layout and design update
    * Quicksearch: display site name if more than one different site
      is present in the current search result list
    * FIX: Fixed encoding problem in "custom notification" message
    * New configuration parameter page_heading for the HTML page heads
      of the main frameset (%s will be replaced with OMD site name)
    * FIX: Fix problem where snapins where invisible
    * FIX: Fixed multisite timeout errors when nagios not running
    * Sidebar: some new layout improvements
    * Login page is not shown in framesets anymore (redirects framed page to
      full screen login page)
    * FIX: fix exception when disallowing changing display options
    * FIX: Automatically redirect from login page to target page when already
      logged in
    * FIX: Updating the dashboard header time when the dashlets refresh

    BI:
    * Added new painter "affected hosts (link to host page)" to show all
      host names with links to the "hosts" view
    * FIX: Fixed filtering of Single-Host Aggregations
    * New sorter for aggregation group
    * FIX: fix sorting of Single-Host Aggregations after group
    * Avoid duplicate rule incarnations when using FOREACH_*
    * BI Boxes: allow closing boxes (not yet persisted)
    * New filter for services (not) contained in any aggregate
    * Configure sorting for all BI views

    Checks & Agents:
    * FIX: snmp_uptime handles empty snmp information without exception
    * FIX: Oracle checks try to handle ORA-* errors reported by the agent
      All oracle checks will return UNKNOWN when finding an ORA-* message
    * FIX: filesystem levels set via WATO didn't work, but do now
    * FIX: Group filters can handle groups without aliases now
    * nfsmounts: Added nfs4 support thanks to Thorsten Hintemann
    * megaraid_pdisks megaraid_ldisks: Support for Windows.  Thanks to Josef Hack

1.2.0b1:
    Core, Setup, etc.:
    * new tool 'livedump' for dumping configuration and status
      information from one monitoring core and importing this
      into another.
    * Enable new check registration API (not yet used in checks)
    * FIX: fix handling of prefix-tag rules (+), needed for WATO
    * FIX: handle buggy SNMP devices with non-consecutive OIDS
      (such as BINTEC routers)
    * Check API allows a check to get node information
    * FIX: fix problem with check includes in subchecks
    * Option --checks now also applies to ad-hoc check (e.g.
      cmk --checks=mrpe,df -v somehost)
    * check_mk_templates.cfg: added s to notification options
      of host and service (= downtime alerts)

    WATO:
    * Hosttag-editor: allow reordering of tags
    * Create very basic sample configuration when using
      WATO the first time (three tag groups, two rules)
    * Much more checks are configurable via WATO now
    * Distributed WATO: Made all URL calls using curl now
    * FIX: fix bug in inventory in validate_datatype()
    * Better output in case of inventory error
    * FIX: fix bug in host_icon rule on non OMD
    * FIX: do not use isdisjoint() (was in rule editor on Lenny)
    * FIX: allow UTF-8 encoded permission translations
    * FIX: Fixed several problems in OMD apache shared mode
    * FIX: Do not use None$ as item when creating new rules
    * FIX: Do load *all* users from htpasswd, so passwords from
      users not created via WATO will not be lost.
    * FIX: honor site disabling in replication module
    * FIX: honor write permissions on folder in "bulk delete"
    * FIX: honor permissions for "bulk cleanup" and "bulk edit"
    * FIX: honor write permissions and source folder when moving hosts
    * FIX: honor permissions on hosts also on bulk inventory
    * Only create contacts in Nagios if they are member of at
      least one contact group.
    * It is now possible to configure auxiliary tags via WATO
      (formerly also called secondary tags)
    * FIX: Fixed wrong label "Main Overview" shown for moved WATO folders
      in foldertree snapin
    * FIX: Fixed localization of empty host tags
    * FIX: User alias and notification enabling was not saved

    Checks & Agents:
    * hpux_if: fix missing default parameter errors
    * hpux_if: make configurable via WATO
    * if.include: fix handling of NIC with index 0
    * hpux_lunstats: new check for disk IO on HP-UX
    * windows - mk_oracle tablespace: Added missing sid column
    * diskstat: make inventory mode configurable via WATO
    * added new checks for Fujitsu ETERNUS DX80 S2 
      (thanks to Philipp Höfflin)
    * New checks: lgp_info, lgp_pdu_info and lgp_pdu_aux to monitor Liebert
      MPH/MPX devices
    * Fix Perf-O-Meter of fileage
    * hpux_snmp_cs.cpu: new SNMP check for CPU utilization
      on HP-UX.
    * if/if64: inventory also picks up type 62 (fastEther). This
      is needed on Cisco WLC 21xx series (thanks to Ralf Ertzinger)
    * FIX: fix inventory of f5_bigip_temp
    * mk_oracle (lnx+win): Fixed TEMP tablespace size calculations
    * ps: output node process is running on (only for clusters)
    * FIX: Linux Agent: Fixed ipmi-sensors handling of Power_Unit data
    * hr_mem: handle rare case where more than one entry is present
      (this prevents an exception of pfSense)
    * statgrab_load: level is now checked against 15min average - 
      in order to be consistent with the Linux load check
    * dell_powerconnect_cpu: hopefully correctly handle incomplete
      output from agent now.
    * ntp: do not check 'when' anymore since it can produce false
      alarms.
    * postfix_mailq: handle output with 'Total requests:' in last line
    * FIX: check_mk-hp_blade_psu.php: allow more than 4 power supplies
    * FIX: smart plugin: handle cases with missing vendor (thanks
      to Stefan Kärst)
    * FIX: megaraid_bbu: fix problem with alternative agent output
      (thanks to Daniel Tuecks)
    * mk_oracle: fix quoting problem, replace sessions with version,
      use /bin/bash instead of /bin/sh

    Multisite:
    * Added several missing localization strings
    * IE: Fixed problem with clicking SELECT fields in the new wato foldertree snapin
    * Fixed problem when trying to visit dashboards from new wato foldertree snapin
    * Chrome: Fixed styling problem of foldertree snapin
    * Views: Only show the commands and row selection options for views where
      commands are possible
    * The login mask honors the default_language definition now
    * check_bi_local.py: works now with cookie based authentication
    * FIX: Fixed wrong redirection after login in some cases
    * FIX: Fixed missing stats grouping in alert statistics view
    * FIX: Fixed preview table styling in view editor
    * FIX: Multisite authed users without permission to multisite are
      automatically logged out after showing the error message
    * Retry livestatus connect until timeout is used up. This avoids
      error messages when the core is being restarted
    * Events view now shows icon and text for "flapping" events
    * Use buffer for HTML creation (this speeds up esp. HTTPS a lot)
    * FIX: Fixed state filter in log views

    Livestatus:
    * Add missing column check_freshness to services table

    BI:
    * New column (painter) for simplistic box display of tree.
      This is used in a view for a single hostgroup.

1.1.13i3:
    Core, Setup, etc.:
    * *_contactgroups lists: Single group rules are all appended. When a list
      is found as a value this first list is used exclusively. All other
      matching rules are ignored
    * cmk -d does now honor --cache and --no-tcp
    * cmk -O/-R now uses omd re{start,load} core if using OMD
    * FIX: setup.sh now setups up permissions for conf.d/wato
      correctly
    * cmk --localize update supports an optional ALIAS which is used as
      display string in the multisite GUI
    * FIX: Fixed encoding problems with umlauts in group aliases
    * FIX: honor extra_summary_host_conf (was ignored)
    * new config variable snmpv2c_hosts that allows to enable SNMP v2c
      but *not* bulkwalk (for some broken devices). bulkwalk_hosts still
      implies v2c.

    Checks & Agents:
    * Windows agent: output eventlog texts in UTF-8 encoding. This
      should fix problems with german umlauts in message texts.
    * Windows agent: Added installer for the windows agent (install_agent.exe)
    * Windows agent: Added dmi_sysinfo.bat plugin (Thanks to Arne-Nils Kromer for sharing)
    * Disabled obsolete checks fc_brocade_port and fc_brocade_port_detailed.
      Please use brocade_fcport instead.
    * aironet_errors, statgrab_disk, statgrab_net: Performance data has
      been converted from counters to rates. You might need to delete your
      existing RRDs of these checks. Sorry, but these have been that last
      checks still using counters...
    * ibm_imm_health: added last missing scan function
    * Filesystem checks: trend performance data is now normalized to MB/24h.
      If you have changed the trend range, then your historic values will
      be displayed in a wrong scale. On the other hand - from now on changes
      in the range-setting will not affect the graph anymore.
    * if/if64/lnx_if: pad port numbers with zeros in order to sort correctly.
      This can be turned off with if_inventory_pad_portnumbers = False.
    * Linux agent: wrap freeipmi with lock in order to avoid cache corruption
    * New check: megaraid_bbu - check existance & status of LSI MegaRaid BBU module
    * HP-UX Agent: fix mrpe (remove echo -e and test -e, thanks to Philipp Lemke)
    * FIX: ntp checks: output numeric data also if stratum too high
    * Linux agent: new check for dmraid-based "bios raid" (agent part as plugin)
    * FIX: if64 now uses ifHighSpeed instead of ifSpeed for determining the
      link speed (fixes speed of 10GBit/s and 20GBit/s ports, thanks Marco Poet)
    * cmctc.temp: serivce has been renamed from "CMC Temperature %s" to just
      "Temperature %s", in order to be consistent with the other checks.
    * mounts: exclude changes of the commit option (might change on laptops),
      make only switch to ro critical, other changes warning.
    * cisco_temp_sensor: new check for temperature sensors of Cisco NEXUS
      and other new Cisco devices
    * oracle_tablespace: Fixed tablespace size/free space calculations
    * FIX: if/if64: omit check result on counter wrap if bandwidth traffic levels
      are used.

    Multisite:
    * Improve transaction handling and reload detection: user can have 
      multiple action threads in parallel now
    * Sounds in views are now enabled per default. The new configuration
      variable enable_sounds can be set to False in multisite.mk in order
      to disable sounds.
    * Added filter for log state (UP,DOWN,OK,CRIT...) to all log views
    * New painter for normal and retry check interval (added to detail views)
    * Site filter shows "(local)" in case of non multi-site setup
    * Made "wato folder" columns sortable
    * Hiding site filter in multisite views in single site setups
    * Replaced "wato" sidebar snapin which mixed up WATO and status GUIs with
      the new "wato_foldertree" snapin which only links to the status views
      filtered by the WATO folder.
    * Added "Dashboard" section to views snapin which shows a list of all dashboards
    * FIX: Fixed auth problem when following logwatch icon links while using
      the form based auth
    * FIX: Fix problem with Umlaut in contact alias
    * FIX: Creating auth.php file on first login dialog based login to ensure
      it exists after login when it is first needed
    * Dashboard: link problem views to *unhandled* views (this was
      inconsistent)
    * Localization: Fixed detection of gettext template file when using the
      local/ hierarchy in OMD

    Mobile:
    * Improved sorting of views in main page 
    * Fix: Use all the availiable space in header
    * Fix: Navigation with Android Hardwarekeys now working
    * Fix: Links to pnp4nagios now work better
    * Fix: Host and Service Icons now finger friendly
    * Fix: Corrected some buildin views

    WATO:
    * Removed IP-Address attribute from folders
    * Supporting localized tag titles
    * Using Username as default value for full names when editing users
    * Snapshot/Factory Reset is possible even with a broken config
    * Added error messages to user edit dialog to prevent notification problems
      caused by incomplete configuration
    * Activate Changes: Wato can also reload instead of restarting nagios
    * Replication: Can now handle replication sites which use the form based auth
    * Replication: Added option to ignore problems with the ssl certificates
                   used in ssl secured replications
    * WATO now supports configuring Check_MK clusters
    * FIX: Fixed missing folders in "move to" dropdown fields
    * FIX: Fixed "move to target folders" after CSV import
    * FIX: Fixed problem with duplicate extra_buttons when using the i18n of multiisite
    * FIX: Fixed problem with duplicate permissions when using the i18n of multiisite
    * FIX: Writing single host_contactgroups rules for each selected
      contactgroup in host edit dialog
    * FIX: Fixed wrong folder contacgroup related permissions in auth.php api
    * FIX: Fixed not up-to-date role permission data in roles_saved hook
    * FIX: Fixed duplicate custom columns in WATO after switching languages

    BI:
    * improve doc/treasures/check_bi_local.py: local check that creates
      Nagios services out of BI aggregates

    Livestatus:
    * ColumnHeaders: on is now able to switch column header on even if Stats:
      headers are used. Artifical header names stats_1, stats_2, etc. are
      begin used. Important: Use "ColumnHeaders: on" after Columns: and 
      after Stats:.

1.1.13i2:
    Core, Setup, etc.:
    * cmk -I: accept host tags and cluster names

    Checks & Agents:
    * linux agent - ipmi: Creating directory of cache file if not exists
    * dell_powerconnect_cpu: renamed service from CPU to "CPU utilization", in
      order to be consistent with other checks
    
    Multisite:
    * Several cleanups to prevent css/js warning messages in e.g. Firefox
    * Made texts in selectable rows selectable again
    * Adding reschedule icon to all Check_MK based services. Clicks on these
      icons will simply trigger a reschedule of the Check_MK service
    * FIX: ship missing CSS files for mobile GUI
    * FIX: rename check_mk.js into checkmk.js in order to avoid browser
      caching problems during version update

    WATO:
    * Optimized wraps in host lists tag column
    * Bulk inventory: Remove leading pipe signs in progress bar on main
      folder inventory
    * NagVis auhtorization file generation is also executed on activate_changes
    * Implemented a new inclusion based API for using multisite permissions
      in other addons
    * Inventory of SNMP devices: force implicit full scan if no services
      are configured yet
    * FIX: Calling activate_changes hook also in distributed WATO setups
    * FIX: Fixed display bug in host tags drop down menu after POST of form
    * FIX: Fixed javascript errors when doing replication in distributed
      wato environments when not having the sidebar open
    * FIX: Fixed search form dependant attribute handling
    * FIX: Fixed search form styling issues
    * You can now move folders to other folders
    * FIX: Distributed WATO: Supressing site sync progress output written in
      the apache error log

1.1.13i1:
    Multisite:
    * New nifty sidebar snapin "Speed-O-Meter"
    * Implemented new cookie based login mechanism including a fancy login GUI
    * Implemented logout functionality for basic auth and the new cookie based auth
    * Implemented user profile management page for changing the user password and
      the default language (if available)
    * New filter for the (new) state in host/service alerts
    * New command for sending custom notifications
    * FIX: Fixed encoding problem when opening dashboard
    * New icon on a service whos host is in downtime
    * Only show most frequently used context buttons (configurable
      in multisite.mk via context_buttons_to_show)
    * Show icon if user has modified a view's filter settings
    * New config option debug_livestatus_queries, normal debug
      mode does not include this anymore
    * Icons with link to page URL at bottom of each page
    * Logwatch: Switched strings in logwatch to i18n strings
    * Logwatch: Fixed styling of context button when acknowleding log messages
    * Logwatch: Implemented overview page to show all problematic logfiles
    * Add Snapin page: show previews of all snapins
    * Add Snapin page: Trying to prevent dragging confusions by using other click event
    * New (hidden) button for reloading a snapin (left to the close button)
    * Automatically falling back to hardcoded default language if configured
    language is not available
    * Repair layout of Perf-O-Meter in single dataset layout
    * FIX: Fixed duplicate view plugin loading when using localized multisite
    * FIX: Host-/Servicegroup snapin: Showing group names when no alias is available
    * FIX: Removed double "/" from pnp graph image urls in views

    BI:
    * Host/Service elements are now iterable via FOREACH_HOST, e.g.
      (FOREACH_HOST, ['server'], ALL_HOSTS, "$HOST$", "Kernel" ),
    * FIX: Assuming host states is possible again (exception: list index "3")

    WATO:
    * Evolved to full featured monitoring configuration tool!
    * Major internal code cleanup
    * Hosts can now be created directly in folders. The concept of host lists
      has been dropped (see migration notes!)
    * Configuration of global configuration variables of Check_MK via WATO
    * Configuration of main.mk rules
    * Configuration of Nagios objects and attributes
    * Configuration of users and roles
    * Configuration of host tags
    * Distributed WATO: replication of the configuration to slaves and peers
    * Added missing API function update_host_attributes() to change the
      attributes of a host
    * Added API function num_hosts_in_folder() to count the number of hosts
      below the given folder
    * Added option to download "latest" snapshot
    * extra_buttons can now register a function to gather the URL to link to
    * Implemented NagVis Authorisation management using WATO users/permissions

    Livestatus:
    * Experimental feature: livecheck -> super fast active check execution
      by making use of external helper processes. Set livecheck=PATH_TO_bin/livecheck
      in nagios.cfg where you load Livestatus. Optional set num_livecheck_helpers=NUM
      to set number of processes. Nagios will not fork() anymore for check exection.
    * New columns num_hosts and num_services in status table
    * New aggregation functions suminv and avginv (see Documentation)

    Core, Setup, etc.:
    * New configuration variable static_checks[] (used by WATO)
    * New configuration variable checkgroup_parameters (mainly for WATO)
    * check_submission defaults now to "file" (was "pipe")
    * Added pre-configured notification via cmk --notify
    * Drop RRA-configuration files for PNP4Nagios completely
    * New configuration variable ping_levels for configuring parameters
      for the host checks.
    * cmk --notify: new macros $MONITORING_HOST$, $OMD_ROOT$ and $OMD_SITE$
    * make ping_levels also apply to PING services for ping-only hosts
      (thanks to Bernhard Schmidt)

    Checks & Agents:
    * if/if64: new ruleset if_disable_if64_hosts, that force if on
      hosts the seem to support if64
    * Windows agent: new config variable "sections" in [global], that
      allows to configure which sections are being output.
    * Windows agent: in [logwatch] you can now configure which logfiles
      to process and which levels of messages to send.
    * Windows agent: new config variable "host" in all sections that
      restricts the folling entries to certain hosts.
    * Windows agent: finally implemented <<<mrpe>>. See check_mk.ini
      for examples.
    * Windows agent: do not execute *.txt and *.dir in <<<plugins>>> and
      <<<local>>>
    * Windows agent: make extensions to execute configurable (see
      example check_mk.ini)
    * Windows agent: agent now reuses TCP port even when taskkill'ed, so
      a system reboot is (hopefully) not neccessary anymore
    * Windows agent: section <<<df>>> now also outputs junctions (windows
      mount points). No external plugin is needed.
    * Windows agent: new section <<<fileinfo>>> for monitoring file sizes
      (and later possible ages)
    * logwatch: allow to classify messages based on their count (see
      man page of logwatch for details)
    * fileinfo: new check for monitoring age and size of files
    * heartbeat_crm: apply patches from Václav Ovsík, so that the check
      should work on Debian now.
    * ad_replication: added warninglevel 
    * fsc_*: added missing scan functions
    * printer_alerts: added further state codes (thanks to Matthew Stew)
    * Solaris agent: changed shell to /usr/bin/bash (fixes problems with LC_ALL=C)

1.1.12p7:
    Multisite:
    * FIX: detail view of host was missing column headers
    * FIX: fix problem on IE with background color 'white'
    * FIX: fix hitting enter in host search form on IE
    * FIX: fix problem in ipmi_sensors perfometer

    Checks & Agents:
    * FIX: fixed man pages of h3c_lanswitch_sensors and statgrab_cpu
    * FIX: netapp_volumes: added raid4 as allowed state (thanks to Michaël Coquard)

    Livestatus
    * FIX: fix type column in 'GET columns' for dict-type columns (bug found
      by Gerhard Lausser)

1.1.12p6:
    Checks & Agents:
    * FIX: lnx_if: remove debug output (left over from 1.1.12p5)
    
1.1.12p5:
    Multisite:
    * FIX: fix hitting enter in Quicksearch on IE 8
    * FIX: event/log views: reverse sorting, so that newest entries
      are shown first
    * FIX: fix dashboard dashlet background on IE
    * FIX: fix row highlight in status GUI on IE 7/8
    * FIX: fix row highlight after status page reload
    * FIX: single dataset layout honors column header settings
    * FIX: quote '#' in PNP links (when # is contained in services)
    * FIX: quote '#' in PNP image links also
    * FIX: add notifications to host/service event view

    Checks & Agents:
    * FIX: lnx_if: assume interfaces as up if ethtool is missing or
      not working but interface has been used since last reboot. This
      fixes the problem where interface are not found by inventory.
    * FIX: snmp_uptime: handels alternative timeformat
    * FIX: netapp_*: scan functions now detect IBM versions of firmware
    * FIX: bluecoat_diskcpu: repair scan function
    * FIX: mem.vmalloc: fix default levels (32 and 64 was swapped)
    * FIX: smart: make levels work (thanks to Bernhard Schmidt)
    * FIX: PNP template if if/if64: reset LC_ALL, avoids syntax error
    * FIX: dell_powerconnect_cpu: handle sporadic incomplete output
      from SNMP agent

1.1.12p4:
    Multisite:
    * FIX: sidebar snapin Hostgroups and Servicegroups sometimes
           failed with non-existing "available_views".
    * FIX: Fix host related WATO context button links to point to the hosts site
    * FIX: Fixed view editor redirection to new view after changing the view_name
    * FIX: Made icon painter usable when displaying hostgroup rows
    * Logwatch: Switched strings in logwatch to i18n strings
    * Logwatch: Fixed styling of context button when acknowleding log messages
    * Logwatch: Implemented overview page to show all problematic logfiles

    WATO:
    * FIX: add missing icon_csv.png
    * FIX: WATO did not write values of custom macros to extra_host_conf definitions

1.1.12p3:
    Core, Setup, etc.:
    * FIX: really suppress precompiling on PING-only hosts now

1.1.12p2:
    Core, Setup, etc.:
    * FIX: fix handling of empty suboids
    * FIX: do not create precomiled checks for host without Check_MK services

    Checks & Agents:
    * FIX: mem.win: Default levels now works, check not always OK
    * FIX: blade_health: fix OID specification
    * FIX: blade_bays: fix naming of item and man page

    Multisite:
    * FIX: Fixed styling of view header in older IE browsers
    * FIX: Do not show WATO button in views if WATO is disabled
    * FIX: Remove WATO Folder filter if WATO is disabled 
    * FIX: Snapin 'Performance': fix text align for numbers
    * FIX: Disallow setting downtimes that end in the past
    * FIX: Fix links to downtime services in dashboard
    * FIX: Fix popup help of reschedule icon

1.1.12p1:
    Core, Setup, etc.:
    * FIX: fix aggregate_check_mk (Summary host agent status)

    Checks & Agents:
    * FIX: mk_oracle now also detects XE databases
    * FIX: printer_alerts: handle 0-entries of Brother printers
    * FIX: printer_supply: fix Perf-O-Meter if no max known
    * FIX: Added id parameter to render_statistics() method to allow more than
      one pie dashlet for host/service stats
    * FIX: drbd: fixed inventory functions
    * FIX: printer_supply: handle output of Brother printers
    * FIX: ps.perf PNP template: show memory usage per process and not
      summed up. This is needed in situations where one process forks itself
      in irregular intervals and rates but you are interested just in the
      memory usage of the main process.

    Multisite:
    * FIX: finally fixed long-wanted "NagStaMon create hundreds
      of Apache processes" problem!
    * FIX: query crashed when sorting after a join columns without
      an explicit title.
    * FIX: filter for WATO file/folder was not always working.
    * Added filter for hard services states to search and service
      problems view
    * FIX: dashboard problem views now ignore notification period,
      just as tactical overview and normal problem views do
    * FIX: Loading dashboard plugins in dashboard module
 

1.1.12:
    Checks & Agents:
    * dell_powerconnect_*: final fixed, added PNP-templates
    * ps.perf: better error handling in PNP template

    Multisite:
    * Dashboard: fix font size of service statistics table
    * Dashboard: insert links to views into statistics
    * Dashboard: add links to PNP when using PNP graphs
    
1.1.12b2:
    Core, Setup, etc.:
    * FIX: fix crash with umlauts in host aliases
    * FIX: remove duplicate alias from Nagios config

    Checks & Agents:
    * services: better handling of invalid patterns
    * FIX: multipath: fix for another UUID format
    * AIX agent: fix implementation of thread count
    * blade_bays: detect more than 16 bays
    * statgrab_*: added missing inventory functions
    * FIX: fix smart.temp WARN/CRIT levels were off by one degree

    Multisite:
    * Remove Check_MK logo from default dashboard
    * Let dashboard use 10 more pixels right and bottom
    * FIX: do not show WATO icon if no WATO permission
    * Sidebar sitestatus: Sorting sites by sitealias
    * FIX: removed redundant calls of view_linktitle()

    WATO:
    * FIX: fix update of file/folder title after title property change

    Livestatus:
    * FIX: fix crash on imcomplete log lines (i.e. as
      as result of a full disk)
    * FIX: Livestatus-API: fix COMMAND via persistent connections
	

1.1.12b1:
    Core, Setup, etc.:
    * FIX: fix cmk -D on cluster hosts
    * Made profile output file configurable (Variable: g_profile_path)

    Checks & Agents:
    * FIX: j4p_performance: fix inventory functions 
    * FIX: mk_oracle: fix race condition in cache file handling (agent data
      was missing sections in certain situations)
    * mrpe: make check cluster-aware and work as clustered_service
    * cups_queues: Run agent part only on directly on CUPS servers,
      not on clients
    * FIX: mbg_lantime_state: Fixed output UOM to really be miliseconds
    * FIX: ntp: Handling large times in "poll" column correctly
    * New check dmi_sysinfo to gather basic hardware information
    * New check bintec_info to gather the software version and serial number
    of bintec routers

    Multisite:
    * FIX: fix rescheduling of host check
    * FIX: fix exception when using status_host while local site is offline
    * FIX: Fixed not updating pnp graphs on dashboard in some browsers (like chrome)
    * FIX: fix URL-too-long in permissions page
    * FIX: fix permission computation
    * FIX: fixed sorting of service perfdata columns
    * FIX: fixed sorting of multiple joined columns in some cases
    * FIX: fixed some localisation strings
    * Cleanup permissions page optically, add comments for views and snapins
    * Added some missing i18n strings in general HTML functions
    * Added display_option "w" to disable limit messages and livestatus errors in views
    * Service Perfdata Sorters are sorting correctly now
    * Added "Administration" snapin to default sidebar
    * Tactical Overview: make link clickable even if count is zero
    * Minor cleanup in default dashboard
    * Dashboard: new dashlet attribute title_url lets you make a title into a link
    * Dashboard: make numbers match "Tactical Overview" snapin

    Livestatus:
    * Write messages after initialization into an own livestatus.log

    WATO:
    * FIX: "bulk move to" at the top of wato hostlists works again
    * FIX: IE<9: Fixed problem with checkbox events when editing a host
    * FIX: "move to" dropdown in IE9 works again

1.1.11i4:
    Core, Setup, etc.:
    * FIX: use hostgroups instead of host_groups in Nagios configuration.
      This fixes a problem with Shinken
    * --scan-parents: detected parent hosts are now tagged with 'ping', so
      that no agent will be contacted on those hosts

    Checks & Agents:
    * Added 4 new checks dell_powerconnect_* by Chris Bowlby
    * ipmi_sensors: correctly handle further positive status texts
      (thanks to Sebastian Talmon)
    * FIX: nfsmounts handles zero-sized volumes correctly
    * AIX agent now outputs the user and performance data in <<<ps>>>

    Multisite:
    * FIX: WATO filtered status GUIs did not update the title after changing
      the title of the file/folder in WATO
    * FIX: Removed new python syntax which is incompatible with old python versions
    * FIX: Made bulk inventory work in IE
    * FIX: Fixed js errors in IE when having not enough space on dashboard 
    * FIX: fix error when using non-Ascii characters in view title
    * FIX: fix error on comment page caused by missing sorter
    * FIX: endless javascript when fetching pnp graphs on host/service detail pages
    * FIX: Not showing the action form in "try" mode of the view editor
    * FIX: Preventing up-then-over effect while loading the dashboard in firefox
    * Added missing i18n strings in command form and list of views
    * Views are not reloaded completely anymore. The data tables are reloaded
      on their own.
    * Open tabs in views do not prevent reloading the displayed data anymore
    * Added display_option "L" to enable/disable column title sortings
    * Sorting by joined columns is now possible
    * Added missing sorters for "service nth service perfdata" painters
    * Implemented row selection in views to select only a subset of shown data
      for actions
    * Sort titles in views can be enabled by clicking on the whole cells now
    * Submitting the view editor via ENTER key saves the view now instead of try mode
    * Host comments have red backgrounded rows when host is down
    * Implemented hook api to draw custom link buttons in views

    WATO:
    * Changed row selection in WATO to new row selection mechanism
    * Bulk action buttons are shown at the top of hostlists too when the lists
      have more than 10 list items
    * New function for backup and restore of the configuration

    Livestatus:
    * FIX: fix compile error in TableLog.cc by including stddef.h
    * FIX: tables comments and downtimes now honor AuthUser
    * Table log honors AuthUser for entries that belong to hosts
      (not for external commands, though. Sorry...)
    * FIX: fix Stats: sum/min/max/avg for columns of type time

1.1.11i3:
    Core, Setup, etc.:
    * FIX: allow host names to have spaces
    * --snmpwalk: fix missing space in case of HEX strings
    * cmk --restore: be aware of counters and cache being symbolic links
    * do_rrd_update: direct RRD updates have completely been removed.
      Please use rrdcached in case of performance problems.
    * install_nagios.sh has finally been removed (was not maintained anyway).
      Please use OMD instead.
    * Inventory functions now only take the single argument 'info'. The old
      style FUNC(checkname, info) is still supported but deprecated.
    * Show datasource program on cmk -D
    * Remove .f12 compile helper files from agents directory
    * Output missing sections in case of "WARNING - Only __ output of __..."
    * Remove obsolete code of snmp_info_single
    * Remove 'Agent version (unknown)' for SNMP-only hosts
    * Options --version, --help, --man, --list-checks and --packager now
      work even with errors in the configuration files
    * Minor layout fix in check man-pages

    Checks & Agents:
    * FIX: hr_mem: take into account cache and buffers
    * FIX: printer_pages: workaround for trailing-zero bug in HP Jetdirect
    * mk_logwatch: allow to set limits in processing time and number of
      new log messages per log file
    * Windows Agent: Now supports direct execution of powershell scripts
    * local: PNP template now supports multiple performance values
    * lnx_if: make lnx_if the default interface check for Linux
    * printer_supply: support non-Ascii characters in items like
      "Resttonerbehälter". You need to define snmp_character_encodings in main.mk
    * mem.win: new dedicated memory check for Windows (see Migration notes)
    * hr_mem: added Perf-O-Meter
    * Renamed all temperature checks to "Temperature %s". Please
      read the migration notes!
    * df and friends: enabled trend performance data per default. Please
      carefully read the migration notes!
    * diskstat: make summary mode the default behavious (one check per host)

    MK Livestatus:
    * WaitObject: allow to separate host name and service with a semicolon.
      That makes host names containing spaces possible.
    * Better error messages in case of unimplemented operators

    Multisite:
    * FIX: reschedule now works for host names containing spaces
    * FIX: correctly sort log views in case of multi site setups
    * FIX: avoid seven broken images in case of missing PNP graphs
    * FIX: Fixed javascript errors when opening dashboard in IE below 9
    * FIX: Views: Handling deprecated value "perpage" for option
      column_headers correctly
    * FIX: Fixed javascript error when saving edited views without sidebar
    * FIX: Showing up PNP hover menus above perfometers
    * Host/Service Icon column is now modularized and can be extended using
      the multisite_icons list.
    * New sorters for time and line number of logfile entries
    * Bookmarks snapin: save relative URLs whenever possible
    * Man-Pages of Check_MK checks shown in Multisite honor OMD's local hierarchy
    * nicer output of substates, translate (!) and (!!) into HTML code
    * new command for clearing modified attributes (red cross, green checkmark)
    * Perf-O-Meters: strip away arguments from check_command (e.g.
      "check-foo!17!31" -> "check-foo").
    * Added several missing i18n strings in view editor
    * Views can now be sorted by the users by clicking on the table headers.
      The user sort options are not persisted.
    * Perf-O-Meters are now aware if there really is a PNP graph

    WATO:
    * Show error message in case of empty inventory due to agent error
    * Commited audit log entries are now pages based on days
    * Added download link to download the WATO audit log in CSV format

1.1.11i2:
    Core, Setup, etc.:
    * FIX: sort output of cmk --list-hosts alphabetically
    * FIX: automatically remove leading and trailing space from service names
      (this fixes a problem with printer_pages and an empty item)
    * Great speed up of cmk -N/-C/-U/-R, especially when number of hosts is
      large.
    * new main.mk option delay_precompile: if True, check_mk will skip Python 
      precompilation during cmk -C or cmk -R, but will do this the first 
      time the host is checked.  This speeds up restarts. Default is False.
      Nagios user needs write access in precompiled directory!
    * new config variable agent_ports, allowing to specify the agent's
      TCP port (default is 6556) on a per-host basis.
    * new config variable snmp_ports, allowing to specify the UDP port
      to used with SNMP, on a per-host basis.
    * new config variable dyndns_hosts. Hosts listed in this configuration
      list (compatible to bulkwalk_hosts) use their hostname as IP address.
    
    Checks & Agents:
    * FIX: AIX agent: output name of template in case of MRPE
    * FIX: cisco_temp: skip non-present sensors at inventory
    * FIX: apc_symmetra: fix remaining runtime calculation (by factor 100)
    * FIX: Added PNP-template for winperf_phydisk
    * FIX: if64: fix UNKNOWN in case of non-unique ifAlias
    * FIX: lnx_if/if/if64: ignore percentual traffic levels on NICs without
           speed information.
    * FIX: cisco_temp_perf: add critical level to performance data
    * FIX: windows agent: hopefully fix case with quotes in directory name
    * FIX: printer_supply: fixed logic of Perf-O-Meter (mixed up crit with ok)
    * FIX: Solaris agent: reset localization to C, fixes problems with statgrab
    * FIX: blade_*: fix SNMP scan function for newer firmwares (thanks to Carlos Peón)
    * snmp_uptime, snmp_info: added scan functions. These checks will now
      always be added. Please use ingored_checktypes to disable, if non needed.
    * brocade_port: check for Brocade FC ports has been rewritten with
      lots of new features.
    * AIX agent now simulates <<<netctr>>> output (by Jörg Linge)
    * mbg_lantime_state: Handling refclock offsets correctly now; Changed
      default thresholds to 5/10 refclock offset
    * brocade_port: parameter for phystate, opstate and admstate can now
      also be lists of allowed states.
    * lnx_if: treat interfaces without information from ethtool as
      softwareLoopback interface. The will not be found by inventory now.
    * vbox_guest: new check for checking guest additions of Linux virtual box hosts
    * if/if64: Fixed bug in operstate detection when using old tuple based params
    * if/if64: Fixed bug in operstate detection when using tuple of valid operstates
    * mk_oracle: Added caching of results to prevent problems with long
    running SQL queries. Cache is controlled by CACHE_MAXAGE var which is preset to
    120 seconds 
    * mk_oracle: EXCLUDE_<sid>=ALL or EXCLUDE_<sid>=oracle_sessions can be
    used to exclude specific checks now
    * mk_oracle: Added optional configuration file to configure the new options
    * j4p_performance agent plugin: Supports basic/digest auth now
    * New checks j4p_performance.threads and j4p_performance.uptime which
      track the number of threads and the uptime of a JMX process
    * j4p_performance can fetch app and servlet specific status data. Fetching
      the running state, number of sessions and number of requests now. Can be
      extended via agent configuration (j4p.cfg).
    * Added some preflight checks to --scan-parents code
    * New checks netapp_cluster, netapp_vfiler for checking NetAPP filer 
      running as cluster or running vfilers.
    * megaraid_pdisks: Better handling of MegaCli output (Thanks to Bastian Kuhn)
    * Windows: agent now also sends start type (auto/demand/disabled/boot/system)
    * Windows: inventory_services now allowes regexes, depends and state/start type
      and also allows host tags.

    Multisite:
    * FIX: make non-Ascii characters in services names work again
    * FIX: Avoid exceptions in sidebar on Nagios restart
    * FIX: printer_supply perfometer: Using white font for black toners
    * FIX: ipmi: Skipping items with invalid data (0.000 val, "unspecified" unit) in summary mode
    * FIX: ipmi: Improved output formating in summary mode
    * FIX: BI - fixed wrong variable in running_on aggregation function
    * FIX: "view_name" variable missing error message when opening view.py
      while using the "BI Aggregation Groups" and "Hosts" snapins in sidebar
    * FIX: Fixed styling of form input elements in IE + styling improvements
    * FIX: Fixed initial folding state on page loading on pages with multiple foldings opened
    * Introduced basic infrastructure for multilanguage support in Multisite
    * Make 'Views' snapin foldable
    * Replace old main view by dashboard
    * Sidebar: Snapins can register for a triggered reload after a nagios
      restart has been detected. Check interval is 30 seconds for now.
    * Quicksearch snapin: Reloads host lists after a detected nagios restart.
    * New config directory multisite.d/ - similar to conf.d/
    * great speed up of HTML rendering
    * support for Python profiling (set profile = True in multisite.mk, profile
      will be in var/check_mk/web)
    * WATO: Added new hook "active-changes" which calls the registered hosts
      with a dict of "dirty" hosts
    * Added column painter for host contacts
    * Added column painters for contact groups, added those to detail views
    * Added filters for host and service contact groups
    * Detail views of host/service now show contacts
    * Fix playing of sounds: All problem views now have play_sounds activated,
      all other deactivated.
    * Rescheduling of Check_MK: introduce a short sleep of 0.7 sec. This increases
      the chance of the passive services being updated before the repaint.
    * Added missing i18n strings in filter section of view editor
    * Added filter and painter for the contact_name in log table
    * Added several views to display the notification logs of Nagios

    WATO:
    * Configration files can now be administered via the WEB UI
      (config_files in multisite.mk is obsolete)
    * Snapin is tree-based and foldable
    * Bulk operation on host lists (inventory, tags changed, etc)
    * Easy search operation in host lists
    * Dialog for global host search
    * Services dialog now tries to use cached data. On SNMP hosts
      no scan will be done until new button "Full Scan" is pressed.

    BI:
    * FIX: Fixed displaying of host states (after i18n introduction)h
    * FiX: Fixed filter for aggregation group
    * FIX: Fixed assumption button for services with non-Ascii-characters

    MK Livestatus:
    * FIX: fix compile problem on Debian unstable (Thanks to Sven Velt)
    * Column aggregation (Stats) now also works for perf_data
    * New configuration variable data_encoding and full UTF-8 support.
    * New column contact_groups in table hosts and services (thanks to
      Matthew Kent)
    * New headers Negate:, StatsNegate: and WaitConditionNegate:

1.1.11i1:
    Core, Setup, etc.:
    * FIX: Avoid duplicate SNMP scan of checktypes containing a period
    * FIX: honor ignored_checktypes also on SNMP scan
    * FIX: cmk -II also refreshes cluster checks, if all nodes are specified
    * FIX: avoid floating points with 'e' in performance data
    * FIX: cmk -D: drop obsolete (and always empty) Notification:
    * FIX: better handling of broken checks returning empty services
    * FIX: fix computation of weight when averaging
    * FIX: fix detection of missing OIDs (led to empty lines) 
    * SNMP scan functions can now call oid(".1.3.6.1.4.1.9.9.13.1.3.1.3.*")
      That will return the *first* OID beginning with .1.3.6.1.4.1.9.9.13.1.3.1.3
    * New config option: Set check_submission = "file" in order to write
      check result files instead of using Nagios command pipe (safes
      CPU ressources)
    * Agent simulation mode (for internal use and check development)
    * Call snmpgetnext with the option -Cf (fixes some client errors)
    * Call snmp(bulk)walk always with the option -Cc (fixes problems in some
      cases where OIDs are missing)
    * Allow merging of dictionary based check parameters
    * --debug now implies -v
    * new option --profile: creates execution profile of check_mk itself
    * sped up use of stored snmp walks
    * find configuration file in subdirectories of conf.d also
    * check_mk_templates.cfg: make check-mk-ping take arguments

    Multisite:
    * FIX: Display limit-exceeded message also in multi site setups
    * FIX: Tactical Overview: fix unhandled host problems view
    * FIX: customlinks snapin: Suppressing exception when no links configured
    * FIX: webservice: suppress livestatus errors in multi-site setups
    * FIX: install missing example icons in web/htdocs/images/icons
    * FIX: Nagios-Snapin: avoid duplicate slash in URL
    * FIX: custom_style_sheet now also honored by sidebar
    * FIX: ignore case when sorting groups in ...groups snapin
    * FIX: Fixed handling of embedded graphs to support the changes made to
    * FIX: avoid duplicate import of plugins in OMD local installation
    the PNP webservice
    * FIX: Added host_is_active and host_flapping columns for NagStaMon views
    * Added snmp_uptime, uptime and printer_supply perfometers
    * Allow for displaying service data in host tables
    * View editor foldable states are now permament per user
    * New config variable filter_columns (default is 2)

    BI:
    * Added new component BI to Multisite.

    WATO:
    * FIX: fix crash when saving services after migration from old version
    * Allow moving hosts from one to another config file

    Checks & Agents:
    * FIX: hr_mem: ignore devices that report zero memory
    * FIX: cisco_power: fix syntax error in man page (broke also Multisite)
    * FIX: local: fixed search for custom templates PNP template
    * FIX: if/if64: always generate unique items (in case ifAlias is used)
    * FIX: ipmi: fix ugly ouput in case of warning and error
    * FIX: vms_df: fix, was completely broken due to conversion to df.include
    * FIX: blade_bays: add missing SNMP OIDs (check was always UNKNOWN)
    * FIX: df: fix layout problems in PNP template
    * FIX: df: fix trend computation (thanks to Sebastian Talmon)
    * FIX: df: fix status in case of critical trend and warning used
    * FIX: df: fix display of trend warn/crit in PNP-graph
    * FIX: cmctc: fix inventory in case of incomplete entries
    * FIX: cmctc: add scan function
    * FIX: ucd_cpu_load and ucd_cpu_util: make scan function find Rittal
    * FIX: ucd_cpu_util: fix check in case of missing hi, si and st
    * FIX: mk_logwatch: improve implementation in order to save RAM
    * FIX: mk_oracle: Updated tablespace query to use 'used blocks' instead of 'user blocks'
    * FIX: mk_oracle: Fixed computation for TEMP table spaces
    * FIX: bluecoat_sensors: Using scale parameter provided by the host for reported values
    * FIX: fjdarye60_devencs, fjdarye60_disks.summary: added snmp scan functions
    * FIX: decru_*: added snmp scan functions
    * FIX: heartbeat_rscstatus handles empty agent output correctly
    * FIX: hp_procurve_cpu: fix synatx error in man page
    * FIX: hp_procurve_memory: fix syntax error in man page
    * FIX: fc_brocade_port_detailed: fix PNP template in MULTIPLE mode
    * FIX: ad_replication.bat only generates output on domain controllers now.
           This is useful to prevent checks on non DC hosts (Thanks to Alex Greenwood)
    * FIX: cisco_temp_perf: handle sensors without names correctly
    * printer_supply: Changed order of tests. When a printer reports -3 this
      is used before the check if maxlevel is -2.
    * printer_supply: Skipping inventory of supplies which have current value
    and maxlevel both set to -2.
    * cisco_locif: The check has been removed. Please switch to if/if64
      has not the index 1
    * cisco_temp/cisco_temp_perf: scan function handles sensors not beginning
      with index 1
    * df: split PNP graphs for growth/trend into two graphs
    * omd_status: new check for checking status of OMD sites
    * printer_alerts: Added new check for monitoring alert states reported by
      printers using the PRINTER-MIB
    * diskstat: rewritten check: now show different devices, r+w in one check
    * canon_pages: Added new check for monitoring processed pages on canon
    printer/multi-function devices
    * strem1_sensors: added check to monitor sensors attached to Sensatorinc EM1 devices
    * windows_update: Added check to monitor windows update states on windows
      clients. The check monitors the number of pending updates and checks if
      a reboot is needed after updates have been installed.
    * lnx_if: new check for Linux NICs compatible with if/if64 replacing 
      netif.* and netctr.
    * if/if64: also output performance data if operstate not as expected
    * if/if64: scan function now also detects devices where the first port
    * if/if64: also show perf-o-meter if speed is unknown
    * f5_bigip_pool: status of F5 BIP/ip load balancing pools
    * f5_bigip_vserver: status of F5 BIP/ip virtual servers
    * ipmi: new configuration variable ipmi_ignored_sensors (see man page)
    * hp_procurve_cpu: rename services description to CPU utilization
    * ipmi: Linux agent now (asynchronously) caches output of ipmitool for 20 minutes
    * windows: agent has new output format for performance counters
    * winperf_process.util: new version of winperf.cpuusage supporting new agent
    * winperf_system.diskio: new version of winperf.diskstat supporting new agent
    * winperf_msx_queues: new check for MS Exchange message queues
    * winperf_phydisk: new check compatible with Linux diskstat (Disk IO per device!)
    * smart.temp/smart.stats: added new check for monitoring health of HDDs
      using S.M.A.R.T
    * mcdata_fcport: new check for ports of MCData FC Switches
    * hp_procurve_cpu: add PNP template
    * hp_procurve_cpu: rename load to utilization, rename service to CPU utilizition
    * df,df_netapp,df_netapp32,hr_fs,vms_df: convert to mergeable dictionaries
    * mbg_lantime_state,mbg_lantime_refclock: added new checks to monitor 
      Meinberg LANTIME GPS clocks

    Livestatus:
    * Updated Perl API to version 0.74 (thanks to Sven Nierlein)

1.1.10:
    Core, Setup, etc.:
    * --flush now also deletes all autochecks 
    
    Checks & Agents:
    * FIX: hr_cpu: fix inventory on 1-CPU systems (thanks to Ulrich Kiermayr)


1.1.10b2:
    Core, Setup, etc.:
    * FIX: setup.sh on OMD: fix paths for cache and counters
    * FIX: check_mk -D did bail out if host had no ip address
    * cleanup: all OIDs in checks now begin with ".1.3.6", not "1.3.6"

    WATO:
    * FIX: Fixed bug that lost autochecks when using WATO and cmk -II together

    Checks & Agents:
    * Added check man pages for systemtime, multipath, snmp_info, sylo,
      ad_replication, fsc_fans, fsc_temp, fsc_subsystems
    * Added SNMP uptime check which behaves identical to the agent uptime check


1.1.10b1:
    Core, Setup, etc.:
    * FIX: do not assume 127.0.0.1 as IP address for usewalk_hosts if
      they are not SNMP hosts.
    * FIX: precompile: make sure check includes are added before actual
      checks
    * FIX: setup.sh: do not prepend current directory to url_prefix
    * FIX: output agent version also for mixed (tcp|snmp) hosts
    * RPM: use BuildArch: noarch in spec file rather than as a command
      line option (thanks to Ulrich Kiermayr)
    * setup.sh: Allow to install Check_MK into existing OMD site (>= 0.46).
      This is still experimental!

    Checks & Agents:
    * FIX: Windows agent: fix output of event ID of log messages
    * FIX: if/if64: output speed correctly (1.50MB/s instead of 1MB/s)
    * FIX: drbd now handles output of older version without an ep field
    * FIX: repaired df_netapp32
    * FIX: Added SNMP scan function of df_netapp and df_netapp32
    * FIX: repaired apc_symmetra (was broken due to new option -Ot 
      for SNMP)
    * FIX: df, hr_fs and other filesystem checks: fix bug if using
      magic number. levels_low is now honored.
    * FIX: scan function avoids hr_cpu and ucd_cpu_utilization
      at the same time
    * FIX: HP-UX agent: fixed output of df for long mount points
      (thanks to Claas Rockmann-Buchterkirche)
    * FIX: df_netapp/32: fixed output of used percentage (was always
      0% due to integer division)
    * FIX: fixed manual of df (magic_norm -> magic_normsize)
    * FIX: removed filesystem_trend_perfdata. It didn't work. Use
      now df-parameter "trend_perfdata" (see new man page of df)
    * FIX: cisco_temp_perf: fix return state in case of WARNING (was 0 = OK)
    * FIX: repair PNP template for df when using trends
    * FIX: cisco_qos: fix WATO exception (was due to print command in check)
    * FIX: check_mk check: fixed template for execution time
    * FIX: blade_health, fc_brocade_port_detailed removed debug outputs
    * FIX: netapp_volumes: The check handled 64-bit aggregates correctly
    * FIX: netapp_volumes: Fixed snmp scan function
    * FIX: blade_*: Fixed snmp scan function
    * FIX: nfsmount: fix exception in check in case of 'hanging'
    * systemtime: new simple check for time synchronization on Windows
      (needs agent update)
    * Added Perf-O-Meter for non-df filesystem checks (e.g. netapp)
    * hp_proliant_*: improve scan function (now just looks for "proliant")

    Multisite:
    * FIX: fix json/python Webservice

1.1.9i9:
    Core, Setup, etc.:
    * FIX: check_mk_templates.cfg: add missing check_period for hosts
      (needed for Shinken)
    * FIX: read *.include files before checks. Fixes df_netapp not finding
      its check function
    * FIX: inventory checks on SNMP+TCP hosts ignored new TCP checks
    * local.mk: This file is read after final.mk and *not* backup up
      or restored
    * read all files in conf.d/*.mk in alphabetical order now.
    * use snmp commands always with -Ot: output time stamps as UNIX epoch
      (thanks to Ulrich Kiermayr)

    Checks & Agents:
    * ucd_cpu_load: new check for CPU load via UCD SNMP agent
    * ucd_cpu_util: new check for CPU utilization via UCD SNMP agent
    * steelhead_status: new check for overall health of Riverbed Steelhead appliance
    * steelhead_connections: new check for Riverbed Steelhead connections
    * df, df_netapp, df_netapp32, hr_fs, vms_df: all filesystem checks now support
      trends. Please look at check manpage of df for details.
    * FIX: heartbeat_nodes: Fixed error handling when node is active but at least one link is dead
    * 3ware_units: Handling INITIALIZING state as warning now
    * FIX: 3ware_units: Better handling of outputs from different tw_cli versions now
    * FIX: local: PNP template for local now looks in all template directories for
      specific templates (thanks to Patrick Schaaf)

    Multisite:
    * FIX: fix "too many values to unpack" when editing views in single layout
      mode (such as host or service detail)
    * FIX: fix PNP icon in cases where host and service icons are displayed in 
      same view (found by Wolfgang Barth)
    * FIX: Fixed view column editor forgetting pending changes to other form
           fields
    * FIX: Customlinks snapin persists folding states again
    * FIX: PNP timerange painter option field takes selected value as default now
    * FIX: Fixed perfometer styling in single dataset layouts
    * FIX: Tooltips work in group headers now
    * FIX: Catching exceptions caused by unset bandwidth in interface perfometer

    WATO:
    * FIX: fix problem with vanishing services on Windows. Affected were services
      containing colons (such as fs_C:/).

    Livestatus:
    * FIX: fix most compiler warnings (thanks to patch by Sami Kerola)
    * FIX: fix memory leak. The leak caused increasing check latency in some
      situations
    
1.1.9i8:
    Multisite:
    * New "web service" for retrieving data from views as JSON or 
      Python objects. This allows to connect with NagStaMon 
      (requires patch in NagStaMon). Simply add &output_format=json
      or &output_format=python to your view URL.
    * Added two builtin views for NagStaMon.
    * Acknowledgement of problem now has checkboxes for sticky,
      send notification and persisten comment
    * Downtimes: allow to specify fixed/flexible downtime
    * new display_options d/D for switching on/off the tab "Display"
    * Improved builtin views for downtimes
    * Bugfix: Servicegroups can be searched with the quicksearch snapin using
      the 'sg:' prefix again

    WATO:
    * Fixed problem appearing at restart on older Python version (RH)

1.1.9i7:
    Core, Setup, etc.:
    * Fix crash on Python 2.4 (e.g. RedHat) with fake_file
    * Fixed clustering of SNMP hosts
    * Fix status output of Check_MK check in mixed cluster setups

    Checks & Agents:
    * PNP templates for if/if64: fix bugs: outgoing packets had been
      same as incoming, errors and discards were swapped (thanks to 
      Paul Freeman)
    * Linux Agent: Added suport for vdx and xvdx volumes (KVM+Virtio, XEN+xvda)

    Multisite:
    * Fix encoding problem when host/service groups contain non-ascii
      characters.

    WATO:
    * Fix too-long-URL problem in cases of many services on one host


1.1.9i6:
    INCOMPATIBLE CHANGES:
    * Removed out-dated checks blade_misc, ironport_misc and snia_sml. Replaced
      with dummy checks begin always UNKNOWN.

    Core, Setup, etc.:
    * cmk -D: show ip address of host 
    * Fix SNMP inventory find snmp misc checks inspite of negative scan function
    * Fix output of MB and GB values (fraction part was zero)

    Checks & Agents:
    * megaraid_ldisks: remove debug output
    * fc_brocade_port: hide on SNMP scan, prefer fc_brocade_port_detailed
    * fc_brocade_port_detailed: improve scan function, find more devices
    * New agent for HP-UX
    * hpux_cpu: new check for monitoring CPU load average on HP-UX
    * hpux_if: New check for monitoring NICs on HP-UX (compatible to if/if64)
    * hpux_multipath: New check for monitoring Multipathing on HP-UX
    * hpux_lvm: New check for monitoring LVM mirror state on HP-UX
    * hpux_serviceguard: new check for monitoring HP-UX Serviceguard
    * drbd: Fixed var typo which prevented inventory of drbd general check
      (Thanks to Andreas Behler)
    * mk_oracle: new agent plugin for monitoring ORACLE (currently only
      on Linux and HP-UX, but easily portable to other Unices)
    * oracle_sessions: new check for monitoring the current number of active
      database sessions.
    * oracle_logswitches: new check for monitoring the number of logswitches
      of an ORACLE instances in the last 60 minutes.
    * oracle_tablespaces: new check for monitoring size, state and autoextension
      of ORACLE tablespaces.
    * h3c_lanswitch_cpu: new check for monitoring CPU usage of H3C/HP/3COM switches
    * h3c_lanswitch_sensors: new check for monitoring hardware sensors of H3C/HP/3COM switches
    * superstack3_sensors: new check for monitoring hardware sensors of 3COM Superstack 3 switches

    Multisite:
    * Fixed aligns/widths of snapin contents and several small styling issues
    * Fixed links and border-styling of host matrix snapin
    * Removed jQuery hover menu and replaced it with own code

1.1.9i5:
    Multisite:
    * custom notes: new macros $URL_PREFIX$ and $SITE$, making 
      multi site setups easier
    * new intelligent logwatch icon, using url_prefix in multi site
      setups


1.1.9i4:
    Core, Setup, etc.:
    * added missing 'register 0' to host template
    * setup: fix creation of symlink cmk if already existing

    Multisite:
    * New reschedule icon now also works for non-local sites.
    * painter options are now persisted on a per-user-base
    * new optional column for displaying host and service comments
      (not used in shipped views but available in view editor)

    Livestatus:
    * Check for buffer overflows (replace strcat with strncat, etc.)
    * Reduce number of log messages (reclassify to debug)

    Checks & Agents:
    * apc_symmetra: handle empty SNMP variables and treat as 0.


1.1.9i3:
    INCOMPATIBLE CHANGES:
    * You need a current version of Livestatus for Multisite to work!
    * Multisite: removed (undocumented) view parameters show_buttons and show_controls.
      Please use display_options instead.
    * Finally removed deprecated filesystem_levels. Please use check_parameters instead.
    * Livestatus: The StatsGroupBy: header is still working but now deprecated.
      Please simply use Columns: instead. If your query contains at least one Stats:-
      header than Columns: has the meaning of the old StatsGroupBy: header

    Core, Setup, etc.:
    * Create alias 'cmk' for check_mk in bin/ (easier typing)
    * Create alias 'mkp' for check_mk -P in bin/ (easier typing) 

    Multisite:
    * Each column can now have a tooltip showing another painter (e.g.
      show the IP address of a host when hovering over its name)
    * Finally show host/services icons from the nagios value "icon_image".
      Put your icon files in /usr/share/check_mk/web/htdocs/images/icons.
      OMD users put the icons into ~/local/share/check_mk/web/htdocs/images/icons.
    * New automatic PNP-link icons: These icons automatically appear, if
      the new livestatus is configured correctly (see below). 
    * new view property "hidebutton": allow to hide context button to a view.
    * Defaults views 'Services: OK', 'Services: WARN, etc. do now not create
      context buttons (cleans up button bar).
    * new HTML parameter display_options, which allows to switch off several
      parts of the output (e.g. the HTML header, external links, etc).
    * View hoststatus: show PNP graph of host (usually ping stats)
    * new tab "Display": here the user can choose time stamp
      display format and PNP graph ranges
    * new column "host_tags", showing the Check_MK host tags of a host
    * new datasource "alert_stats" for computing alert statistics
    * new view "Alert Statistics" showing alert statistics for all hosts
      and services
    * Sidebar: Fixed snapin movement to the bottom of the snapin list in Opera
    * Sidebar: Fixed scroll position saving in Opera
    * Fixed reloading button animation in Chrome/IE (Changed request to async mode)
    * Sidebar: Removed scrollbars of in older IE versions and IE8 with compat mode
    * Sidebar: Fixed scrolling problem in IE8 with compat mode (or maybe older IE versions)
      which broke the snapin titles and also the tactical overview table
    * Sidebar: Fixed bulletlist positioning
    * Sidebar: The sidebar quicksearch snapin is case insensitive again
    * Fixed header displaying on views when the edit button is not shown to the user
    * View pages are not refreshed when at least one form (Filter, Commands,
      Display Options) is open
    * Catching javascript errors when pages from other domain are opened in content frame
    * Columns in view editor can now be added/removed/moved easily

    Checks & Agents:
    * Fixed problem with OnlyFrom: in Linux agent (df didn't work properly)
    * cups_queues: fixed plugin error due to invalid import of datetime,
      converted other checks from 'from datetime import...' to 'import datetime'.
    * printer_supply: handle the case where the current value is missing
    * megaraid_ldisks: Fixed item detection to be compatible with different versions of megaraid
    * Linux Agent: Added new 3ware agent code to support multiple controllers
      (Re-inventory of 3ware checks needed due to changed check item names)

    Livestatus:
    * new column pnpgraph_present in table host and service. In order for this
      column to work you need to specify the base directory of the PNP graphs
      with the module option pnp_path=, e.g. pnp_path=/omd/sites/wato/var/pnp4nagios/perfdata
    * Allow more than one column for StatsGroupBy:
    * Do not use function is_contact_member_of_contactgroup anymore (get compatible
      with Nagios CVS)
    * Livestatus: log timeperiod transitions (active <-> inactive) into Nagios
      log file. This will enable us to create availability reports more simple
      in future.

    Multisite:
    * allow include('somefile.mk') in multisite.mk: Include other files.
      Paths not beginning with '/' are interpreted relative to the directory
      of multisite.mk

    Livestatus:
    * new columns services_with_info: similar to services_with_state but with
      the plugin output appended as additional tuple element. This tuple may
      grow in future so do not depend on its length!

1.1.9i2:
    Checks & Agents:
    * ibm_imm_health: fix inventory function
    * if/if64: fix average line in PNP-template, fix display of speed for 20MBit
      lines (e.g. Frame Relay)

    Multisite:
    * WATO: Fixed omd mode/site detection and help for /etc/sudoers
    * WATO: Use and show common log for pending changes 
    * Sidebar Quicksearch: Now really disabling browser built-in completion
      dropdown selections
    
1.1.9i1:
    INCOMPATIBLE CHANGES:
    * TCP / SNMP: hosts using TCP and SNMP now must use the tags 'tcp'
      and 'snmp'. Hosts with the tag 'ping' will not inventorize any
      service. New configuration variable tcp_hosts.
    * Inventory: The call syntax for inventory has been simplified. Just
      call check_mk -I HOSTNAME now. Omit the "tcp" or "snmp". If you
      want to do inventory just for certain check types, type "check_mk --checks=snmp_info,if -I hostnames..."
      instead
    * perfdata_format now defaults to "pnp". Previous default was "standard".
      You might have to change that in main.mk if you are not using PNP (only
      relevant for MRPE checks)
    * inventory_check_severity defaults to 1 now (WARNING)
    * aggregation_output_format now defaults to "multiline"
    * Removed non_bulkwalk_hosts. You can use bulkwalk_hosts with NEGATE
      instead (see docu)
    * snmp_communites is now initialized with [], not with {}. It cannot
      be a dict any longer.
    * bulkwalk_hosts is now initizlized with []. You can do += here just
      as with all other rule variables.
    * Configuration check (-X) is now always done. It is now impossible to
      call any Check_MK action with an invalid configuration. This saves
      you against mistyped variables.
    * Check kernel: converted performance data from counters to rates. This
      fixes RRD problems (spikes) on reboots and also allows better access 
      to the peformance data for the Perf-O-Meters.  Also changed service 
      descriptions. You need to reinventurize the kernel checks. Your old
      RRDs will not be deleted, new ones will be created.
    * Multisite: parameters nagios_url, nagios_cgi_url and pnp_url are now
      obsolete. Instead the new parameter url_prefix is used (which must
      end with a /).

    Core, Setup, etc.:
    * Improve error handling: if hosts are monitored with SNMP *and* TCP,
      then after an error with one of those two agents checks from the
      other haven't been executed. This is fixed now. Inventory check
      is still not complete in that error condition.
    * Packages (MKP): Allow to create and install packages within OMD!
      Files are installed below ~/local/share/check_mk. No root permissions
      are neccessary
    * Inventory: Better error handling on invalid inventory result of checks
    * setup.sh: fix problem with missing package_info (only appears if setup
      is called from another directory)
    * ALL_SERVICES: Instead of [ "" ] you can now write ALL_SERVICES
    * debug_log: also output Check_MK version, check item and check parameters
    * Make sure, host has no duplicate service - this is possible e.g. by
      monitoring via agent and snmp in parallel. duplicate services will
      make Nagios reject the configuration.
    * --snmpwalk: do not translate anymore, use numbers. All checks work
      with numbers now anyway.
    * check_mk -I snmp will now try all checktypes not having an snmp scan
      function. That way all possible checks should be inventorized.
    * new variable ignored_checks: Similar to ignored_checktypes, but allows
      per-host configuration
    * allow check implementations to use common include files. See if/if64
      for an example
    * Better handling for removed checks: Removed exceptions in check_mk calls
      when some configured checks have been removed/renamed

    Checks & Agents:
    * Renamed check functions of imm_health check from test_imm to imm_health
      to have valid function and check names. Please remove remove from
      inventory and re-inventory those checks.
    * fc_brocade_port_detailed: allow to specify port state combinations not 
      to be critical
    * megaraid_pdisks: Using the real enclosure number as check item now
    * if/if64: allow to configure averaging of traffic over time (e.g. 15 min) 
      and apply traffic levels and averaged values. Also allow to specify relative
      traffic levels. Allow new parameter configuration via dictionary. Also
      allow to monitor unused ports and/or to ignore link status.
    * if/if64: Added expected interface speed to warning output
    * if/if64: Allow to ignore speed setting (set target speed to None)
    * wut_webtherm: handle more variants of WuT Webtherms (thanks to Lefty)
    * cisco_fan: Does not inventorize 'notPresent' sensors anymore. Improved output
    * cisco_power: Not using power source as threshold anymore. Improved output
    * cisco_fan: Does not inventorize 'notPresent' sensors anymore. Improved output
    * cisco_power: Not using power source as threshold anymore. Improved output
    * cisco_power: Excluding 'notPresent' devices from inventory now
    * cisco_temp_perf: Do not crash if device does not send current temperature
    * tcp_conn_stats: new check for monitoring number of current TCP connections
    * blade_*: Added snmp scan functions for better automatic inventory
    * blade_bays: Also inventorizes standby blades and has a little more
                  verbose output.
    * blade_blowers: Can handle responses without rpm values now. Improved output
    * blade_health: More detailed output on problems
    * blade_blades: Added new check for checking the health-, present- and
                    power-state of IBM Bladecenter blades
    * win_dhcp_pools: Several cleanups in check
    * Windows agent: allow restriction to ip addresses with only_hosts (like xinetd)
    * heartbeat_rscstatus: Catching empty output from agent correctly
    * tcp_conn_stats: Fixed inventory function when no conn stats can be inventoried
    * heartbeat_nodes: fix Linux agent for hostname with upper case letters (thanks to
            Thorsten Robers)
    * heartbeat_rscstatus: Catching empty output from agent correctly
    * heartbeat_rscstatus: Allowing a list as expected state to expect multiple OK states
    * win_dhcp_pools agent plugin: Filtering additional error message on
      systems without dhcp server
    * j4p_performance: Added experimental agent plugin fetching data via 
      jmx4perl agent (does not need jmx4perl on Nagios)
    * j4p_performance.mem: added new experimental check for memory usage via JMX.
    * if/if64: added Perf-O-Meter for Multisite
    * sylo: fix performance data: on first execution (counter wrap) the check did
      output only one value instead of three. That lead to an invalid RRD.
    * Cleaned up several checks to meet the variable naming conventions
    * drbd: Handling unconfigured drbd devices correctly. These devices are
      ignored during nventory
    * printer_supply: In case of OKI c5900 devices the name of the supply units ins not
      unique. The color of the supply unit is reported in a dedicated OID and added to the
      check item name to have a unique name now.
    * printer_supply: Added simple pnp template to have better graph formating for the check results
    * check_mk.only_from: new check for monitoring the IP address access restriction of the
      agent. The current Linux and Windows agents provide this information.
    * snmp_info check: Recoded not to use snmp_info_single anymore
    * Linux Agent: Fixed <<<cpu>>> output on SPARC machines with openSUSE
    * df_netapp/df_netapp32: Made check inventory resistant against empty size values
    * df_netapp32: Added better detection for possible 32bit counter wrap
    * fc_brocade_port_detailed: Made check handle phystate "noSystemControlAccessToSlot" (10)
      The check also handles unknown states better now
    * printer_supply: Added new parameter "printer_supply_some_remaining_status" to
      configure the reported state on small remaining capacity.
    * Windows agent: .vbs scripts in agents plugins/ directory are executed
      automatically with "cscript.exe /Nologo" to prevent wrong file handlers
    * aironet_clients: Only counting clients which don't have empty values for strength
    * statgrab_disk: Fixed byte calculation in plugin output
    * statgrab_disk: Added inventory function
    * 3ware_disks: Ignoring devices in state NOT-PRESENT during inventory

    Multisite:
    * The custom open/close states of custom links are now stored for each
      user
    * Setting doctype in sidebar frame now
    * Fixed invalid sidebar css height/width definition
    * Fixed repositioning the sidebar scroll state after refreshing the page
    * Fixed mousewheel scrolling in opera/chrome
    * Fixed resize bug on refresh in chrome
    * New view for all services of a site
    * Sidebar snapin site_status: make link target configurable
    * Multisite view "Recently changed services": sort newest first
    * Added options show_header and show_controls to remove the page headers
      from views
    * Cool: new button for an immediate reschedule of a host or service
      check: the view is redisplayed exactly at the point of time when
      Nagios has finished the check. This makes use of MK Livestatus'
      unique waiting feature.

   Livestatus:
    * Added no_more_notifications and check_flapping_recovery_notification
      fields to host table and no_more_notifications field to service table.
      Thanks to Matthew Kent

1.1.8:
    Core, Setup, etc.:
    * setup.sh: turn off Python debugging
    * Cleaned up documentation directory
    * cluster host: use real IP address for host check if cluster has
      one (e.g. service IP address)

    Checks & Agents:
    * Added missing PNP template for check_mk-hr_cpu
    * hr_fs: inventory now ignores filesystem with size 0,
      check does not longer crash on filesystems with size 0
    * logwatch: Fixed typo in 'too many unacknowledged logs' error message
    * ps: fix bug: inventory with fixed user name now correctly puts
      that user name into the resulting check - not None.
    * ps: inventory with GRAB_USER: service description may contain
      %u. That will be replaced with the user name and thus makes the
      service description unique.
    * win_dhcp_pools: better handle invalid agent output
    * hp_proliant_psu: Fixed multiple PSU detection on one system (Thanks to Andreas Döhler)
    * megaraid_pdisks: Fixed coding error
    * cisco_fan: fixed check bug in case of critical state
    * nfsmounts: fix output (free and used was swapped), make output identical to df

    Livestatus:
    * Prohibit { and } in regular expressions. This avoids a segmentation
      fault caused by regcomp in glibc for certain (very unusual) regular
      expressions.
    * Table status: new columns external_command_buffer_slots,
      external_command_buffer_usage and external_command_buffer_max
      (this was implemented according to an idea and special request of
       Heinz Fiebig. Please sue him if this breaks anything for you. I was
       against it, but he thinks that it is absolutely neccessary to have
       this in version 1.1.8...)
    * Table status: new columns external_commands and external_commands_rate
      (also due to Mr. Fiebig - he would have quit our workshop otherwise...)
    * Table downtimes/comments: new column is_service

    Multisite:
    * Snapin Performance: show external command per second and usage and
      size of external command buffer
    * Downtimes view: Group by hosts and services - just like comments
    * Fix links for items containing + (e.g. service descriptionen including
      spaces)
    * Allow non-ASCII character in downtimes and comments
    * Added nagvis_base_url to multisite.mk example configuration
    * Filter for host/service groups: use name instead of alias if 
      user has no permissions for groups

1.1.8b3:
    Core, Setup, etc.:
    * Added some Livestatus LQL examples to documentation
    * Removed cleanup_autochecks.py. Please use check_mk -u now.
    * RRA configuration for PNP: install in separate directory and do not
      use per default, since they use an undocumented feature of PNP.

    Checks & Agents:
    * postfix_mailq: Changed limit last 6 lines which includes all needed
		information
    * hp_proliant_temp/hp_proliant_fans: Fixed wrong variable name
    * hp_procurve_mem: Fixed wrong mem usage calculation
    * ad_replication: Works no with domain controller hostnames like DC02,DC02
    * aironet_client: fix crash on empty variable from SNMP output
    * 3ware_disks, 3ware_units: hopefully repaired those checks
    * added rudimentary agent for HP-UX (found in docs/)

    Multisite:
    * added Perf-O-Meter to "Problems of Host" view
    * added Perf-O-Meter to "All Services" view
    * fix bug with cleaning up persistent connections
    * Multisite now only fetches the available PNP Graphs of hosts/services
    * Quicksearch: limit number of items in dropdown to 80
      (configurable via quicksearch_dropdown_limit)
    * Views of hosts: make counts of OK/WARN/CRIT klickable, new views
      for services of host in a certain state
    * Multisite: sort context buttons in views alphabetically
    * Sidebar drag scrolling: Trying to compensate lost mouse events when
	leaving the sidebar frame while dragging

    Livestatus:
    * check for event_broker_options on start
    * Fix memory leakage caused by Filter: headers using regular expressions
    * Fix two memory leaks in logfile parser

1.1.8b2:
    Core, Setup, etc.:
    * Inventory: skip SNMP-only hosts on non-SNMP checktypes (avoids timeouts)
    * Improve error output for invalid checks
    
    Checks & Agents:
    * fix bug: run local and plugins also when spaces are in path name
      (such as C:\Program Files\Check_MK\plugins
    * mem.vmalloc: Do not create a check for 64 bit architectures, where
      vmalloc is always plenty
    * postfix_mailq: limit output to 1000 lines
    * multipath: handle output of SLES 11 SP1 better
    * if/if64: output operstatus in check output
    * if/if64: inventory now detects type 117 (gigabitEthernet) for 3COM
    * sylo: better handling of counter wraps.

    Multisite:
    * cleanup implementation of how user settings are written to disk
    * fix broken links in 'Edit view -> Try out' situation
    * new macros $HOSTNAME_LOWER$, $HOSTNAME_UPPER$ and $HOSTNAME_TITLE$ for
      custom notes

1.1.8b1:
    Core, Setup, etc.:
    * SNMPv3: allow privProtocol and privPassword to be specified (thanks
      to Josef Hack)
    * install_nagios.sh: fix problem with broken filenames produced by wget
    * install_nagios.sh: updated software to newest versions
    * install_nagios.sh: fix Apache configuration problem
    * install_nagios.sh: fix configuration vor PNP4Nagios 0.6.6
    * config generation: fix host check of cluster hosts
    * config generation: add missing contact groups for summary hosts
    * RPM package of agent: do not overwrite xinetd.d/check_mk, but install
      new version with .rpmnew, if admin has changed his one
    * legacy_checks: fix missing perfdata, template references where in wrong
      direction (thanks Daniel Nauck for his precise investigation)

    Checks & Agents:
    * New check imm_health by Michael Nieporte
    * rsa_health: fix bug: detection of WARNING state didn't work (was UNKNOWN
            instead)
    * check_mk_agent.solaris: statgrab now excludes filesystems. This avoids hanging
      in case of an NFS problem. Thanks to Divan Santana.
    * multipath: Handle new output of multipath -l (found on SLES11 SP1)
    * ntp: fix typo in variable ntp_inventory_mode (fixes inventory problem)
    * if64: improve output formatting of link speed
    * cisco_power: inventory function now ignores non-redundant power supplies
    * zpool_status: new check from Darin Perusich for Solaris zpools

    Multisite:
    * fix several UTF-8 problems: allow non-ascii characters in host names
      (must be UTF 8 encoded!)
    * improve compatibility with Python 2.3
    * Allow loading custom style sheet overriding Check_MK styles by setting
      custom_style_sheet in multisite.mk
    * Host icons show link to detail host, on summary hosts.
    * Fix sidebar problem: Master Control did not display data correctly
    * status_host: honor states even if sites hosting status hosts is disabled
      (so dead-detection works even if local site is disabled)
    * new config variable start_url: set url for welcome page
    * Snapin Quicksearch: if no host is matching, automatically search for
      services
    * Remove links to legacy Nagios GUI (can be added by user if needed)
    * Sidebar Quicksearch: fix several annoyances
    * Views with services of one host: add title with host name and status

    Livestatus:
    * fix memory leak: lost ~4K on memory on each StatsAnd: or StatsOr:
      header (found by Sven Nierlein)
    * fix invalid json output for empty responses (found by Sven Nierlein)
    * fix Stats: avg ___ for 0 matching elements. Output was '-nan' and is
      now '0.0'
    * fix output of floating point numbers: always use exponent and make
      sure a decimal point is contained (this makes JSON/Python detect
      the correct type)

1.1.7i5:
    Core, Setup, etc.:
    * SNMP: do not load any MIB files (speeds up snmpwalk a lot!)
    * legacy_checks: new config variable allowing creating classical
      non-Check_MK checks while using host tags and config options
    * check_mk_objects.cfg: beautify output, use tabs instead of spaces
    * check_mk -II: delete only specified checktypes, allow to reinventorize
      all hosts
    * New option -O, --reload: Does the same as -R, but reloads Nagios
      instead of restarting it.
    * SNMP: Fixed string detection in --snmpwalk calls
    * SNMP: --snmpwalk does walk the enterprises tree correctly now
    * SNMP: Fixed missing OID detection in SNMP check processing. There was a problem
      when the first column had OID gaps in the middle. This affected e.g. the cisco_locif check.
    * install_nagios.sh: correctly detect Ubuntu 10.04.1
    * Config output: make order of service deterministic
    * fix problem with missing default hostgroup

    Multisite:
    * Sidebar: Improved the quicksearch snapin. It can search for services, 
      servicegroups and hostgroups now. Simply add a prefix "s:", "sg:" or "hg:"
      to search for other objects than hosts.
    * View editor: fix bug which made it impossible to add more than 10 columns
    * Service details: for Check_MK checks show description from check manual in
      service details
    * Notes: new column 'Custom notes' which allows customizable notes
      on a per host / per service base (see online docu for details)
    * Configuration: new variable show_livestatus_errors which can be set
      to False in order to hide error about unreachable sites
    * hiding views: new configuration variables hidden_views and visible_views
    * View "Service problems": hide problems of down or unreachable hosts. This
      makes the view consistant with "Tactical Overview"

    Checks & Agents:
    * Two new checks: akcp_sensor_humidity and akcp_sensor_temp (Thanks to Michael Nieporte)
    * PNP-template for kernel: show average of displayed range
    * ntp and ntp.time: Inventory now per default just creates checks for ntp.time (summary check).
      This is controlled by the new variable ntp_inventory_mode (see check manuals).
    * 3ware: Three new checks by Radoslav Bak: 3ware_disks, 3ware_units, 3ware_info
    * nvidia: agent now only queries GPUCoreTemp and GPUErrors. This avoids
      a vmalloc leakage of 32kB per call (bug in NVIDIA driver)
    * Make all SNMP based checks independent of standard MIB files
    * ad_replication: Fixed syntax errors and unhandled date output when
      not replicated yet
    * ifoperstatus: Allowing multiple target states as a list now
    * cisco_qos: Added new check to monitor traffic in QoS classes on Cisco routers
    * cisco_power: Added scan function
    * if64/if/cisco_qos: Traffic is displayed in variable byte scales B/s,KB/s,MB/s,GB/s
      depending on traffic amount.
    * if64: really using ifDescr with option if_inventory_uses_description = True
    * if64: Added option if_inventory_uses_alias to using ifAlias for the item names
    * if64/if: Fixed bug displaying the out traffic (Perfdata was ok)
    * if64/if: Added WARN/CRIT thresholds for the bandwidth usage to be given as rates
    * if64/if: Improved PNP-Templates
    * if64/if: The ifoperstatus check in if64/if can now check for multiple target states
    * if64/if: Removing all null bytes during hex string parsing (These signs Confuse nagios pipe)
    * Fixed hr_mem and hr_fs checks to work with new SNMP format
    * ups_*: Inventory works now on Riello UPS systems
    * ups_power: Working arround wrong implemented RFC in some Riello UPS systems (Fixing negative power
      consumption values)
    * FreeBSD Agent: Added sections: df mount mem netctr ipmitool (Thanks to Florian Heigl)
    * AIX: exclude NFS and CIFS from df (thanks to Jörg Linge)
    * cisco_locif: Using the interface index as item when no interface name or description are set

    Livestatus:
    * table columns: fix type of num_service_* etc.: was list, is now int (thanks to Gerhard Laußer)
    * table hosts: repair semantics of hard_state (thanks to Michael Kraus). Transition was one
      cycle to late in certain situations.

1.1.7i4:
    Core, Setup, etc.:
    * Fixed automatic creation of host contactgroups
    * templates: make PNP links work without rewrite

    Multisite:
    * Make page handler modular: this allows for custom pages embedded into
      the Multisite frame work and thus using Multisite for other tasks as
      well.
    * status_host: new state "waiting", if status host is still pending
    * make PNP links work without rewrite
    * Fix visibility problem: in multisite setups all users could see
      all objects.

1.1.7i3:
    Core, Setup, etc.:
    * Fix extra_nagios_conf: did not work in 1.1.7i2
    * Service Check_MK now displays overall processing time including
      agent communication and adds this as performance data
    * Fix bug: define_contactgroups was always assumed True. That led to duplicate
      definitions in case of manual definitions in Nagios 

    Checks & Agents:
    * New Check: hp_proliant_da_phydrv for monitoring the state of physical disks
      in HP Proliant Servers
    * New Check: hp_proliant_mem for monitoring the state of memory modules in
      HP Proliant Servers
    * New Check: hp_proliant_psu for monitoring the state of power supplies in
      HP Proliant Servers
    * PNP-templates: fix several templates not working with MULTIPLE rrds
    * new check mem.vmalloc for monitoring vmalloc address space in Linux kernel.
    * Linux agent: add timeout of 2 secs to ntpq 
    * wmic_process: make check OK if no matching process is found

    Livestatus:
    * Remove obsolete parameter 'accept_timeout'
    * Allow disabling idle_timeout and query_timeout by setting them to 0.

    Multisite:
    * logwatch page: wrap long log lines

1.1.7i2:
    Incompatible Changes:
    * Remove config option define_timeperiods and option --timeperiods.
      Check_MK does not longer define timeperiod definitions. Please
      define them manually in Nagios.
    * host_notification_period has been removed. Use host_extra_conf["notification_period"]
      instead. Same holds for service_notification_periods, summary_host_notification_periods
      and summary_service_notification_periods.
    * Removed modes -H and -S for creating config data. This now does
      the new option -N. Please set generate_hostconf = False if you
      want only services to be defined.

    Core, Setup, etc.:
    * New config option usewalk_hosts, triggers --usewalk during
      normal checking for selected hosts.
    * new option --scan-parents for automatically finding and 
      configuring parent hosts (see online docu for details)
    * inventory check: put detailed list of unchecked items into long
      plugin output (to be seen in status details)
    * New configuration variable check_parameters, that allows to
      override default parameters set by inventory, without defining 
      manual checks!

    Checks & Agents:
    * drbd: changed check parameters (please re-inventorize!)
    * New check ad_replication: Checks active directory replications
      of domain controllers by using repadm
    * New check postifx_mailq: Checks mailqueue lengths of postifx mailserves
    * New check hp_procurve_cpu: Checks the CPU load on HP Procurve switches
    * New check hp_procurve_mem: Checks the memory usage on HP Procurve switches
    * New check hp_procurve_sensors: Checks the health of PSUs, FANs and
      Temperature on HP Procurve switches
    * New check heartbeat_crm: Monitors the general state of heartbeat clusters
      using the CRM
    * New check heartbeat_crm_resources: Monitors the state of resources and nodes
      in heartbeat clusters using the CRM
    * *nix agents: output AgentOS: in header
    * New agent for FreeBSD: It is based on the linux agent. Most of the sections
      could not be ported easily so the FreeBSD agent provides information for less
      checks than the linux agent.
    * heartbeat_crm and heartbeat_crm.resources: Change handling of check parameters.
      Please reinvenurize and read the updated man page of those checks
    * New check hp_proliant_cpu: Check the physical state of CPUs in HP Proliant servers
    * New check hp_proliant_temp: Check the temperature sensors of HP Proliant servers
    * New check hp_proliant_fans: Check the FAN sensors of HP Proliant servers

    Multisite:
    * fix chown problem (when nagios user own files to be written
      by the web server)
    * Sidebar: Fixed snapin movement problem using older firefox
      than 3.5.
    * Sidebar: Fixed IE8 and Chrome snapin movement problems
    * Sidebar: Fixed IE problem where sidebar is too small
    * Multisite: improve performance in multi site environments by sending
      queries to sites in parallel
    * Multisite: improve performance in high latency situations by
      allowing persistent Livestatus connections (set "persist" : True 
      in sites, use current Livestatus version)

    Livestatus:
    * Fix problems with in_*_period. Introduce global
      timeperiod cache. This also improves performance
    * Table timeperiods: new column 'in' which is 0/1 if/not the
      timeperiod is currently active
    * New module option idle_timeout. It sets the time in ms
      Livestatus waits for the next query. Default is 300000 ms (5 min).
    * New module option query_timeout. It limits the time between
      two lines of a query (in ms). Default is 10000 ms (10 sec).

1.1.7i1: Core, Setup, etc.:
    * New option -u for reordering autochecks in per-host-files
      (please refer to updated documentation about inventory for
       details)
    * Fix exception if check_mk is called without arguments. Show
      usage in that case.
    * install_nagios.sh: Updated to NagVis 1.5 and fixed download URL
    * New options --snmpwalk and --usewalk help implemeting checks
      for SNMP hardware which is not present
    * SNMP: Automatically detect missing entries. That fixes if64
      on some CISCO switches.
    * SNMP: Fix hex string detection (hopefully)
    * Do chown only if running as root (avoid error messages)
    * SNMP: SNMPv3 support: use 4-tuple of security level, auth protocol,
      security name and password instead of a string in snmp_communities
      for V3 hosts.
    * SNMP: Fixed hexstring detection on empty strings
    * New option -II: Is like -I, but removes all previous autochecks
      from inventorized hosts
    * install_nagios.sh: Fix detection of PNP4Nagios URL and URL of
      NagVis
    * Packager: make sanity check prohibiting creating of package files
      in Check MK's directories
    * install_nagios.sh: Support Ubuntu 10.04 (Thanks to Ben)
      
    Checks & Agents:
    * New check ntp.time: Similar to 'ntp' but only honors the system peer
      (that NTP peer where ntpq -p prints a *).
    * wmic_process: new check for ressource consumption of windows processes
    * Windows agent supports now plugins/ and local/ checks
    * [FIX] ps.perf now correctly detects extended performance data output
      even if number of matching processes is 0
    * renamed check cisco_3640_temp to cisco_temp, renamed cisco_temp
      to cisco_temp_perf, fixed snmp detection of those checks
    * New check hr_cpu - checking the CPU utilization via SNMP
    * New check hr_fs - checking filesystem usage via SNMP
    * New check hr_mem - checking memory usage via SNMP
    * ps: inventory now can configured on a per host / tag base
    * Linux: new check nvidia.temp for monitoring temperature of NVIDIA graphics card
    * Linux: avoid free-ipmi hanging forever on hardware that does not support IPMI
    * SNMP: Instead of an artificial index column, which some checks use, now
      the last component of the OID is used as index. That means that inventory
      will find new services and old services will become UNKNOWN. Please remove
      the outdated checks.
    * if: handle exception on missing OIDs
    * New checks hp_blade* - Checking health of HP BladeSystem Enclosures via SNMP
    * New check drbd - Checking health of drbd nodes
    * New SNMP based checks for printers (page counter, supply), contributed
      by Peter Lauk (many thanks!)
    * New check cups_queues: Checking the state of cups printer queues
    * New check heartbeat_nodes: Checking the node state and state of the links
      of heartbeat nodes
    * New check heartbeat_rscstatus: Checks the local resource status of
      a heartbeat node
    * New check win_dhcp_pools: Checks the usage of Windows DHCP Server lease pools
    * New check netapp_volumes: Checks on/offline-condition and states of netapp volumes 

    Multisite:
    * New view showing all PNP graphs of services with the same description
    * Two new filters for host: notifications_enabled and acknowledged
    * Files created by the webserver (*.mk) are now created with the group
      configured as common group of Nagios and webserver. Group gets write
      permissions on files and directories.
    * New context view: all services of a host group
    * Fix problems with Umlauts (non-Ascii-characters) in performance data
    * New context view: all services of a host group
    * Sidebar snapins can now fetch URLs for the snapin content instead of
      building the snapin contents on their own.
    * Added new nagvis_maps snapin which displays all NagVis maps available
      to the user. Works with NagVis 1.5 and newer.

1.1.6:
    Core, Setup, etc.:
    * Service aggregation: new config option aggregation_output_format.
      Settings this to "multiline" will produce Nagios multiline output
      with one line for each individual check.

    Multisite:
    * New painter for long service plugin output (Currently not used
      by any builtin view)

    Checks & Agents:
    * Linux agent: remove broken check for /dev/ipmi0

1.1.6rc3:
    Core, Setup, etc.:
    * New option --donate for donating live host data to the community.
      Please refer to the online documentation for details.
    * Tactical Overview: Fixed refresh timeout typo
      (Was 16 mins instead of 10 secs)

    Livestatus:
    * Assume strings are UTF-8 encoded in Nagios. Convert from latin-1 only
      on invalid UTF-8 sequences (thanks to Alexander Yegorov)

    Multisite:
    * Correctly display non-ascii characters (fixes exception with 'ascii codec')
      (Please also update Livestatus to 1.1.6rc3)

1.1.6rc2:
    Multisite:
    * Fix bug in Master control: other sites vanished after klicking buttons.
      This was due to connection error detection in livestatus.py (Bug found
      by Benjamin Odenthal)
    * Add theme and baseurl to links to PNP (using features of new PNP4Nagios
      0.6.4)

    Core, Setup, etc.:
    * snmp: hopefully fix HEX/string detection now

    Checks & Agents:
    * md: fix inventory bug on resync=PENDING (Thanks to Darin Perusich)

1.1.6rc1:
    Multisite:
    * Repair Perf-O-Meters on webkit based browsers (e.g. Chrome, Safari)
    * Repair layout on IE7/IE8. Even on IE6 something is working (definitely
      not transparent PNGs though). Thanks to Lars.
    * Display host state correct if host is pending (painter "host with state")
    * Logfile: new filter for plugin output
    * Improve dialog flow when cloning views (button [EDIT] in views snapin)
    * Quicksearch: do not open search list if text did not change (e.g. Shift up),
      close at click into field or snapin.

    Core, Setup, etc.:
    * Included three patched from Jeff Dairiki dealing with compile flags
      and .gitignore removed from tarballs
    * Fix problem with clustered_services_of[]: services of one cluster
      appeared also on others
    * Packager: handle broken files in package dir
    * snmp handling: better error handling in cases where multiple tables
      are merged (e.g. fc_brocade_port_detailed)
    * snmp: new handling of unprintable strings: hex dumps are converted
      into binary strings now. That way all strings can be displayed and
      no information is lost - nevertheless.
      
    Checks & Agents:
    * Solaris agent: fixed rare df problems on Solaris 10, fix problem with test -f
      (thanks to Ulf Hoffmann)
    * Converted all PNP templates to format of 0.6.X. Dropped compatibility
      with 0.4.X.
    * Do not use ipmi-sensors if /dev/ipmi0 is missing. ipmi-sensors tries
      to fiddle around with /dev/mem in that case and miserably fails
      in some cases (infinite loop)
    * fjdary60_run: use new binary encoding of hex strings
    * if64: better error handling for cases where clients do not send all information
    * apc_symmetra: handle status 'smart boost' as OK, not CRITICAL

    Livestatus:
    * Delay starting of threads (and handling of socket) until Nagios has
      started its event loop. This prevents showing services as PENDING 
      a short time during program start.

1.1.6b3:
    Multisite:
    * Quicksearch: hide complete host list if field is emptied via Backspace or Del.
      Also allow handle case where substring match is unique.

1.1.6b2:
    Core, Setup, etc.:
    * Packager: fix unpackaged files (sounds, etc)

    Multisite:
    * Complete new design (by Tobias Roeckl, Kopf & Herz)
    * New filters for last service check and last service state change
    * New views "Recently changed services" and "Unchecked services"
    * New page for adding sidebar snapins
    * Drag & Drop for sidebar snapins (thanks to Lars)
    * Grab & Move for sidebar scrolling (thanks to Lars)
    * Filter out summary hosts in most views.
    * Set browser refresh to 30 secs for most views
    * View host status: added a lot of missing information
    * View service status: also added information here
    * Make sure, enough columns can be selected in view editor
    * Allow user to change num columns and refresh directly in view
    * Get back to where you came after editing views
    * New sidebar snapin "Host Matrix"
    * New feature "status_host" for remote sites: Determine connection
      state to remote side by considering a certain host state. This
      avoids livestatus time outs to dead sites.
    * Sidebar snapin site status: fix reload problem
    * New Perf-O-Meters displaying service performance data
    * New snapin "Custom Links" where you easily configure your own
      links via multisite.mk (see example in new default config file)
    * Fixed problem when using only one site and that is not local

    Livestatus:
    * new statistics columns: log_messages and log_messages_rate
    * make statistics average algorithm more sluggish

1.1.5i3:
     Core, Setup, etc.:
     * New Check_MK packager (check_mk -P)

1.1.5i2:
     Core, Setup, etc.:
     * install_nagios.sh: add missing package php5-iconv for SLES11

     Checks & Agents:
     * if64: new SNMP check for network interfaces. Like if, but uses 64 bit
       counters of modern switches. You might need to configure bulkwalk_hosts.
     * Linux agent: option -d enabled debug output
     * Linux agent: fix ipmi-sensors cache corruption detection
     * New check for temperature on Cisco devices (cisco_3640_temp)
     * recompiled waitmax with dietlibc (fixed incompatibility issues
       on older systems)

     Multisite:
     * Filters for groups are negateable.

1.1.5i1:
     Checks & Agents:
     * uptime: new check for system uptime (Linux)
     * if: new SNMP check for network interfaces with very detailed traffic,
       packet and error statistics - PNP graphs included

     Multisite:
     * direct integration of PNP graphs into Multisite views
     * Host state filter: renamed HTML variables (collision with service state). You
       might need to update custom views using a filter on host states.
     * Tactical overview: exclude services of down hosts from problems, also exclude
       summary hosts
     * View host problems/service problems: exclude summary hosts, exclude services
       of down hosts
     * Simplified implementation of sidebar: sidebar is not any longer embeddeable.
     * Sidebar search: Added host site to be able to see the context links on
       the result page
     * Sidebar search: Hitting enter now closes the hint dropdown in all cases

1.1.5i0:
      Core, Setup, etc.:
      * Ship check-specific rra.cfg's for PNP4Nagios (save much IO and disk space)
      * Allow sections in agent output to apear multiple times
      * cleanup_autochecks.py: new option -f for directly activating new config
      * setup.sh: better detection for PNP4Nagios 0.6
      * snmpwalk: use option -Oa, inhibit strings to be output as hex if an umlaut
        is contained.

      Checks & Agents:
      * local: allow more than once performance value, separated by pipe (|)
      * ps.perf: also send memory and CPU usage (currently on Linux and Solaris)
      * Linux: new check for filesystems mount options
      * Linux: new very detailed check for NTP synchronization
      * ifoperstatus: inventory honors device type, per default only Ethernet ports
        will be monitored now
      * kernel: now inventory is supported and finds pgmajfault, processes (per/s)
        and context switches
      * ipmi_sensors: Suppress performance data for fans (save much IO/space)
      * dual_lan_check: fix problem which using MRPE
      * apc_symmetra: PNP template now uses MIN for capacity (instead of AVERAGE)
      * fc_brocade_port_detailed: PNP template now uses MAX instead of AVERAGE
      * kernel: fix text in PNP template
      * ipmi_sensors: fix timeout in agent (lead to missing items)
      * multipath: allow alias as item instead of uuid
      * caching agent: use /var/cache/check_mk as cache directory (instead of /etc/check_mk)
      * ifoperstatus: is now independent of MIB

      Multisite:
      * New column host painter with link to old Nagios services
      * Multisite: new configuration parameter default_user_role
      
      Livestatus:
      * Add missing LDFLAGS for compiling (useful for -g)

1.1.4:
      Summary:
      * A plentitude of problem fixes (including MRPE exit code bug)
      * Many improvements in new Multisite GUI
      * Stability and performance improvements in Livestatus

      Core, Setup, etc.:
      * Check_MK is looking for main.mk not longer in the current and home
        directory
      * install_nagios.sh: fix link to Check_MK in sidebar
      * install_nagios.sh: switch PNP to version 0.6.3
      * install_nagios.sh: better Apache-Config for Multisite setup
      * do not search main.mk in ~ and . anymore (brought only trouble) 
      * clusters: new variable 'clustered_services_of', allowing for overlapping
         clusters (as proposed by Jörg Linge)
      * install_nagios.sh: install snmp package (needed for snmp based checks)
      * Fix ower/group of tarballs: set them to root/root
      * Remove dependency from debian agent package    
      * Fixed problem with inventory when using clustered_services
      * tcp_connect_timeout: Applies now only for connect(), not for
        time of data transmission once a connection is established
      * setup.sh now also works for Icinga
      * New config parameter debug_log: set this to a filename in main.mk and you
        will get a debug log in case if 'invalid output from plugin...'
      * ping-only-hosts: When ping only hosts are summarized, remove Check_MK and
        add single PING to summary host.
      * Service aggregation: fix state relationship: CRIT now worse than UNKNOWN 
      * Make extra_service_conf work also for autogenerated PING on ping-only-hosts
        (groups, contactgroups still missing)

      Checks & Agents:
      * mrpe in Linux agent: Fix bug introduced in 1.1.3: Exit status of plugins was
        not honored anymore (due to newline handling)
      * mrpe: allow for sending check_command to PNP4Nagios (see MRPE docu)
      * Logwatch GUI: fix problem on Python 2.4 (thanks to Lars)
      * multipath: Check is now less restrictive when parsing header lines with
        the following format: "<alias> (<id>)"
      * fsc_ipmi_mem_status: New check for monitoring memory status (e.g. ECC)
         on FSC TX-120 (and maybe other) systems.
      * ipmi_sensors in Linux agent: Fixed compatibility problem with new ipmi
        output. Using "--legacy-output" parameter with newer freeipmi versions now.
      * mrpe: fix output in Solaris agent (did never work)
      * IBM blade center: new checks for chassis blowers, mediatray and overall health
      * New caching agent (wrapper) for linux, supporting efficient fully redundant
        monitoring (please read notes in agents/check_mk_caching_agent)
      * Added new smbios_sel check for monitoring the System Event Log of SMBIOS.
      * fjdarye60_rluns: added missing case for OK state
      * Linux agent: The xinetd does not log each request anymore. Only
        failures are logged by xinetd now. This can be changed in the xinetd
	configuration files.
      * Check df: handle mountpoints containing spaces correctly 
        (need new inventorization if you have mountpoints with spaces)
      * Check md on Linux: handle spare disks correctly
      * Check md on Linux: fix case where (auto-read-only) separated by space
      * Check md on Linux: exclude RAID 0 devices from inventory (were reported as critical)
      * Check ipmi: new config variable ipmi_ignore_nr
      * Linux agent: df now also excludes NFSv4
      * Wrote man-page for ipmi check
      * Check mrpe: correctly display multiline output in Nagios GUI
      * New check rsa_health for monitoring IBM Remote Supervisor Adapter (RSA)
      * snmp scan: suppress error messages of snmpget
      * New check: cpsecure_sessions for number of sessions on Content Security Gateway
      * Logwatch GUI: move acknowledge button to top, use Multisite layout,
         fix several layout problem, remove list of hosts
      * Check logwatch: limit maximum size of stored log messages (configurable
        be logwatch_max_filesize)
      * AIX agent: fix output of MRPE (state and description was swapped)
      * Linux agent: fixed computation of number of processors on S390
      * check netctr: add missing perfdata (was only sent on OK case)
      * Check sylo: New check for monitoring the sylo state
      
      Livestatus:
      * Table hosts: New column 'services' listing all services of that host
      * Column servicegroups:members: 'AuthUser' is now honored
      * New columns: hosts:services_with_state and servicegroups:members_with_state
      * New column: hostgroup:members_with_state
      * Columns hostgroup:members and hostgroup:members_with_state honor AuthUser
      * New rudimentary API for C++
      * Updates API for Python
      * Make stack size of threads configurable
      * Set stack size of threads per default o 64 KB instead of 8 MB
      * New header Localtime: for compensating time offsets of remote sites
      * New performance counter for fork rate
      * New columns for hosts: last_time_{up,down,unreachable}
      * New columns for services: last_time_{ok,warning,critical,unknown}
      * Columns with counts honor now AuthUser
      * New columns for hosts/services: modified_attributes{,_list}
      * new columns comments_with_info and downtimes_with_info
      * Table log: switch output to reverse chronological order!
      * Fix segfault on filter on comments:host_services
      * Fix missing -lsocket on Solaris
      * Add missing SUN_LEN (fixed compile problem on Solaris)
      * Separators: remote sanitiy check allowing separators to be equal
      * New output format "python": declares strings as UTF-8 correctly
      * Fix segault if module loaded without arguments

      Multisite:
      * Improved many builtin views
      * new builtin views for host- and service groups
      * Number of columns now configurable for each layout (1..50)
      * New layout "tiled"
      * New painters for lists of hosts and services in one column
      * Automatically compensate timezone offsets of remote sites
      * New datasources for downtimes and comments
      * New experimental datasource for log
      * Introduce limitation, this safes you from too large output
      * reimplement host- and service icons more intelligent
      * Output error messages from dead site in Multisite mode
      * Increase wait time for master control buttons from 4s to 10s
      * Views get (per-view) configurable browser automatic reload interval
      * Playing of alarm sounds (configurable per view)
      * Sidebar: fix bookmark deletion problem in bookmark snapin
      * Fixed problem with sticky debug
      * Improve pending services view
      * New column with icon with link to Nagios GUI
      * New icon showing items out of their notification period.
      * Multisite: fix bug in removing all downtimes
      * View "Hostgroups": fix color and table heading
      * New sidebar snapin "Problem hosts"
      * Tactical overview: honor downtimes
      * Removed filter 'limit'. Not longer needed and made problems
        with new auto-limitation.
      * Display umlauts from Nagios comments correctly (assuming Latin-1),
         inhibit entering of umlauts in new comments (fixes exception)
      * Switched sidebar from synchronous to asynchronous requests
      * Reduced complete reloads of the sidebar caused by user actions
      * Fix reload problem in frameset: Browser reload now only reloads
        content frames, not frameset.


1.1.3:

      Core, Setup, etc.:
      * Makefile: make sure all files are world readable
      * Clusters: make real host checks for clusters (using check_icmp with multiple IP addresses)
      * check_mk_templates: remove action_url from cluster and summary hosts (they have no performance data)
      * check_mk_template.cfg: fix typo in notes_url
      * Negation in binary conf lists via NEGATE (clustered_services, ingored_services,
	bulkwalk_hosts, etc).
      * Better handling of wrapping performance counters
      * datasource_programs: allow <HOST> (formerly only <IP>)
      * new config variable: extra_nagios_conf: string simply added to Nagios
        object configuration (for example for define command, etc.)
      * New option --flush: delete runtime data of some or all hosts
      * Abort installation if livestatus does not compile.
      * PNP4Nagios Templates: Fixed bug in template file detection for local checks
      * nagios_install.sh: Added support for Ubuntu 9.10
      * SNMP: handle multiline output of snmpwalk (e.g. Hexdumps)
      * SNMP: handle ugly error output of snmpwalk
      * SNMP: allow snmp_info to fetch multiple tables
      * check_mk -D: sort hostlist before output
      * check_mk -D: fix output: don't show aggregated services for non-aggregated hosts
      * check_mk_templates.cfg: fix syntax error, set notification_options to n

      Checks & Agents:
      * logwatch: fix authorization problem on web pages when acknowledging
      * multipath: Added unhandled multipath output format (UUID with 49 signs)
      * check_mk-df.php: Fix locale setting (error of locale DE on PNP 0.6.2)
      * Make check_mk_agent.linux executable
      * MRPE: Fix problems with quotes in commands
      * multipath: Fixed bug in output parser
      * cpu: fixed bug: apply level on 15min, not on 1min avg
      * New check fc_brocade_port_detailed
      * netctrl: improved handling of wrapped counters
      * winperf: Better handling of wrapping counters
      * aironet_client: New check for number of clients and signal
        quality of CISCO Aironet access points
      * aironet_errors: New check for monitoring CRC errors on
        CISCO Aironet access points
      * logwatch: When Agent does not send a log anymore and no local logwatch
                  file present the state will be UNKNOWN now (Was OK before).
      * fjdarye60_sum: New check for summary status of Fidary-E60 devices
      * fjdarye60_disks: New check for status of physical disks
      * fjdarye60_devencs: New check for status of device enclosures
      * fjdarye60_cadaps: New check for status of channel adapters
      * fjdarye60_cmods: New check for status of channel modules
      * fjdarye60_cmods_flash: New check for status of channel modules flash
      * fjdarye60_cmods_mem: New check for status of channel modules memory
      * fjdarye60_conencs: New check for status of controller enclosures
      * fjdarye60_expanders: New check for status of expanders
      * fjdarye60_inletthmls: New check for status of inlet thermal sensors
      * fjdarye60_thmls: New check for status of thermal sensors
      * fjdarye60_psus: New check for status of PSUs
      * fjdarye60_syscaps: New check for status of System Capacitor Units
      * fjdarye60_rluns: New check for RLUNs
      * lparstat_aix: New check by Joerg Linge
      * mrpe: Handles multiline output correctly (only works on Linux,
	      Agents for AIX, Solaris still need fix).
      * df: limit warning and critical levels to 50/60% when using a magic number
      * fc_brocade_port_detailed: allow setting levels on in/out traffic, detect
         baudrate of inter switch links (ISL). Display warn/crit/baudrate in
	 PNP-template

      MK Livestatus:
      * fix operators !~ and !~~, they didn't work (ever)
      * New headers for waiting (please refer to online documentation)
      * Abort on errors even if header is not fixed16
      * Changed response codes to better match HTTP
      * json output: handle tab and other control characters correctly
      * Fix columns host:worst_service_state and host:worst_service_hard_state
      * New tables servicesbygroup, servicesbyhostgroup and hostsbygroup
      * Allow to select columns with table prefix, e.g. host_name instead of name
        in table hosts. This does not affect the columns headers output by
	ColumnHeaders, though.
      * Fix invalid json output of group list column in tables hosts and services
      * Fix minor compile problem.
      * Fix hangup on AuthUser: at certain columns
      * Fix some compile problems on Solaris

      Multisite:
      * Replaced Multiadmin with Multisite.


1.1.2:
      Summary:
      * Lots of new checks
      * MK Livestatus gives transparent access to log files (nagios.log, archive/*.log)
      * Many bug fixes

      MK Livestatus:
      * Added new table "log", which gives you transparent access to the Nagios log files!
      * Added some new columns about Nagios status data to stable 'status'
      * Added new table "comments"
      * Added logic for count of pending service and hosts
      * Added several new columns in table 'status' 
      * Added new columns flap_detection and obsess_over_services in table services
      * Fixed bug for double columns: filter truncated double to int
      * Added new column status:program_version, showing the Nagios version
      * Added new column num_services_pending in table hosts
      * Fixed several compile problems on AIX
      * Fixed bug: queries could be garbled after interrupted connection
      * Fixed segfault on downtimes:contacts
      * New feature: sum, min, max, avg and std of columns in new syntax of Stats:

      Checks & Agents:
      * Check ps: this check now supports inventory in a very flexible way. This simplifies monitoring a great number of slightly different processes such as with ORACLE or SAP.
      * Check 'md': Consider status active(auto-read-only) as OK
      * Linux Agent: fix bug in vmware_state
      * New Checks for APC Symmetra USV
      * Linux Agent: made <<<meminfo>>> work on RedHat 3.
      * New check ps.perf: Does the same as ps, but without inventory, but with performance data
      * Check kernel: fixed missing performance data
      * Check kernel: make CPU utilization work on Linux 2.4
      * Solaris agent: don't use egrep, removed some bashisms, output filesystem type zfs or ufs
      * Linux agent: fixed problem with nfsmount on SuSE 9.3/10.0
      * Check 'ps': fix incompability with old agent if process is in brackets
      * Linux agent: 'ps' now no longer supresses kernel processes
      * Linux agent: make CPU count work correctly on PPC-Linux
      * Five new checks for monitoring DECRU SANs
      * Some new PNP templates for existing checks that still used the default templates
      * AIX Agent: fix filesystem output
      * Check logwatch: Fix problem occuring at empty log lines
      * New script install_nagios.sh that does the same as install_nagios_on_lenny.sh, but also works on RedHat/CentOS 5.3.
      * New check using the output of ipmi-sensors from freeipmi (Linux)
      * New check for LSI MegaRAID disks and arrays using MegaCli (based on the driver megaraid_sas) (Linux)
      * Added section <<<cpu>>> to AIX and Solaris agents
      * New Check for W&T web thermograph (webthermometer)
      * New Check for output power of APC Symmetra USP
      * New Check for temperature sensors of APC Symmetra WEB/SNMP Management Card.
      * apc_symmetra: add remaining runtime to output
      * New check for UPS'es using the generic UPS-MIB (such as GE SitePro USP)
      * Fix bug in PNP-template for Linux NICs (bytes and megabytes had been mixed up).
      * Windows agent: fix bug in output of performance counters (where sometimes with , instead of .)
      * Windows agent: outputs version if called with 'version'
      
      Core, Setup, etc.:
      * New SNMP scan feature: -I snmp scans all SNMP checks (currently only very few checks support this, though)
      * make non-bulkwalk a default. Please edit bulkwalk_hosts or non_bulkwalk_hosts to change that
      * Improve setup autodetection on RedHat/CentOS.  Also fix problem with Apache config for Mutliadmin: On RedHat Check_MK's Apache conf file must be loaded after mod_python and was thus renamed to zzz_check_mk.conf.
      * Fix problem in Agent-RPM: mark xinetd-configfile with %config -> avoid data loss on update
      * Support PNP4Nagios 0.6.2
      * New setup script "install_nagios.sh" for installing Nagios and everything else on SLES11
      * New option define_contactgroups: will automatically create contactgroup definitions for Nagios

1.1.0:
      * Fixed problems in Windows agent (could lead
        to crash of agent in case of unusal Eventlog
	messages)
      * Fixed problem sind 1.0.39: recompile waitmax for
        32 Bit (also running on 64)
      * Fixed bug in cluster checks: No cache files
        had been used. This can lead to missing logfile
	messages.
      * Check kernel: allow to set levels (e.g. on 
	pgmajfaults)
      * Check ps now allows to check for processes owned
        by a specific user (need update of Linux agent)
      * New configuration option aggregate_check_mk: If
        set to True, the summary hosts will show the
	status auf check_mk (default: False)
      * Check winperf.cpuusage now supports levels
        for warning and critical. Default levels are
	at 101 / 101
      * New check df_netapp32 which must be used
        for Netapps that do not support 64 bit 
	counters. Does the same as df_netapp
      * Symlink PNP templates: df_netapp32 and
        df_netapp use same template as df
      * Fix bug: ifoperstatus does not produce performance
        data but said so.
      * Fix bug in Multiadmin: Sorting according to
        service states did not work
      * Fix two bugs in df_netapp: use 64 bit counters
        (32 counter wrap at 2TB filesystems) and exclude
       	snapshot filesystems with size 0 from inventory.
      * Rudimentary support for monitoring ESX: monitor
        virtual filesystems with 'vdf' (using normal df
	check of check_mk) and monitor state of machines 
	with vcbVmName -s any (new check vmware_state).
      * Fixed bug in MRPE: check failed on empty performance
        data (e.g. from check_snmp: there is emptyness
        after the pipe symbol sometimes)
      * MK Livestatus is now multithreaded an can
        handle up to 10 parallel connections (might
        be configurable in a future version).
      * mk_logwatch -d now processes the complete logfile
        if logwatch.state is missing or not including the
	file (this is easier for testing)
      * Added missing float columns to Livestatus.
      * Livestatus: new header StatsGroupBy:
      * First version with "Check_MK Livestatus Module"!
        setup.sh will compile, install and activate
	Livestatus per default now. If you do not want
	this, please disable it by entering <tt>no</tt>,
	when asked by setup.
      * New Option --paths shows all installation, config
        and data paths of Check_mk and Nagios
      * New configuration variable define_hostgroups and
        define service_groups allow you to automatically
        create host- and service groups - even with aliases.
      * Multiadmin has new filter for 'active checks enabled'.
      * Multiadmin filter for check_command is now a drop down list.
      * Dummy commands output error message when passive services
        are actively checked (by accident)
      * New configuration option service_descriptions allows to
        define customized service descriptions for each check type
      * New configuration options extra_host_conf, extra_summary_host_conf
        and extra_service_conf allow to define arbitrary Nagios options
	in host and service defitions (notes, icon_image, custom variables,
        etc)
      * Fix bug: honor only_hosts also at option -C


1.0.39:
      * New configuration variable only_hosts allows
	you to limit check_mk to a subset of your
	hosts (for testing)
      * New configuration parameter mem_extended_perfdata
	sends more performance data on Linux (see 
	check manual for details)
      * many improvements of Multiadmin web pages: optionally 
	filter out services which are (not) currently in downtime
	(host or service itself), optionally (not) filter out summary
	hosts, show host status (down hosts), new action
	for removing all scheduled downtimes of a service.
	Search results will be refreshed every 90 seconds.
	Choose between two different sorting orders.
	Multadmin now also supports user authentication
      * New configuration option define_timeperiods, which
	allows to create Nagios timeperiod definitions.
	This also enables the Multiadmin tools to filter
	out services which are currently not in their
	notification interval.
      * NIC check for Linux (netctr.combined) now supports
	checking of error rates
      * fc_brocade_port: New possibility of monitoring
	CRC errors and C3 discards
      * Fixed bug: snmp_info_single was missing
        in precompiled host checks
	
1.0.38:
      * New: check_mk's multiadmin tool (Python based
	web page). It allows mass administration of
	services (enable/disable checks/notifications, 
	acknowledgements, downtimes). It does not need
	Nagios service- or host groups but works with
	a freeform search.
      * Remove duplicate <?php from the four new 
	PNP templates of 1.0.37.
      * Linux Agent: Kill hanging NFS with signal 9
	(signal 15 does not always help)
      * Some improvements in autodetection. Also make
	debug mode: ./autodetect.py: This helps to
	find problems in autodetection.
      * New configuration variables generate_hostconf and
	generate_dummy_commands, which allows to suppress
	generation of host definitions for Nagios, or 
	dummy commands, resp.
      * Now also SNMP based checks use cache files.
      * New major options --backup and --restore for
	intelligent backup and restore of configuration
	and runtime data
      * New variable simulation_mode allows you to dry
	run your Nagios with data from another installation.
      * Fixed inventory of Linux cpu.loads and cpu.threads
      * Fixed several examples in checks manpages
      * Fixed problems in install_nagios_on_lenny.sh
      * ./setup.sh now understands option --yes: This
        will not output anything except error messages
	and assumes 'yes' to all questions
      * Fix missing 'default.php' in templates for
	local
	
1.0.37:
      * IMPORTANT: Semantics of check "cpu.loads" has changed.
	Levels are now regarded as *per CPU*. That means, that
	if your warning level is at 4.0 on a 2 CPU machine, then 
	a level of 8.0 is applied.
      * On check_mk -v now also ouputs version of check_mk
      * logfile_patterns can now contain host specific entries.
	Please refer to updated online documentation for details.
      * Handling wrapping of performance counters. 32 and 64 bit
	counters should be autodetected and handled correctly.
	Counters wrapping over twice within one check cycle
	cannot be handled, though.
      * Fixed bug in diskstat: Throughput was computed twice
	too high, since /proc/diskstats counts in sectors (512 Bytes)
	not in KB
      * The new configuration variables bulkwalk_hosts and
	non_bulkwalk_hosts, that allow 	to specify, which hosts 
	support snmpbulkwalk (which is
	faster than snmpwalk) and which not. In previos versions,
	always bulk walk was used, but some devices do not support
	that.
      * New configuration variable non_aggregated_hosts allows
	to exclude hosts generally from service aggregation.
      * New SNMP based check for Rittal CMC TC 
	(ComputerMultiControl-TopConcept) Temperature sensors 
      * Fixed several problems in autodetection of setup
      * Fixed inventory check: exit code was always 0
	for newer Python versions.
      * Fixed optical problem in check manual pages with
	newer version of less.
      * New template check_mk-local.php that tries to
	find and include service name specific templates.
	If none is found, default.php will be used.
      * New PNP templates check_mk-kernel.php for major page
	faults, context switches and process creation
      * New PNP template for cpu.threads (Number of threads)
      * Check nfsmounts now detects stale NFS handles and
	triggers a warning state in that case

1.0.36:
      * New feature of Linux/UNIX Agent: "MRPE" allows
	you to call Nagios plugins by the agent. Please
	refer to online documentation for details.
      * Fix bug in logwatch.php: Logfiles names containing spaces
	now work.
      * Setup.sh now automatically creates cfg_dir if
	none found in nagios.cfg (which is the case for the
	default configuration of a self compiled Nagios)
      * Fix computation of CPU usage for VMS.
      * snmp_hosts now allows config-list syntax. If you do
	not define snmp_hosts at all, all hosts with tag
	'snmp' are considered to be SNMP hosts. That is 
	the new preferred way to do it. Please refer
	to the new online documentation.
      * snmp_communities now also allows config-list syntax
	and is compatible to datasource_programs. This allows
	to define different SNMP communities by making use
	of host tags.
      * Check ifoperstatus: Monitoring of unused ports is
	now controlled via ifoperstatus_monitor_unused.
      * Fix problem in Windows-Agent with cluster filesystems:
	temporarily non-present cluster-filesystems are ignored by
	the agent now.
      * Linux agent now supports /dev/cciss/d0d0... in section
	<<<diskstat>>>
      * host configuration for Nagios creates now a variable
	'name host_$HOSTNAME' for each host. This allows
	you to add custom Nagios settings to specific hosts
	in a quite general way.
      * hosts' parents can now be specified with the
	variable 'parents'. Please look at online documentation
	for details.
      * Summary hosts now automatically get their real host as a
	parent. This also holds for summary cluster hosts.
      * New option -X, --config-check that checks your configuration
	for invalid variables. You still can use your own temporary
	variables if you prefix them with an underscore.
	IMPORTANT: Please check your configuration files with
	this option. The check may become an implicit standard in
	future versions.
      * Fixed problem with inventory check on older Python 
	versions.
      * Updated install_nagios_on_lenny.sh to Nagios version
	3.2.0 and fixed several bugs.

1.0.35:
      * New option -R/--restart that does -S, -H and -C and
	also restarts Nagios, but before that does a Nagios
	config check. If that fails, everything is rolled
	back and Nagios keeps running with the old configuration.
      * PNP template for PING which combines RTA and LOSS into
	one graph.
      * Host check interval set to 1 in default templates.
      * New check for hanging NFS mounts (currently only
	on Linux)
      * Changed check_mk_templates.cfg for PING-only hosts:
	No performance data is processed for the PING-Check
	since the PING data is already processed via the
	host check (avoid duplicate RRDs)
      * Fix broken notes_url for logwatch: Value from setup.sh
	was ignored and always default value taken.
      * Renamed config variable mknagios_port to agent_port
	(please updated main.mk if you use that variable)
      * Renamed config variable mknagios_min_version to
	agent_min_version (update main.mk if used)
      * Renamed config variable mknagios_autochecksdir to 
	autochecksdir (update main.mk if used)
      * configuration directory for Linux/UNIX agents is
	now configurable (default is /etc/check_mk)
      * Add missing configuration variable to precompiled
	checks (fix problem when using clusters)
      * Improved multipath-check: Inventory now determines
	current number of paths. And check output is more
	verbose.
      * Mark config files as config files in RPM. RPM used
	to overwrite main.mk on update!
	
1.0.34:
      * Ship agents for AIX and SunOS/Solaris (beta versions).
      * setup script now autodetects paths and settings of your
	running Nagios
      * Debian package of check_mk itself is now natively build
	with paths matching the prepackaged Nagios on Debian 5.0
      * checks/df: Fix output of check: percentage shown in output
	did include reserved space for root where check logic did
	not. Also fix logic: account reserved space as used - not
	as avail.
      * checks/df: Exclude filesystems with size 0 from inventory.
      * Fix bug with host tags in clusters -> precompile did not
	work.
      * New feature "Inventory Check": Check for new services. Setting
	inventory_check_interval=120 in main.mk will check for new services
	every 2 hours on each host. Refer to online documentation
	for more details.
      * Fixed bug: When agent sends invalid information or check
	has bug, check_mk now handles this gracefully
      * Fixed bug in checks/diskstat and in Linux agent. Also
	IDE disks are found. The inventory does now work correctly
	if now disks are found.
      * Determine common group of Apache and Nagios at setup.
	Auto set new variable www_group which replaces logwatch_groupid.
	Fix bug: logwatch directories are now created with correct
	ownership when check_mk is called manually as root.
      * Default templates: notifications options for hosts and
	services now include also recovery, flapping and warning
	events.
      * Windows agent: changed computation of RAM and SWAP usage
	(now we assume that "totalPageFile" includes RAM *and*
	SWAP).
      * Fix problem with Nagios configuration files: remove
	characters Nagios considers as illegal from service
	descriptions.
      * Processing of performance data (check_icmp) for host
        checks and PING-only-services now set to 1 in default
	templates check_mk_templates.cfg.
      * New SNMP checks for querying FSC ServerView Agent: fsc_fans,
	fsc_temp and fsc_subsystems. Successfully tested with agents
	running	on Windows and Linux.
      * RPM packaged agent tested to be working on VMWare ESX 4.0 
	(simply install RPM package with rpm -i ... and open port 
	in firewall with "esxcfg-firewall -o 6556,tcp,in,check_mk")
      * Improve handling of cache files: inventory now uses cache
	files only if they are current and if the hosts are not
	explicitely specified.
	
1.0.33:
      * Made check_mk run on Python 2.3.4 (as used in CentOS 4.7
	und RedHat 4.7). 
      * New option -M that prints out manual pages of checks.
	Only a few check types are documented yet, but more will
	be following.
      * Package the empty directory /usr/lib/check_mk_agent/plugins
	and ../local into the RPM and DEB package of the agent
      * New feature: service_dependencies. check_mk lets you comfortably
	create Nagios servicedependency definitions for you and also
	supports them by executing the checks in an optimal order.
      * logwatch.php: New button for hiding the context messages.
	This is a global setting for all logfiles and its state is
	stored in a cookie.
	
1.0.32:
      * IMPORTANT: Configuration variable datasource_programs is now
        analogous to that of host_groups. That means: the order of
        program and hostlist must be swapped!
      * New option --fake-dns, useful for tests with non-existing
	hosts.
      * Massive speed improvement for -S, -H and -C
      * Fixed bug in inventory of clusters: Clustered services where
	silently dropped (since introduction of host tags). Fixed now.
      * Fixed minor bug in inventory: Suppress DNS lookup when using
	--no-tcp
      * Fixed bug in cluster handling: Missing function strip_tags()
	in check_mk_base.py was eliminated.
      * Changed semantics of host_groups, summary_host_groups,
	host_contactgroups, and summary_host_groups for clusters. 
	Now the cluster names will be relevant, not
	the names of the nodes. This allows the cluster hosts to
	have different host/contactgroups than the nodes. And it is more
	consistent with other parts of the configuration.
      * Fixed bug: datasource_programs on cluster nodes did not work
	when precompiling

1.0.31:
      * New option -D, --dump that dumps all configuration information
	about one, several or all hosts
	New config variables 'ignored_checktypes' and 'ignored_services',
        which allow to include certain checktypes in general or
        some services from some hosts from inventory
      * Config variable 'clustered_services' now has the same semantics
	as ignored_checktypes and allows to make it host dependent.
      * Allow magic tags PHYSICAL_HOSTS, CLUSTER_HOSTS and ALL_HOSTS at
	all places, where lists of hosts are expected (except checks).
	This fixes various problems that arise when using all_hosts at
	those places:
	  * all_hosts might by changed by another file in conf.d
	  * all_hosts does not contain the cluster hosts
      * Config file 'final.mk' is read after all other config files -
	if it exists. You can put debug code there that prints the
	contents of your variables.
      * Use colored output only, if stdout is a tty. If you have
	problems with colors, then you can pipe the output
	through cat or less
      * Fixed bug with host tags: didn't strip off tags when
	processing configuration lists (occurs when using
	custom host lists)
      * mk_logwatch is now aware of inodes of logfiles. This
	is important for fast rotating files: If the inode
	of a logfile changes between two checks mk_logwatch
	assumes that the complete content is new, even if
	the new file is longer than the old one.
      * check_mk makes sure that you do not have duplicate
	hosts in all_hosts or clusters.

1.0.30:
      * Windows agent now automatically monitors all existing
	event logs, not only "System" and "Application".

1.0.29:
      * Improved default Nagios configuration file:
	added some missing templates, enter correct URLs
	asked at setup time.
      * IMPORANT: If you do not use the new default 
	Nagios configuration file you need to rename
	the template for aggregated services (summary
	services) to check_mk_summarizes (old name
	was 'check_mk_passive-summary'). Aggregated
	services are *always* passive and do *never*
	have performance data.
      * Hopefully fixed CPU usage output on multi-CPU
	machines
      * Fixed Problem in Windows Agent: Eventlog monitoring
	does now also work, if first record has not number 1
	(relevant for larger/older eventlogs)
      * Fixed bug in administration.html: Filename for Nagios
	must be named check_mk.cfg and *not* main.mk. Nagios
	does not read files without the suffix .cfg. 
      * magic factor for df, that allows to automatgically 
        adapt levels for very big or very small filesystems.
      * new concept of host tags simplyfies configuration.
      * IMPORTANT: at all places in the configuration where
	lists of hosts are used those are not any longer
	interpreted as regular expressions. Hostnames
	must match exactly. Therefore the list [ "" ] does
	not any longer represent the list of all hosts.
	It is a bug now. Please write all_hosts instead
	of [ "" ]. The semantics for service expressions
	has not changed.
      * Fixed problem with logwatch.php: Begin with
	<?php, not with <?. This makes some older webservers
	happy.
      * Fixed problem in check ipmi: Handle corrupt output
	from agent
      * Cleaned up code, improved inline documentation
      * Fixed problem with vms_df: default_filesystem_levels,
	filesystem_levels and df magic number now are used
	for df, vms_df and df_netapp together. Works now also
	when precompiled.
	
1.0.28:
      * IMPORTANT: the config file has been renamed from
	check_mk.cfg to main.mk. This has been suggested
	by several of my customers in order to avoid 
	confusion with Nagios configuration files. In addition,
	all check_mk's configuration file have to end in
	'.mk'. This also holds for the autochecks. The 
	setup.sh script will automatically rename all relevant
	files. Users of RPM or DEB installations have to remove
	the files themselves - sorry.
      * Windows agent supports eventlogs. Current all Warning
        and Error messages from 'System' and 'Application' are
        being sent to check_mk. Events can be filtered on the
	Nagios host.
      * Fixed bug: direct RRD update didn't work. Should now.
      * Fixed permission problems when run as root.
      * Agent is expected to send its version in <<<check_mk>>>
	now (not any longer in <<<mknagios>>>
      * Fixed bug in Windows agent. Performance counters now output
	correct values
      * Change checks/winperf: Changed 'ops/sec' into MB/s.
	That measures read and write disk throughput
	(now warn/crit levels possible yet)
      * new SNMP check 'ifoperstatus' for checking link
        of network interfaces via SNMP standard MIB
      * translated setup script into english
      * fixed bug with missing directories in setup script
      * made setup script's output nicer, show version information
      * NEW: mk_logwatch - a new plugin for the linux/UNIX agent
	for watching logfiles
      * Better error handling with Nagios pipe
      * Better handling of global error: make check_mk return
	CRIT, when no data can retrieved at all.
      * Added missing template 'check_mk_pingonly' in sample
	Nagios config file (is needed for hosts without checks)
	
1.0.27:
      * Ship source code of windows agent
      * fix several typos
      * fix bug: option --list-hosts did not work
      * fix bug: precompile "-C" did not work because
	of missing extension .py
      * new option -U,--update: It combines -S, -H and
	-U and writes the Nagios configuration into a
	file (not to stdout).
      * ship templates for PNP4Nagios matching most check_mk-checks.
	Standard installation path is /usr/share/check_mk/pnp-templates
	
1.0.26:
      -	Changed License to GNU GPL Version 2
      * modules check_mk_admin and check_mk_base are both shipped
	uncompiled.
      * source code of windows agent togehter with Makefile shipped
	with normal distribution
      * checks/md now handles rare case where output of /proc/mdstat
	shows three lines per array

1.0.25:
      * setup skript remembers paths

1.0.24:
      * fixed bug with precompile: Version of Agent was always 0

1.0.23:
      * fixed bug: check_config_variables was missing in precompiled
	files
      * new logwatch agent in Python plus new logwatch-check that
	handles both the output from the old and the new agent

1.0.22:
      * Default timeout for TCP transfer increased from 3.0 to 60.0
      * Windows agent supports '<<<mem>>>' that is compatible with Linux
      * Windows agents performance counters output fixed
      * Windows agent can now be cross-compiled with mingw on Linux
      * New checktype winperf.cpuusage that retrieves the percentage
	of CPU usage from windows (still has to be tested on Multi-CPU
	machine)
      * Fixed bug: logwatch_dir and logwatch_groupid got lost when
	precompiling. 
      * arithmetic for CPU usage on VMS multi-CPU machines changed

1.0.21:
      * fixed bug in checks/df: filesystem levels did not work
	with precompiled checks

1.0.20:
      * new administration guide in doc/
      * fixed bug: option -v now works independent of order
      * fixed bug: in statgrab_net: variable was missing (affected -C)
      * fixed bug: added missing variables, imported re (affected -C)
      * check ipmi: new option ipmi_summarize: create only one check for all sensors
      * new pnp-template for ipmi summarized ambient temperature
 
1.0.19:
      * Monitoring of Windows Services
      * Fixed bug with check-specific default parameters
      * Monitoring of VMS (agent not included yet)
      * Retrieving of data via an external programm (e.g. SSH/RSH)
      * setup.sh does not overwrite check_mk.cfg but installs
	the new default file as check_mk.cfg-1.0.19
      * Put hosts into default hostgroup if none is configured<|MERGE_RESOLUTION|>--- conflicted
+++ resolved
@@ -26,11 +26,8 @@
     * 0396 cmciii_access cmciii_io cmciii_psm_current cmciii_psm_plugs: Support other firmeware versions as well...
     * 0111 kemp_loadmaster_ha, kemp_loadmaster_realserver, kemp_loadmaster_services: New Checks for Kemp Loadbalancer
     * 0318 hitachi_hnas_fan: New check for fans in Hitachi HNAS systems
-<<<<<<< HEAD
     * 0076 kemp_loadmaster_services: Check now collects performance data of number of active connections
-=======
     * 0319 hitachi_hnas_psu, hitachi_hnas_psu: New checks for Hitachi HNAS storage systems
->>>>>>> dcef25d4
     * 0103 FIX: services: Fixed bug with service inventory defined in main.mk...
     * 0299 FIX: borcade_mlx_fan: Prettified output, handling "other" state now
     * 0300 FIX: cisco_fru_power: Trying not to inventorize not plugged in FRUs...
