1.2.6p1:
    Checks & Agents:
    * 2051 FIX: windows agent: no longer outputs stderr of local and plugin scripts...
<<<<<<< HEAD
    * 2088 FIX: cisco_cpu: Dealing with non CPU utilization information correctly...
=======
    * 2055 FIX: agent_vsphere, licenses check: now really configurable on / off...
>>>>>>> 2eee2f46

    Multisite:
    * 2054 FIX: Sidebar snapin "Tree of folders": fixed exception when using localized default value...

    WATO:
    * 2045 FIX: Avoid fetching SNMP data when showing service list in WATO - unless Full Scan is pressed


1.2.6:
    Checks & Agents:
    * 2050 FIX: netapp_api_if: Fixed invalid speed warning for virtual interface groups...
    * 2086 FIX: apc_ats_status: Fixed exception when source different than selected source
    * 2087 FIX: netapp_api_temp: Fixed exception when dealing with old discovered checks...


1.2.6b12:
    Checks & Agents:
    * 2039 mk_logwatch: new per-logfile-options maxfilesize and maxlinesize...
    * 2048 FIX: netapp_api_fan, netapp_api_psu, netapp_api_temp: fixed typo in service description Shelfes -> Shelves
            NOTE: Please refer to the migration notes!
    * 2021 FIX: if_lancom: Also used for checking ELSA/T-Systems branded devices
    * 2023 FIX: if_lancom: Handle point-2-point interfaces of newer firmwares correctly
    * 2027 FIX: fc_port: Fixed exception when wirespeed is reported as 0 by the device
    * 1224 FIX: Fixed rare Bug in case of clusterd network interfaces...
    * 2079 FIX: freebsd agent: Was unable to find ntpq command with FreeBSD10...
    * 2082 FIX: jolokia_metrics.mem: Fixed levels on total memory usage

    Multisite:
    * 2024 FIX: Views: Fixed problem when filtering views by strings containing umlauts...

    WATO:
    * 1223 FIX: Fixed manual configuration of ntp peer check...
    * 2025 FIX: Fixed exception when synchronising custom ldap attributes in distributed WATO setup
    * 2026 FIX: Fixed exception when using umlauts in notification plugin descriptions...
    * 2078 FIX: Fixed exception with some snapshots when using a localized GUI...
    * 2080 FIX: Fixed UnicodeDecodeError when using a localized GUI on notification configuration page
    * 2084 FIX: Disabled notification for a user is now shown on profile page even when not permitted to edit...

    Notifications:
    * 2081 FIX: Improved logging of mkeventd in error cases

    BI:
    * 2020 FIX: Fixed non working FOREACH_CHILD mechanism for BI rules


1.2.6b11:
    Core & Setup:
    * 2014 FIX: Fixed different issues running Check_MK on CentOS 5.x
    * 2037 FIX: Inventorize piggy back data even if access to normal agent fails
    * 2016 FIX: Fixed service discovery / monitoring on hosts which have only piggyback data (e.g. ESX VMs)...

    Checks & Agents:
    * 1947 agent_ucs_bladecenter: Monitors UCS Bladecenter via Web-API...
    * 2017 FIX: Solaris-Agent: Prevent hanging agent in uptime section...
    * 1890 FIX: cisco_temperature: Replaces cisco_temp_perf and cisco_temp_sensor...
            NOTE: Please refer to the migration notes!
    * 2019 FIX: heartbeat_crm: Be compatible to yet unknown crm_mon output format

    WATO:
    * 1946 FIX: WATO Web-API: edit host action does no longer unset all unspecified attributes...

    Notifications:
    * 2015 FIX: Fixed sending notifications for services with umlauts in names...
    * 2038 FIX: Log complete Email address into monitoring history when notifying explicity addresses


1.2.6b10:
    Core & Setup:
    * 2012 FIX: Piggyback hostname translation can now deal correctly with umlauts
    * 2014 FIX: Fixed different issues running Check_MK on CentOS 5.x

    Checks & Agents:
    * 2005 services: change service description from service_ to Service or new installations
    * 1859 FIX: cups_queues: linux agent now runs section cups_queues in cached mode...
    * 1942 FIX: netapp_api_volumes: fixed exception when performance data generation was enabled
    * 1993 FIX: solaris_multipath: Fix detection of expected number of paths
    * 1944 FIX: hr_mem: no longer reports incorrect memory values when cached memory values are broken...
    * 1994 FIX: lparstat: Support new AIX version with two new columns nsp and utctc
    * 1997 FIX: checkpoint_connections, checkpoint_packets: Detect more recent devices
    * 2000 FIX: check_mk_agent.freebsd: Add missing <<<local>>> section, plugins was twice instead...
    * 2004 FIX: windows_updates: fix exception in WATO when displaying default levels
    * 2006 FIX: services: Add WATO rule for configuring parameters of discovered checks...
    * 2007 FIX: md: Handle rebuild of RAID 5 correctly, handle sitatuation of replacement correctly...
    * 2028 FIX: hyperv_vms: new plugin that allows spaces in VM names...
    * 2013 FIX: stulz_pump: Fixed exception during checking for some devices
    * 2029 FIX: fortigate_cpu, fortigate_memory, fortigate_session: fix SNMP scan function, add WATO rule set for sessions...

    Multisite:
    * 1983 FIX: Fixed special case in language configuration via user profile...
    * 1984 FIX: Fixed loosing sidebar after switching to/from edit mode in dashboard edior on page reload...
    * 1985 FIX: PNP graph dashlet handles graphs in distributed setups correctly...
    * 2008 FIX: Users created during basic auth login get the role assigned configured in "default user profile"...
    * 2011 FIX: "Service Group" view sorts/groups the services now correctly by host

    WATO:
    * 1986 FIX: Added nicer error message when calling the rename host page with a non existant host
    * 1987 FIX: Editing auxtags shows existing topics in dropdown instead of as "create new topic"
    * 2001 FIX: Fix exception of missing .site when editing a non-existing host
    * 2002 FIX: Mark slave sites as dirty if BI aggregates are changes and login is allowed...
    * 2009 FIX: Fixed styling of site login page for establishing a distributed monitoring WATO sync...
    * 2003 FIX: Fix saving of "Users are allowed to directly login into the Web GUI of this site"...
    * 2010 FIX: Improved error message when trying to add group assignment rule without having a group configured

    HW/SW-Inventory:
    * 1943 FIX: inventory plugin win_os: no longer detects incorrect i386 architecture...
    * 1995 FIX: dmidecode: Fix parsing when memory devices are listed before controller


1.2.6b9:
    Checks & Agents:
    * 1668 Interface groups: Can create groups out of interface item names...
    * 1827 oracle_tablespace: WATO rule for default increment...
            NOTE: Please refer to the migration notes!
    * 1940 FIX: ps: Fixed a rare crash on malformed agent output...
    * 1941 FIX: df.include: fixed exception on emtpy filesystems...


1.2.6b8:
    Core & Setup:
    * 1882 FIX: Fixed exception "filesystem_levels" not defined when compiling config for nagios
    * 1977 FIX: Dramatically reduced size of Check_MK check helper processes...
    * 1982 FIX: Fixed exception during checking regular checking when having checks without discovery function

    Checks & Agents:
    * 1673 netapp_volumes: now able to configure levels by magic factor
    * 1676 if.include: now able to detect grouped interfaces...
    * 1928 netapp_api_if: Improved handling and check output of virtual interfaces...
    * 1929 netapp_api_if: improved inventory and check output of virtual interfaces...
    * 1930 Windows agent: now able to unpack plugins.cap file (created by Check_MK agent bakery)...
    * 1933 esx_vsphere_objects: now able to set a different alert level when the host/vm reports 'unknown'...
    * 1992 df: Show usages near to zero with a higher precision - not simply as 0.00
    * 1881 FIX: omd_status: Check works now event when a site is reported as not OK...
    * 1923 FIX: cisco_qos: Fixed exception in discovery that might lead to missing services
    * 1924 FIX: cisco_power: Fixed missing power supplies in case where name is not unique
    * 1886 FIX: win_printers: Fixed exception in WATO when displaying default parameters
    * 1887 FIX: Logwatch event console forwarding: Better dealing with logwatch states
    * 1969 FIX: apc_symmetra: Fix wrong critical state "0 batteries need replacement"
    * 1926 FIX: ps: reenable compatiblity with existing configurations...
    * 1970 FIX: lparstat_aix: Made the check compatible to different kind of lparstat output...
    * 1971 FIX: printer_input/printer_output: Discovery is using name field when available no...
            NOTE: Please refer to the migration notes!
    * 1931 FIX: agent_vsphere: no longer crashes when host has no license information
    * 1932 FIX: check_http: Check SSL Certificate: did not work when SNI Option was set...
    * 1975 FIX: check_bi_aggr: Ignoring proxy settings from environment now
    * 1936 FIX: check_form_submit: fixed crash on certain form fields with unnamed input elements
    * 1938 FIX: docsis_channels_upstream: fixed missing checks if channels had the same ChannelId...

    Multisite:
    * 1979 Relative timestamps display warnings when they should be in future but are in past
    * 1937 cpu.loads: performance graph now displays number of CPUs
    * 1884 FIX: Fixed exception in virtual host tree snapin
    * 1885 FIX: Fixed filtering by software versions in software package search
    * 1972 FIX: Prevent erasing of quicksearch field when sidebar is reloaded (e.g. during activate changes)...
    * 1221 FIX: veeam_client: Multisite perfometer is now more robust
    * 1989 FIX: Fix sorting of services in availability views
    * 1978 FIX: Fixed linking to other views using "joined columns"...
    * 1980 FIX: logwatch: Fixed exception when acknowledging errors of a single logfile on a single host
    * 1981 FIX: Not trying to render view in view editor when the view is not valid

    WATO:
    * 1935 WATO Web-API: Reduced number configurable role permissions...
    * 1922 FIX: Fix exception in saving of hosttags if hosttag has at least one auxiliary tag
    * 1883 FIX: Fixed lossing service context when cloning a rule
    * 1925 FIX: Fix missing auxilliary tags that have their own topic...
    * 1927 FIX: Fixed level description in WATO rules, change from if above into at
    * 1976 FIX: Sorting BI rule choice dropdown field entries now

    Notifications:
    * 1988 FIX: Gracefully handline invalid empty bulk notification files from previous buggy versions

    Reporting & Availability:
    * 1990 FIX: Fix two exceptions in PDF exports of host group views

    Event Console:
    * 1974 FIX: Event console views were randomly ignoring host filters...


1.2.6b7:
    Core & Setup:
    * 1842 FIX: Rewrote implementation of service discovery (formerly inventory)...
    * 1869 FIX: Deleting outdated persisted agent sections now
    * 1919 FIX: cmk --snmpwalk: continue if one of the OIDs to walk fails
    * 1880 FIX: inventory_processes rules can now be configured without setting levels...

    Checks & Agents:
    * 1822 oracle_undostat: rule for non space error count...
    * 1823 mk_oracle_crs: compatibility against CRS 10.2 + 11.1...
    * 1825 oracle_recovery_status: backupcheck for user managed backups...
    * 1826 oracle_dataguard_stats: New rule for apply_lag_min, removed default rule...
    * 1388 FIX: oracle_asm_diskgroup: fixed wrong calculation of free space in NORMAL/HIGH redundancy Disk Groups...
    * 1389 FIX: oracle_rman: detect failed jobs...
    * 1390 FIX: mk_oracle: better detection of RMAN Archivelog Backups...
    * 1391 FIX: oracle_instance: New function for Primary Database not OPEN...
    * 1821 FIX: mk_oracle: changed connection to dedicated server mode...
    * 1824 FIX: oracle_recovery_status: removed default values from Check...
    * 1817 FIX: The Check_MK service did not result in CRITICAL/WARNING states when using Nagios as core...
    * 1844 FIX: oracle_crs_res: fix computation of node a ressource is running on...
    * 1828 FIX: oracle_dataguard_stats: Bugfix for 'params_value' referenced before assignment...
    * 1853 FIX: cisco_power, cisco_fan, cisco_temp_perf: fixed service description for some special cases...
            NOTE: Please refer to the migration notes!
    * 1856 FIX: ibm_svc_array ibm_svc_mdisk ibm_svc_mdiskgrp ibm_svc_portfc: made checks more robust for varying number of parameters of IBM SVC agent plugin...
    * 1874 FIX: ps: Old process inventory configurations work now again...
    * 1875 FIX: Fixed possible exceptions of CMC Check_MK helpers when using some custom checks...
    * 1847 FIX: oracle_logswitches: Fixed description of WATO rule for levels...
    * 1877 FIX: printer_input/printer_output: Check can now handle non reported capacity unit

    Multisite:
    * 1843 FIX: Fixed crash in display of crash report for precompiled host checks
    * 1870 FIX: Joined columns were empty in CSV, JSON or PYTHON exports of view...
    * 1871 FIX: Site filter is only shown as host related filter now...
    * 1872 FIX: View editor hides filter selection for object types which have no filter to choose...
    * 1876 FIX: User sorting of views can now be disabled again

    WATO:
    * 1816 FIX: Fixed garbled output on "rename host" result page
    * 1879 FIX: Not showing "only show permitted hosts/services" option for users not having "see all" permissions...

    Notifications:
    * 1213 New Notification macros $SERVICEFORURL$ and $HOSTFORURL$...

    Event Console:
    * 1873 SEC: Escaping event text of event console messages correctly in views...
    * 1861 FIX: exception in mkeventd when archiving certain event log lines
    * 1878 SEC: Fixed possible shell injection when filtering the EC archive...

    HW/SW-Inventory:
    * 1851 FIX: win_exefiles: inventory check can now handle time stamps in us english locale


1.2.6b6:
    Core & Setup:
    * 1832 FIX: Fix "global name 'splitted' is not defined" in bulk inventory...
    * 1808 FIX: Fixed broken nagios config when using RBN without a host defined...

    Checks & Agents:
    * 1807 check_mail: Added new check to check IMAP/POP3 login (incl. forwarding of mails to event console)...
    * 1818 FIX: dell_poweredge_cpu: Fix exception where BrandName is missing
    * 1819 FIX: dell_poweredge_temp: Make output and service description consistent with other temperature checks...
            NOTE: Please refer to the migration notes!
    * 1833 FIX: jolokia_metrics.gc: fix recently introduced exception for missing variable
    * 1806 FIX: services check was not recognizing configured state when no service was found
    * 1840 FIX: oracle_tablespaces: fix implementation of magic factor
    * 1848 FIX: df: title of pnp graphs for filesystem checks fixed...
    * 1209 FIX: livestatus_status: Check handles cluster using in cluster now
    * 1809 FIX: cisco_temp_perf: Fixed exception when no temperature threshold provided by device
    * 1812 FIX: juniper_screenos_mem: Fixed too large memory reported (byte <> kbyte mixup)
    * 1814 FIX: agent_ibmsvc: Fixed missing executable flag

    Multisite:
    * 1667 Sidebar snapin 'Tree of Folders' and 'WATO folder' filter now available on slave sites...
    * 1802 FIX: Links in messages like "successfully sent X commands" are now working again...
    * 1803 FIX: Fixed exception in Check_MK prediction page...
    * 1804 FIX: Fixed prechecked checkboxes in view actions after first action submit...

    WATO:
    * 1805 FIX: Changing roles marks sites where users can login dirty for sync now...
    * 1211 FIX: Fixed g_git_messages error on activate changes...
    * 1212 FIX: Fixed default value in wato parameter page for timeperiods...

    Notifications:
    * 1810 FIX: Rule based notifications: Fixed output of non contact mail recipient address in analyze table...

    Event Console:
    * 1839 FIX: Fix exception when notifying EC alert into monitoring for traps (because PID is missing)
    * 1813 FIX: Fixed bug in event console rule editor when no contact groups configured


1.2.6b5:
    Core & Setup:
    * 1797 FIX: Fix incomplete configuration during checking when using CMC...

    Checks & Agents:
    * 1795 FIX: Fix internal exception in WATO rule for filesystems...
    * 1522 FIX: quantum_libsmall_door, quantum libsmall_status: Fixed broken scan function

    Multisite:
    * 1801 FIX: "Add to visual" menu in views is now sorted
    * 1796 FIX: Fix filtering in Multisite View BI Boxes...


1.2.6b4:
    Core & Setup:
    * 1791 FIX: Fix problem where many bogus RRD files for Check_MK service would be created...
    * 1792 FIX: Fix path to special agents in case of manual installation

    Checks & Agents:
    * 1775 FIX: logins: Fixed exception during check execution
    * 1793 FIX: fritz: avoid Exception in inventory function of fritz checks if agent output is empty

    Multisite:
    * 1776 Dashboard: Allowing unicode characters in static text dashlet
    * 1774 FIX: IE: Always use the latest available rendering enginge of the used browser...
    * 1777 FIX: Fixed js error making the "add to visual" link break on pages with context...
    * 1798 FIX: Filters are now retained when adding a view to a dashboard...
    * 1799 FIX: Dashboards: Existing views added to dashboards now get a correct title / title_url
    * 1800 FIX: Fixed umlauts and HTML tags in exception texts...

    WATO:
    * 1794 FIX: Fix exception in WATO service list in case of vanished checks


1.2.6b3:
    Core & Setup:
    * 1759 Packed RPM and DEB agent packages are now shipped with normal Check_MK package...

    Checks & Agents:
    * 1665 agent_netapp: New special agent for NetApp monitoring via Web-API...
    * 1786 casa_cpu_mem, casa_cpu_temp, casa_cpu_util, casa_fan, casa_power: support more devices, also C100G
    * 1787 docsis_channels_upstream, docsis_channels_downstream: now also support CASA 100G
    * 1457 FIX: logins: new check renamed from "users" check...
            NOTE: Please refer to the migration notes!
    * 1762 FIX: lnx_thermal: Now ignoring trip points with level 0...
    * 1763 FIX: diskstat: Fixed error in config example of manpage
    * 1755 FIX: cisco_vpn_tunnel: fix exception in case tunnel is not OK
    * 1756 FIX: agent_ibmsvc: do not abort execution if one of the sections fail
    * 1778 FIX: cisco_secure: do not warn for port where port security cannot be enabled
    * 1764 FIX: mk_sap: Fixed exception when saving status file
    * 1663 FIX: winperf_if: fixed incorrect enumeration of interface index...
    * 1204 FIX: veeam_client: Not longer throwing an error in case of currenlty running backup
    * 1666 FIX: inventory check esx_vsphere_hostsystem: no longer crashes if information is missing...
    * 1767 FIX: fc_port: Re-enabled check discovery of this check
    * 1768 FIX: brocade_fcport/brocade_info: Only try to discover these services when device provides correct info...
    * 1769 FIX: megaraid_bbu: Fixed exception for some controllers reporting "full charge capacity"
    * 1770 FIX: megaraid_pdisks: Now handling unconfigured good/bad states...
    * 1771 FIX: domino_mailqueues: Fixed exception during inventory when no data usable data available
    * 1208 FIX: cifsmounts: Detects now unreachable CIFS mounts
    * 1772 FIX: lparstat_aix: Check handles already working agent output again
    * 1793 FIX: fritz: avoid Exception in inventory function of fritz checks if agent output is empty
    * 1795 FIX: Fix internal exception in WATO rule for filesystems...
    * 1522 FIX: quantum_libsmall_door, quantum libsmall_status: Fixed broken scan function
    * 1818 FIX: dell_poweredge_cpu: Fix exception where BrandName is missing
    * 1819 FIX: dell_poweredge_temp: Make output and service description consistent with other temperature checks...
            NOTE: Please refer to the migration notes!
    * 1388 FIX: oracle_asm_diskgroup: fixed wrong calculation of free space in NORMAL/HIGH redundancy Disk Groups...
    * 1389 FIX: oracle_rman: detect failed jobs...
    * 1390 FIX: mk_oracle: better detection of RMAN Archivelog Backups...
    * 1391 FIX: oracle_instance: New function for Primary Database not OPEN...
    * 1833 FIX: jolokia_metrics.gc: fix recently introduced exception for missing variable
    * 1463 FIX: juniper_screenos_mem, juniper_trpz_mem: pnp template fixed
    * 1806 FIX: services check was not recognizing configured state when no service was found
    * 1840 FIX: oracle_tablespaces: fix implementation of magic factor
    * 1848 FIX: df: title of pnp graphs for filesystem checks fixed...
    * 1821 FIX: mk_oracle: changed connection to dedicated server mode...
    * 1824 FIX: oracle_recovery_status: removed default values from Check...
    * 1209 FIX: livestatus_status: Check handles cluster using in cluster now
    * 1809 FIX: cisco_temp_perf: Fixed exception when no temperature threshold provided by device
    * 1812 FIX: juniper_screenos_mem: Fixed too large memory reported (byte <> kbyte mixup)
    * 1814 FIX: agent_ibmsvc: Fixed missing executable flag
    * 1817 FIX: The Check_MK service did not result in CRITICAL/WARNING states when using Nagios as core...
    * 1844 FIX: oracle_crs_res: fix computation of node a ressource is running on...
    * 1852 FIX: solaris_multipath: this check now works with inventory to remember the number of total paths...
            NOTE: Please refer to the migration notes!
    * 1853 FIX: cisco_power, cisco_fan, cisco_temp_perf: fixed service description for some special cases...
            NOTE: Please refer to the migration notes!

    Multisite:
    * 1758 Improved exception hander: Shows details without additional debug request, added mailto link for error report...
    * 1788 New personal setting for start page, right after login...
    * 1781 FIX: Fix broken grouping by host/service group in availability
    * 1783 FIX: Finish the view "History of Scheduled Downtimes"...
    * 1206 FIX: Hostname not longer shown as column in host views
    * 1766 FIX: Fixed exceptions in Web GUI when host or service groups used non ascii characters in names...
    * 1773 FIX: Fixed different exceptions when using localized multisite

    WATO:
    * 1760 Added search form to manual checks page
    * 1761 FIX: Ruleset search is now consistent for host & serviceparameters and manual checks
    * 1779 FIX: Fix broken icon in host diagnostic mode
    * 1765 FIX: Fixed bug when generating nagvis backends while having sites with livestatus proxy configured...
    * 1789 FIX: Fix preview of passive checks in WATO list of services
    * 1790 FIX: Fix WATO parameters page for passive checks...

    Notifications:
    * 1662 notification plugin spectrum: finalized script. now able to handle host notications
    * 1754 FIX: Recent notifications (for analysis): Fix wrong color of host DOWN (from yellow to red)
    * 1661 FIX: mknotifyd: improved performance when receiving forwarded notifications
    * 1664 FIX: mknotifyd: further performance improvements for notification forwarding
    * 1205 FIX: RBN: Fixed match contactgroup condition...

    BI:
    * 1784 FIX: Fix exception in BI Boxes when parents are being used


1.2.6b2:

1.2.6b1:
    Core & Setup:
    * 1439 mk-job: now also available on solaris systems...
    * 1648 New installations have the service to check for unchecked services enabled by default...
    * 1723 New check API function get_average() as more intelligent replacement for get_counter()...
    * 1725 The get_average() function from now on only returns one argument: the average...
            NOTE: Please refer to the migration notes!
    * 1483 FIX: Savely replace illegal vertical bars in check plugin output...
    * 1431 FIX: windows_agent: fixed error on parsing unicode formatted logfiles...
    * 1545 FIX: Check_MK Inventory check is now resulting in correct state on duplicate host
    * 1555 FIX: Improved validation on timeperiod references of non existing periods...
    * 1574 FIX: Hosts named like used python modules do not break precompiled checks anymore...
    * 1624 FIX: Remove illegal characters from service descriptions of active checks...
    * 1628 FIX: Remove trailing backslashes from service descriptions...
    * 1649 FIX: Check_MK inventory service has been renamed to Check_MK Discovery...
    * 1706 FIX: Fix file permissions when installing MKPs to 0644 or 0755...
    * 1750 FIX: Handle rare cases where SNMP response string begins with a line feed...
    * 1740 FIX: Changed default service discovery check intervall to 12 hours

    Checks & Agents:
    * 1197 climaveneta_temp: New check for temperature sensors on Climaveneta clima devices
    * 1167 citrix_license/esx_license: Can now be configured to always show OK as state
    * 1198 climaveneta_fan: New check for fan speed on Climaveneta devices
    * 1199 climaveneta_alarm: New check to display the alarm states on Climaveneta devcies
    * 1484 dell_om_sensors: Use sensor name as item...
            NOTE: Please refer to the migration notes!
    * 1200 Docsis Checks: Now HW Rev2 of Arris Cable Modems are detected.
    * 1486 mk_oracle: completely overhauled ORACLE monitoring...
    * 1201 allnet_ip_sensoric: Detect Temperature Sensors now in more cases...
    * 1171 Added new check for monitoring mail delivery (SMTP -> IMAP/POP3 mailbox)...
    * 1444 f5_bigip_chassis_temp, f5_bigip_cpu_temp: Two new checks to replace the old f5_bigip_temp...
            NOTE: Please refer to the migration notes!
    * 1432 agent_vsphere: now able to monitor virtual machines snapshots...
    * 1507 New optional parse_function for check API...
    * 1445 quantum_libsmall_door, quantum_libsmall_status: Two new checks for monitoring small Quantum tape libraries
    * 1448 domino_info: check is extended to also show and monitor the lnNotesServerState
    * 1509 if, if64: New option for make inventory based on port alias...
    * 1440 livedump: now able to add hosts icon_image on config generation...
    * 1517 carel_sensors: New check for monitoring temperature sensors of Carel AC devices
    * 1551 f5_bigip_vserver: add performance data for connections and connection rate
    * 1554 mk_oracle: You can now monitor multiple ORACLE releases on the same host
    * 1518 raritan_pdu_inlet, raritan_pdu_inlet_summary: Modified existing check to give one item per phase and support setting levels....
            NOTE: Please refer to the migration notes!
    * 1592 AIX: New Plugin to monitor errpt in logwatch style...
    * 1565 mem.win: set default levels for page file to 80%/90%
    * 1608 zpool_status: Add an overall state check (thx to Craig Cook)...
    * 1594 ibm_svc_host: Can now be set to be always OK...
    * 1595 esx_vsphere_objects_count: New Check to Ouput the number of VMs
    * 1567 postfix_mailq: speedup in Linux agent for large mail queues...
    * 1611 mssql.vbs: Supporting SQL-Server 2014 now
    * 1568 f5_bigip_cluster_v11: new check for F5 cluster status for firmware version 11
    * 1450 checkpoint_connections, checkpoint_packets: new checks to monitor Checkpoint firewalls
    * 1569 check_mk_agent.openbsd: add sections for mem and lnx_if (memory and network interfaces)...
    * 1451 users: new check to monitor number of users logged in on a linux system...
    * 1615 qnap_disks: Added support for Fujitsu NAS QR802
    * 1616 drbd: Added support for Ahead/Behind cluster states (DRBD >= 8.3.10)
    * 1626 Renamed service descriptions of filesystem, process and logwatch checks...
    * 1627 megaraid_ldisks: Warn if current cache or write policy differs from logical drive default policy...
    * 1629 check_mk_agent.freebsd: several new features and improvements, now only use statgrab...
    * 1630 smart: update in plugin that also outputs information about disks attached to a MegaRAID controller...
    * 1631 juniper_bgp_state: check now detects and supports more differen device models...
    * 1645 Added basic kernel section to FreeBSD agent...
    * 1597 bluecat_dhcp, bluecat_dns: Checks can now be used in Check_MK Cluster Mode
    * 1599 check_mk_agent.aix: Simple run_cached Feature for plugins...
    * 1699 Windows agent: new option "file" for writing output into a file...
    * 1684 cisco_vpn_tunnel: Now supporting VPN 3000 Conncentrator devices
    * 1685 enterasys_*: Now supporting device C2G124-48 (Rev 05.02.18.0002)
    * 1694 cisco_wlc/cisco_wlc_clients: Added support for Cisco AIR-CT2504-K9
    * 1726 Move variable data of Linux/UNIX agents to /var/lib/check_mk_agent...
            NOTE: Please refer to the migration notes!
    * 1734 check_sql: Added support for DB2 (thanks to Troels Arvin)
    * 1757 Check SSH can now be configured  in WATO
    * 1478 FIX: kernel.util, statgrab_cpu: fix computation of utilization...
    * 1480 FIX: brocade_vdx_status: disable check on some devices that do not support it...
    * 1485 FIX: dell_om_disks, dell_om_esmlog, dell_om_mem, dell_om_processors, dell_om_sensors: detect more devices...
    * 1202 FIX: cisco_power, cisco_temp_perf: Both checks now using a new service description...
            NOTE: Please refer to the migration notes!
    * 1446 FIX: cisco_temp_perf: Check now finds missing sensors in case where also cisco_temp_sensor is being used....
    * 1203 FIX: veeam_client: Now supports multiple Backups for one host...
            NOTE: Please refer to the migration notes!
    * 1437 FIX: veeam_jobs: fixed incorrect state for BackupSync job...
    * 1511 FIX: oracle_jobs: avoid broken checks, make compatible with old version...
    * 1513 FIX: Handle broken SNMP bulk walk implementation of Mikrotik Router firmware RouterOS v6.22...
    * 1503 FIX: Fixed monitoring of multiple SAP instances with one mk_sap plugin...
    * 1515 FIX: cisco_secure: fix service description, fix OK state in case of no violation
    * 1449 FIX: nginx_status: agent plugin no longer honours "http(s)_proxy" env variables of root user
    * 1387 FIX: mk_oracle: Correctly deal with underscore in SID for Oracle 9.2-10.1...
    * 1532 FIX: mk_sap: Cleaning up old state information from sap.state file...
    * 1548 FIX: bluecat_ntp: do not inventorized devices where NTP information is missing
    * 1549 FIX: bluecat_threads: do not inventorize this check where information is missing...
    * 1536 FIX: fritz!Box special agent now deals with new URLs (firmware >= 6.0) correctly
    * 1550 FIX: zfs_arc_cache: do not inventorize of no cache information available...
    * 1572 FIX: Sample configs, plugins etc. for windows agent use windows linebreaks now...
    * 1575 FIX: vSphere Monitoring works with RedHat 5.x now...
    * 1584 FIX: winperf_if: Fixed checks of interfaces with equal names but one with index...
    * 1590 FIX: printer_supply_ricoh: Fixed broken check
    * 1591 FIX: netapp_volumes: The state mixed_raid_type is now treated as non-critical state
    * 1602 FIX: dell_om_esmlog: Fixed typo in plugin output
    * 1603 FIX: ad_replication: fixed typo in plugin output
    * 1604 FIX: mysql_slave: Dealing with situation where connection with master is lost
    * 1563 FIX: Reworked configuration of process monitoring...
            NOTE: Please refer to the migration notes!
    * 1593 FIX: IBM SVC Checks: The Service Descriptions not longer contain IBM SVC as prefix...
            NOTE: Please refer to the migration notes!
    * 1564 FIX: check_mk_agent.linux: fix situation where async plugin is not executed after crash...
    * 1609 FIX: zpool_status: fix problem when the zpool has a separate log or cache device...
    * 1566 FIX: 3ware_disks: consider VERIFYING state as OK now...
    * 1612 FIX: job: Fixed wrong reported start time for running jobs
    * 1596 FIX: etherbox: Fix for the inventory in case of not connected temperature sensors...
    * 1571 FIX: check_mk_agent.linux: fix output of lnx_if on Ubuntu 8.04 (on older kernels), repairs tcp_conn_stats...
    * 1622 FIX: megaraid_bbu: handle case isSOHGood and consider it as critical...
    * 1617 FIX: lnx_if: Deal with data provided by cluster host
    * 1618 FIX: ad_replication: Output of timeLastSuccess and timeLastFailure was inverted...
    * 1623 FIX: hp_proliant_mem: support for some yet unhandled status situations
    * 1640 FIX: check_jolokia_metrics_serv_req: Fixed wrong levels shown for upper thresholds
    * 1632 FIX: hr_fs: remove ugly "mounted on:" information appearing on Juniper devices
    * 1646 FIX: hyperv_vms: Plugin garbles following plugin output when no VMs exist...
    * 1647 FIX: agent_ipmi: Check_MK service gets critical now when ipmi-sensors command fails
    * 1453 FIX: drbd.stats: tried to send non-numeric write order parameter to rrd...
    * 1598 FIX: bluecat_dhcp: Check is not longer found in inventory if dhcp service is not activated
    * 1635 FIX: multipath: fix parsing output of multipath on RedHat6 with space in alias
    * 1652 FIX: kaspersky_av_quarantine: Fixed exception when a file was found in quarantine
    * 1653 FIX: megaraid_pdisks: Resulting states are now hard coded within the check...
    * 1654 FIX: statgrab_disk: Fixed scaling of values shown in PNP graphs...
    * 1655 FIX: AIX Agent: Fixed broken filesystem checks when having PowerHA installed...
    * 1656 FIX: cisco_vpn_tunnel: Refactored complete check, fixed threshold bugs...
    * 1677 FIX: f5_bigip_interfaces: Cleaned up check a bit
    * 1679 FIX: ups_bat_temp: Now skipping sensors which are reported to have 0 upsBatteryTemperature
    * 1681 FIX: cmciii_lcp_fans: Skipping non FAN units now; cleaned up check
    * 1682 FIX: cmciii_lcp_waterflow: Check can now deal with devices with a different setup
    * 1701 FIX: Correctly show absolute level for CPU load in case of warn/crit...
    * 1702 FIX: Fix check_notify_count: notification had been counted twice...
    * 1703 FIX: ups_test: Fix computation of time since last self test...
    * 1454 FIX: megaraid checks: megacli binaries in lowercase (Ubuntu..) are now also detected by the linux agent
    * 1455 FIX: hp_proliant_mem:  avoid a crash of the check when module_condition is empty
    * 1688 FIX: juniper_screenos_mem: Fixed wrong total memory computation
    * 1658 FIX: agent_vsphere: no longer crashes when decommissioned vms report no hardware information...
    * 1708 FIX: cups_queues: fix outputting of current printer jobs if printer daemon is CUPS...
    * 1710 FIX: omd_status: Fix totally missing section in Linux agent...
    * 1711 FIX: win_printers.ps1: ignore temporary printers created by RDP terminal sessions...
    * 1712 FIX: hyper_vms: fixed for snapshot VMs with (...) in their names...
    * 1713 FIX: check_fstab_mounts: now correctly ignores swap space...
    * 1716 FIX: windows_tasks: consider state SCHED_S_TASK_QUEUED (0x00041325) as OK now
    * 1721 FIX: dell_om_mem: Handle formerly unhandled situations with multiple errors...
    * 1695 FIX: brocade_vdx_status: Is now not bein inventorized anymore for devices not supporting the check
    * 1722 FIX: lnx_thermal: fix invalid zero temperature if mode file is missing
    * 1696 FIX: cisco_temp_sensor: Value reported of check was not always correct (precision was wrong)...
    * 1727 FIX: cisco_secure: Fixed inventory exception when port security is not enabled
    * 1728 FIX: cisco_temp_perf: Not inventorized anymore for hosts supporting cisco_temp_sensor
    * 1724 FIX: emc_datadomain_temps: convert to new standard check output, add PNP template
    * 1729 FIX: apc_symmetra_test: Cleaned up check, fixed exception when self test date is zero
    * 1730 FIX: apc_symmetra: Fixed exception when last diagnose date was not known
    * 1731 FIX: ipmi_sensors: Fixed agent part when ipmi-sensors call on first agent run...
    * 1732 FIX: dell_powerconnect_cpu: Fixed exception during inventory for incompatible devices
    * 1733 FIX: dell_powerconnect_psu: Skipping inventory of not supported System temp sesnor for M6220 devices...
    * 1747 FIX: zfsget: try to speed up agent code for Linux/Solaris/FreeBSD by using -t filesystem,volume...
    * 1659 FIX: windows agent: fixed output of 64 bit performance counters...
    * 1748 FIX: win_dhcp_pools: fix naming of WATO rules and informal WARN/CRIT levels in performance data
    * 1735 FIX: oracle_instance: Inventory function deals better with old bogus agent output
    * 1736 FIX: lparstat_aix: Trying to deal with more kind of lparstat output...
    * 1737 FIX: mk_sap: Working around garbled SAP state file when multiple instances were running parallel
    * 1738 FIX: oracle_instance: Be compatible to old oracle agent outputs
    * 1751 FIX: winperf_ts_sessions: try to fix invalid number of active and inactive sessions...
    * 1739 FIX: lnx_thermal: Be more compatible to thermal devices which report no "type"

    Multisite:
    * 1508 Allow input of plugin output and perfdata when faking check results...
    * 1493 Added config option "Default filter group" to set the initial network topology view filter...
    * 1497 Implemented password policy capabilities for local users...
    * 1499 SEC: Fixed XSS injections in different places...
    * 1069 SEC: Replaced insecure auth.secret mechanism...
            NOTE: Please refer to the migration notes!
    * 1500 SEC: Preventing livestatus injections in different places...
    * 1530 Dashboard: Host/service statistics dashlets now deal with the context...
    * 1558 Better visualize manually changed notification enable/disable
    * 1621 Sorting Check_MK* services always on top of services lists
    * 1636 Crash checks now have an icon for viewing and sending a crash dump...
    * 1700 Enable icon for link to host/service parameters per default now...
    * 1705 Better styling of dashboard designer
    * 1714 Add support for jsonp export (next to json and python)...
    * 1715 Output icon information in CSV/JSON/Python export of views...
    * 1164 FIX: Fixed links from servicegroup overviews to single servicegroups
    * 1166 FIX: Also prevting stylesheet update issues during version updates (just like for JS files)
    * 1481 FIX: Fix broken layout of Host-, Service- and Contactgroup filters
    * 1482 FIX: Fix exception when editing a visual of type single host group...
    * 1487 FIX: Fixed exception in Web GUI "Internal error:: name 'Filter' is not defined" in manual setups (using setup.py)...
    * 1488 FIX: Fixed wrong information showing up on "Host Group" and "Service Group" views...
    * 1433 FIX: Quicksearch: no longer shows an invalid search result when looking for multiple hosts...
    * 1494 FIX: Fixed error in NagVis Maps snapin when some users had no contact groups assigned
    * 1496 FIX: Fixed exception after editing a dashboard as user without permission to publish dashboards...
    * 1436 FIX: quicksearch: search with multiple patterns (h: / s:) no longer discards the host pattern...
    * 1438 FIX: quicksearch: fixed various non-working quicksearch filters...
    * 1501 FIX: Legacy view formats created with 2014-09 snapshots are now converted...
    * 1506 FIX: Fixed randomly hidden dashboard title...
    * 1527 FIX: Fixed views missing values of some filters (serviceregex, hostgroup filters, ...)...
    * 1528 FIX: Fixed actions in mobile GUI...
    * 1529 FIX: Mobile-GUI: Fixed "all host problems" view not showing all problems...
    * 1533 FIX: Fixed sorting of hosts with same name in "services of host" view
    * 1534 FIX: Fixed filtering views in distributed setup lead to empty views...
    * 1553 FIX: Fix deleting (acknowleding) of logfiles in logwatch...
    * 1537 FIX: Added transformation code for user dashboards created between 2014-08 and 2014-10...
    * 1538 FIX: Only allow switching sites on/off when permitted to...
    * 1539 FIX: Fixed refreshing of PNP graphs in dashboards...
    * 1543 FIX: Hosttag columns are now available right ater creating a tag...
    * 1544 FIX: Fixed exception in complain phase in view editor...
    * 1573 FIX: WATO Quickaccess snapin: Pending button is not overlapped by icons anymore
    * 1557 FIX: Fix sorting of hostnames that only differ in lower/uppercaseness
    * 1577 FIX: Fixed editing of views using the "Downtime for host/service" sorter or column...
    * 1578 FIX: Folding states of containers with umlauts in titles are now persisted...
    * 1580 FIX: Views: Hardcoded single context filters are not shown in filter form anymore...
    * 1581 FIX: Single context views with missing context show an error message now...
    * 1585 FIX: Dashboard: Fixed mass client CPU load consumption when making graph dashlets too small...
    * 1586 FIX: Dashboard: Toggling edit/non-edit is now reflected when reloading the page
    * 1605 FIX: Fixed perfometer of check check_mk-printer_supply_ricoh
    * 1607 FIX: check_http: Fixed broken links in escaped plugin output
    * 1614 FIX: Fixed wrong URL in webapi.py documentation
    * 1619 FIX: Renamed "Hostgroups" and "Servicegroups" views to "Host Groups" and "Service Groups"
    * 1638 FIX: Fixed styling small styling problems in wiki snapin
    * 1641 FIX: Quicksearch: Now able to search for services with backslashes in names
    * 1642 FIX: Quicksearch: Improved error handling on invalid search statements (invalid regexes)
    * 1651 FIX: Consolidated painters of service list views...
    * 1678 FIX: Fixed problem with garbled styles on user profile page after saving
    * 1680 FIX: Fixed various dashlet designer position/resizing issues...
    * 1683 FIX: Replaced a lot of old GIF images with better looking PNG images
    * 1687 FIX: Add visual to dashboard menu can now be closed with click anywhere on page
    * 1709 FIX: Fix exception when a non-Ascii character is part of the variable part of a view title
    * 1691 FIX: Fixed problem when watching BI aggregations with umlauts in titles or group name

    WATO:
    * 1170 Added buttons to move rules to top/bottom of the list to ruleset edit dialog
    * 1489 Added iCalendar import for generating timeperiods e.g. for holidays...
    * 1495 Most WATO tables can now be sorted (where useful)...
    * 1504 WATO makes host tag and group information available for NagVis...
    * 1535 Disabled services on service discovery page now link to the ruleset
    * 1587 SEC: Prevent logging of passwords during initial distributed site login...
    * 1560 Put host and service groups into one WATO menu item...
    * 1561 Remove Auditlog from the main WATO menu and put it into the activate Changes page
    * 1562 Move manual checks into a new WATO module...
    * 1697 Allow non-Ascii characters in topic of host tag groups
    * 1707 WATO rule editor: show title of tag group when rendering the conditions of a rule...
    * 1689 Creating WATO backends for each configured site now...
    * 1690 Pending changes can now be discarded...
    * 1693 Added search form to global settings page...
    * 1717 Split up LDAP configuration dialog into four boxes...
    * 1165 FIX: Fixed exception in service discovery of logwatch event console forwarding checks...
    * 1490 FIX: Timperiod excludes can now even be configured when creating a timeperiod...
    * 1491 FIX: Fixed bug in dynamic lists where removing an item was not always possible...
    * 1492 FIX: Fixed too long URL bug when deleting a timeperiod right after creating one
    * 1498 FIX: Fixed displaying of global settings titles / help texts...
    * 1502 FIX: Fixed removing elements from ListOf choices during complain phase
    * 1505 FIX: Snapshots are now bound to the used monitoring core...
    * 1540 FIX: Host diagnose page: Some tests were failing randomly
    * 1541 FIX: Fixed missing form fields for notification method when editing rbn default rule
    * 1542 FIX: Changed text of "debug_log" option to be clearer in distributed setups...
    * 1546 FIX: Fixed adding cluster nodes to new cluster in complain phase...
    * 1556 FIX: WATO inventory ignores already inventorized checks which does not exist anymore...
    * 1576 FIX: SNMP Community host attribute is now visible for IE<=8...
    * 1588 FIX: Renamed SNMP communities rule to SNMP credentials
    * 1589 FIX: Restructured SNMP credentials rule specification...
    * 1620 FIX: Fixed exception during host renaming when host has no perfdata
    * 1625 FIX: Safely handle characters that have a special meaning in regexes when creating service-specific rules...
    * 1637 FIX: Fixed exception in notification analysis when notifications have not NOTIFICATIONTYPE set
    * 1639 FIX: Interfaces with speed more than 10GBit/s can now be configured correctly
    * 1633 FIX: Fix problem that attributes of new WATO folders have not been saved...
    * 1634 FIX: Fix editing of cluster hosts in WATO: cluster-property no longer goes lost...
    * 1686 FIX: Host renaming also updates explicit negated hosts in rules

    Notifications:
    * 1512 Bulk notification can now be grouped according to custom macro values...
    * 1650 Enabled rule based notifications by default (for new installations)...
    * 1749 Allow title of notifiation script to be in third line if second line is encoding: utf-8...
    * 1660 notification plugin spectrum: now configurable via flexible notifications
    * 1168 FIX: HTML mails can now be configured to display graphs among each other...
    * 1514 FIX: Try harder to detect previous hard state in notification when using Nagios as core...
    * 1582 FIX: Fixed missing graphs in mails when sending notifications to non-contacts...
    * 1583 FIX: Can use contact groups without hosts/services assigned in RBN rules now...
    * 1606 FIX: Moved notify.log to var/log/notify.log in OMD environments...
    * 1570 FIX: Fix notification of check_http active checks with Nagios core...
    * 1704 FIX: Fix notification analyser in case there are non-Ascii characters in the notification context

    BI:
    * 1435 FIX: Saving BI aggregations: No longer reports 'Request-URI Too Large'...
    * 1559 FIX: Fix link from BI icon to BI views (aggregations affected by this host/service)
    * 1692 FIX: Aggregations with umlauts in title/topic can now be displayed in BI/Availability

    Reporting & Availability:
    * 1720 FIX: Remove bogus column H.Down if "Consider times where the host is down" is switch off...

    Event Console:
    * 1169 Added host state type filter to "recent event history" view
    * 1718 Show groups of regex match of events in details views of Event Console
    * 1719 Allow to allow both host name and IP address when checking for events in Event Console...
    * 1531 FIX: Fixed exception in event history view when displaying CHANGESTATE events
    * 1610 FIX: Hostname translation now also works for incoming SNMP traps
    * 1643 FIX: Improved error handling of exceptions when processing log lines
    * 1644 FIX: Fixed matching dynamic number of regex match groups...
    * 1698 FIX: Fix specifying explicit path to unix socket for check_mkeventd

    Livestatus:
    * 1613 FIX: Fixed invalid json format in Stats query with requested heaeders...

    HW/SW-Inventory:
    * 1479 liveproxyd: new function for collecting remote inventory data...
            NOTE: Please refer to the migration notes!
    * 1452 Solaris HW/SW-Inventory added...
    * 1547 FIX: win_cpuinfo: fix case where NumberOfCores is missing (Windows 2003)...
    * 1552 FIX: mk_inventory.ps1: fix garbled or missing entries by removing bogus binary zeroes...
    * 1752 FIX: win_exefiles: handle case gracefully where no size information is available
    * 1753 FIX: win_bios: handle case with colons in BIOS version

    inventory:
    * 1516 FIX: win_disks: fix exception in case of empty signature


1.2.5i6:
    Core & Setup:
    * 1008 Overall check timeout for Check_MK checks now defaults to CRIT state...
    * 1373 SEC: Do not ouput complete command line when datasource programs fail...
    * 1425 New section header option "encoding" for agent output...
    * 1129 FIX: Windows MSI-Installer: some systems created corrupted check_mk_agent.msi files...
    * 1426 FIX: windows agent: logwatch: no longer reports incorrect formatted texts (japanese characters)...
    * 1429 FIX: Disabled snmp checktypes are now sorted out before Check_MK contacts the snmp host...

    Checks & Agents:
    * 0185 knuerr_rms_humidity, knuerr_rms_temp: Two new Checks to Monitor the Temperature and the Humidity on Knürr RMS Devices
    * 1065 heartbeat_crm / heartbeat_crm.resources: Rewrote checks / formalized parameters...
    * 1068 livedump: Added optional check interval (detect staleness) / option to encrypt mails...
    * 1093 windows agent: performance counter can now be specified by name...
    * 0189 docsis_channels: Support for Frequency of Downstream Channels for Devices with DOCSIS MIB
    * 0190 docsis_channels_upstream: New check for monitoring upstream channels on cable modems with DOCSIS MIB
    * 0193 docsis_cm_status: New Check Status Check for Cable Modems with Docsis MIB.
    * 1070 printer_input/printer_output: New checks to monitor input/output sub-units of printers...
    * 0196 esx_vsphere_hostsystem: New subcheck for maintenance mode...
    * 0197 check_uniserv: New Check for Uniserv Data Management Services...
    * 0199 veeam_client: Check rewritten to get a nicer output
    * 0200 arris_cmts_cpu,arris_cmts_temp: New Checks for Arris CMTS Devices ( Temperature and CPU Utilization)
    * 0202 cisco_temp_sensor: It is now possible to configure this check in WATO....
    * 1172 New check sap.value_groups...
    * 1173 cisco_secure: Check creates now a summary instead one service by port...
            NOTE: Please refer to the migration notes!
    * 1174 rms200_temp: New Temperature check for RMS200 Devices
    * 1175 dell_idrac_disks: New Check for Harddisks using Dell iDrac
    * 0644 adva_fsp_if: instead of lower warning and critical levels check now supports lower and upper levels
            NOTE: Please refer to the migration notes!
    * 1006 printer_pages: add Perf-O-Meter and PNP template
    * 0646 brocade_fcport: the administrative states for which ports are inventorized can now be configured in WATO
    * 1010 chrony: new check for NTP synchronization via chrony on Linux...
    * 1011 ibm_svc_systemstats.disk_latency: introduce levels for alerting...
    * 1372 cisco_vss: new check for monitoring state of Cisco Virtual Switches
    * 0648 brocade_fcport: new speed calculation of isl_ports...
    * 0649 f5_bigip_pool: check now also prints the node names of down nodes
    * 1374 arc_raid_status: moved plugin into main Linux agent...
            NOTE: Please refer to the migration notes!
    * 1375 vxvm_enclosures, vxvm_multipath, vxvm_objstatus: joined into one agent plugin called vxvm...
    * 1376 dmraid: moved plugin code into normal Linux agent...
    * 1377 Renamed agent plugin resolve_hostname into dnsclient, make portable to all Unices...
    * 1146 nfsmounts: supported by AIX agent now...
    * 1103 windows agent: now able to omit context text of logfiles...
    * 1150 netstat: new check for monitoring TCP/UDP connections and Linux and AIX...
    * 0654 oracle_instance: now also monitors the log mode
    * 1176 winperf_msx_queues: The list of counters for inventory can now be configured host based using wato
    * 0656 brocade_fcport: inventory rule can now choose upon physical und operations states as well, state choices were also updated
    * 1177 Hivemanger: New agent to check hivemanager devices
    * 1383 oracle_asm_diskgroup: Account for offline disks and required mirror free space...
            NOTE: Please refer to the migration notes!
    * 1178 arris_cmts_mem: New check for Memory usage on arris cmts modules.
    * 1179 bluecat_dhcp: New Check for DHCP Service on bluecat adonis devices.
    * 1180 bluecat_dns, bluecat_dns_queries: New DNS Checks for Bluecat Adonis.
    * 1181 bluecat_ntp: New Check for NTP on bluecat adonis or proteus devices
    * 1105 wmic_if.ps1: Powershell version of the wmic_if.bat script...
    * 1182 bluecat_ha: New Check for HA Status on Bluecat Adonis devices
    * 1183 bluecat_commandserver: New Check for bluecat adonis devices
    * 1397 juniper_screenos_cpu, juniper_screenos_fan, juniper_screenos_mem, juniper_screenos_temp, juniper_screenos_vpn: new checks for Juniper ScreenOS Firewalls
    * 1106 mk_inventory.ps1: now uses the MK_CONFDIR environment variable from the agent (if available)...
    * 1107 windows agent: now sets additional environment variables...
    * 1108 printer_io.include: included tray description in check output
    * 0657 diskstat: cluster support added for single disk modes
    * 1111 vCenter monitoring: greatly improved performance (at least 40 times faster)...
    * 1112 esx_vsphere_hostsystem.mem_usage_cluster: allows to monitor total RAM usage of all nodes in a cluster...
    * 0658 brocade_info: new check to retrieve informational data about Brocade switches
    * 1385 oracle_instance: new WATO rules for archivelog, logging, login and uptime...
    * 1403 kernel.util: allow levels for the total CPU utilization...
            NOTE: Please refer to the migration notes!
    * 1117 agent_vsphere: now able to query license information from esx system...
    * 1118 bluecat_dns, bluecat_dhcp: no able to run as clustered checks...
    * 1409 Extended Check_MK-API: check function may return None...
    * 0659 domino_tasks: new check to monitor tasks on a lotus domino server via snmp
    * 1187 Hivemanager: Extended Check and Agent...
    * 1130 esx monitoring: agent_vsphere now retrieves additional data (used by HW-inventory)...
    * 1422 agent_vsphere: now able to configure where the power state of a vm or esx-host should be assigned...
    * 1442 ups_socomec_out_source: New check for checking the power source of out phases for Socomec UPSs
    * 0662 domino_mailqueues: new check to monitor mail queues in Lotus Domino
    * 1188 veeam_client: Check now also outputs ReadSize and TransferedSize...
    * 0663 domino_info: new check to extract informational data about a Lotus Domino Server
    * 0664 domino_users: new check to monitor the number of users on a Domino Notes server
    * 1447 domino_transactions: new check to monitor the number of transactions per minute on Lotus Domino servers
    * 1190 statgrab_cpu: Check can now handle parameters
    * 1191 Linux agent now also sends information about tmpfs...
    * 1193 ps: Manual Checks can now use RegEx for user matching...
    * 1194 Linux Agent now supports monitoring of cifs mounts
    * 1195 AIX Agent now also supports monitoring of cifs mounts
    * 1196 apache_status: Added timeout...
    * 1443 ups_socomec_outphase: New check for monitoring the out phases of Socomec UPSs
    * 1051 FIX: tcp_conn_stats: fix missing performance data...
    * 1142 FIX: winperf_ts_sessions: fix computation, check has never really worked
    * 1090 FIX: zfsget: fixed exception which happened on incomplete zfs entries
    * 0187 FIX: hp_proliant_power: Fixed Wato configuration
    * 0192 FIX: oracle_rman_backups: Not longer try to make a inventory for broken plugin outputs
    * 0194 FIX: raritan_pdu_inlet: Check now outputs the correct values...
            NOTE: Please refer to the migration notes!
    * 1071 FIX: oracle_rman_backups: Only inventorize ARCHIVELOG / DB FULL / DB INCR entries...
    * 1152 FIX: mk-job: The check now captures currently running jobs and their start time...
    * 0198 FIX: cisco_temp_sensor: Removed dicey detection for temperature value....
    * 0645 FIX: brocade_fcport: since in newer firmware (7.*) swFCPortSpeed is deprecated, we then calculate port speed from IF-MIB::ifHighSpeed
    * 1097 FIX: windows_agent: preventing missing agent sections on first query...
    * 1009 FIX: df: deal with space in file system type for PlayStation file system...
    * 1098 FIX: esx_vsphere_counters.diskio: Now reports unknown when counter data is missing
    * 1143 FIX: dell_powerconnect_temp: fix configuration via WATO...
    * 1144 FIX: blade_bx_temp, dell_chassis_temp, emerson_temp, ibm_svc_enclosurestats, ups_bat_temp: rename service description...
            NOTE: Please refer to the migration notes!
    * 1145 FIX: windows_tasks: handle case correctly where task is currently running...
    * 1378 FIX: mk_logwatch: remove exceeding \n when rewriting message and using \0...
    * 1147 FIX: upc_capacity, ups_socomec_capacity: Fix checking of battery left levels...
    * 1099 FIX: tsm_scratch: now returns the variable name instead the values during inventory...
    * 0650 FIX: f5_bigip_pool: limits to the number of active nodes are now correctly applied...
            NOTE: Please refer to the migration notes!
    * 1102 FIX: esx_vsphere_counters: no longer raise false alarms because of invalid data from ESX Host...
    * 1149 FIX: check_mk-ibm_svc_systemstats.diskio, check_mk-ibm_svc_systemstats.iops: fix exception in Perf-O-Meter
    * 0651 FIX: f5_bigip_interfaces: Fix invalid throughput values, detect newer F5 devices...
    * 1393 FIX: casa_cpu_temp, casa_cpu_util: Change service description to standard...
            NOTE: Please refer to the migration notes!
    * 1104 FIX: winperf_if: Improved matching of data from wmic_if.bat / wmic_if.ps1 scripts...
    * 1110 FIX: windows agent: fixed missing agent section problem if a cached script ran into a timeout...
    * 1113 FIX: oracle_rman: fixed exception when backup was currently running
    * 1114 FIX: bluecat_threads: no longer detected on wrong systems...
    * 1116 FIX: megaraid_ldisk: now longer raises an exception for adapters with 'No Virtual Drive Configured'
    * 1122 FIX: windows agent: unicode logfile monitoring: now able to detect incomplete written lines...
    * 1184 FIX: cisco_power: Fixed detection of item. In some cases the status information was part of the item...
            NOTE: Please refer to the migration notes!
    * 1078 FIX: Fix compensation for daylight safing time in prediction
    * 1126 FIX: bluecat_ntp: check no longer crashes on evaluating sysLeap values higher than 1...
    * 1127 FIX: bluecat_dhcp: fixed exception when data was available.. returns UNKNOWN when data is missing
    * 1128 FIX: bluecat_dns: now reports UNKNOWN if no snmp data is available
    * 1131 FIX: esx_vsphere_hostsystem.maintenance: fixed misspelling in service description...
            NOTE: Please refer to the migration notes!
    * 1161 FIX: fc_port: Fixed invalid values of counters, fixed wrong values in graphs...
    * 1192 FIX: veeam_jobs: Check now recognize sync jobs...
    * 1386 FIX: oracle_jobs: Bugfix for forever running jobs...
    * 1427 FIX: esx_vsphere_hostsystem.multipath: no longer crashes at invalid multipath types...

    Multisite:
    * 1066 New Dashboard Designer...
    * 1392 WATO Folder filter: show only the paths a user is allowed to see
    * 1398 Allow to spread times of next check when rescheduling...
    * 1405 Checkbox for settings downtimes on the hosts of the selected services...
    * 1410 Output log text of scheduled downtime log entries...
    * 1411 New builting views for the history of scheduled downtimes
    * 1185 mobile ui: Added a new view to see events from the Event Console
    * 1412 Speed up of displaying and sorting after WATO folder path
    * 1477 New screenshot mode for Multisite...
    * 1067 FIX: Fixed login problem in LDAP connector when no user filter specified...
    * 1094 FIX: sidebar snaping 'Tree of folders': fixed exception
    * 1154 FIX: Availability: Fixed unwanted redirect to edit annotation page after editing availability options...
    * 1401 FIX: Display options in views are now again persistent...
    * 1120 FIX: Multisite filters Host/Service Contactgroup: Fixed livestatus exception...
    * 1158 FIX: Moved filter logic to visuals module...
            NOTE: Please refer to the migration notes!
    * 1077 FIX: Fixed labelling of Y achsis in prediction graphs...
    * 1162 FIX: User profiles can not be edited on WATO remote sites anymore...

    WATO:
    * 1096 New WATO web service: manage hosts via a new HTTP API...
    * 1155 NagVis map edit/view permissions can now be set using roles/groups...
    * 1115 Renamed rule: Hosts using SNMP v2c -> Legacy SNMP devices using SNMP v2c...
    * 1404 Make title/help of custom user attributes localizable...
    * 1159 Remote BI Aggregations can now be configured to be checked as single services...
    * 1163 Service discovery: Added direct link to check parameter ruleset of services...
    * 1428 Web-API: now able to add cluster hosts...
    * 1064 FIX: Fixed rare issue with WATO communication in distributed setups (different OS versions)...
    * 1089 FIX: Snapshot restore: fixed exception during exception handling......
    * 1091 FIX: logwatch patterns: allow unicode text in pattern comment
    * 1092 FIX: logwatch: now able to enter unicode text into the "Pattern (Regex)" field
    * 0191 FIX: Added swp files to the ignore list for the WATO git feature...
    * 1153 FIX: Changed custom user attributes can now be used immediately...
    * 0201 FIX: Fixed error message in Rulelist of RBN...
    * 1100 FIX: WATO backup domains: fixed bug were excluded files still got deleted on snapshot restore...
    * 1101 FIX: WATO check parameter: renamed 'Nominal Voltages' to 'Voltage Levels..'
    * 1396 FIX: Fix default setting of Enable sounds in views...
    * 1109 FIX: WATO active checks: passwords no longer shown as plain text....
    * 1119 FIX: WATO create rule: No longer raises an incorrect permission warning when creating a new rule...
    * 1121 FIX: Rule based notifications formular: No longer raises Request-Uri-Too-Large errors...
    * 1160 FIX: Fixed wrong named column in mkeventd rules
    * 1430 FIX: Clone group: Now displays correct alias name of cloned group...

    Notifications:
    * 1151 Add variables (HOST/SERVICE)ACK(AUTHOR/COMMENT) to notification context...
    * 1394 HTML notifications have a new content field for debugging variables...
    * 1400 Added example notification script for Pushover to doc/treasures/notifications...
    * 1123 Rule based notifications: New condition "Match Service Groups"
    * 1186 RBN: It's now possible to Filter for contactgroups...
    * 1189 sms notification: also send information about Downtimes, Acknowledgments and Fallping now
    * 1424 mknotifyd: now able to check if its still listening for telegrams...
    * 1156 FIX: Graphs in HTML mails are now sent again where they where missing...
    * 1157 FIX: Fixed SMS plugin on at least debian (distrs which have no sendsms/smssend)...
    * 1407 FIX: Fix exception in rule based notification on non-Ascii characters in log message
    * 1408 FIX: mknotifyd now really reads all configuration files below mknotifyd.d...

    BI:
    * 1406 Assume PEND in count_ok aggregations if all nodes are PEND...

    Event Console:
    * 1148 Allow execution of actions when cancelling events...
    * 1395 Event Console can now create notifications via Check_MK RBN...
    * 1007 FIX: check_mkevents: fix case where events contain binary zeroes
    * 1399 FIX: Fix left-over tac processes when showing Event Console history...
    * 1402 FIX: Fixed cased where counting events did not reach required count...
    * 1124 FIX: WATO EC configuration: no longer raises an exception when user has restricted WATO access...
    * 1125 FIX: EC actions are now saved when an EC rule has "Send monitoring notification" set...

    HW/SW-Inventory:
    * 0643 windows inventory: OS now contains the install date, reg_uninstall now contains the path...
            NOTE: Please refer to the migration notes!
    * 0652 windows software inventory gives some more details about OS and installed software...
            NOTE: Please refer to the migration notes!
    * 0653 script to extract HW/SW-Inventory data in CSV format...
    * 0660 mk_inventory-ps1: new uses the Install Location as path for win_reg_uninstall
    * 0661 HW/SW-Inventory: install date of software packages no longer in unix timestamps but date format...
            NOTE: Please refer to the migration notes!
    * 1413 HW/SW-Inventory implementation step one finished...
    * 0655 FIX: win_cpuinfo and mk_inventory.ps1 agent: unit of CPU speed fixed, fixes for long output lines in agent
    * 1379 FIX: Fixed filter "Host has inventory data"...
    * 1423 FIX: Host HW-inventory: now longer generates an exception on displaying the BIOS date

    check:
    * 1384 oracle_jobs: new WATO rules, changed service name to SID.OWNER.NAME...
            NOTE: Please refer to the migration notes!


1.2.5i5:
    Core & Setup:
    * 1012 Fix quoting of backslashes in custom checks with nagios core...
            NOTE: Please refer to the migration notes!
    * 1038 Massive speedup of cmk --snmptranslate
    * 1035 FIX: Do not fail on errors in *.mk files anymore - except in interactive mode...
    * 0174 FIX: Fixed appending of --keepalive-fd parameters to checkhelpers...
    * 1053 FIX: Fixed events check always being reporting OK state...
    * 1045 FIX: Gracefully restart check_mk helpers in case of memory leak...
    * 0633 FIX: diskstat: fixed performance data of old legacy disk IO read/write data...

    Checks & Agents:
    * 0168 f5_bigip_pool: Added Wato configuration...
    * 0995 raritan_pdu_outletcount: new check for outlet count of Raritan PX-2000 family PDUs
    * 0169 websphere_mq_channels,ebsphere_mq_queues: New Checks to monitor IBM Websphere MQ Queues and Channels...
    * 1034 Always provide also 64 bit version of Windows agent
    * 0170 hp_proliant_power: New check to monitor the Power Meter on Prolaint Servers and iLO Boards
    * 0172 zfsget: Check is now usable in cluster_mode...
    * 1039 aix_diskiod: new check for disk IO on AIX
    * 0997 New checks and a special agent for ALLNET IP Sensoric devices...
    * 0175 logwatch.groups: New logwatch subcheck who can be used to group logfiles together....
    * 1041 aix_memory: new check for RAM and SWAP on AIX
    * 0998 ibm_imm_health: Trying to recognice newer versions of IBM IMM now too
    * 0628 raritan_pdu_inlet: now also monitors the three phases of the inlet
    * 1073 sni_octopuse_cpu: added PNP graph definition and Perf-O-Meter
    * 0178 mssql_tablespaces: It is now possible to define thresholds
    * 0999 allnet_ip_sensoric.pressure: New Check for Pressure Sensors in ALLNET IP Sensoric devices
    * 1082 windows agent: now also available as msi installer...
    * 0179 check_dns: It is now possible to use the local dns server in wato configuration...
    * 1058 livedump-mail-fetch: Now supporting either quoted-printable or non encoded mails...
    * 0180 sap: It is now possible to add multiple sap instances to the sap.cfg file...
    * 0181 citrix_sessions, citrix_serverload: New checks for Citrix Load (a Score calculated by citrix) and the number of sessions
    * 0637 jolokia_metrics.gc, jolokia_metrics.tp, jolokia_info: two new subchecks for the jolokia_metrics checks and better error handling for jolokia_info...
    * 1000 qlogic_sanbox.temp: New Check for temperature sensors in QLogic SANbox Fibre Channel Switches
    * 1001 qlogic_sanbox.psu: New Check for power supplies in QLogic SANbox Fibre Channel Switches
    * 0182 MegaCli: Agent now also supports the 64bit version (Thanks to Philipp Lemke)
    * 1132 qlogic_fcport: New Check for Fibre Channel Ports in QLogic SANbox FC Switches
    * 1133 qlogic_sanbox_fabric_element: New Check for Fabric Elements in QLogic SANbox Fibre Channel Switches
    * 1134 bintec_sensors.fan: New Check for Fan Speed of Bintec Routers
    * 1135 bintec_sensors.voltage, bintec_sensors.temp: New Checks for Voltage and Temperature Sensors of Bintec Routers
    * 1048 mem.win: support predictive levels...
    * 1136 bintec_brrp_status: New Check for BRRP States on Bintec Routers
    * 0640 jolokia_metrics.gc, jolokia_metrics.tp: now come with its own pnp templates
    * 1088 included check_mk_agent windows msi installer...
    * 0183 sentry_pdu: New check to monitor plugs of sentry PDUs
    * 0184 knuerr_sensors: New Check to monitor Sensors on a Knürr RMS Device
    * 0994 FIX: agent plugin smart: fixed syntax error
    * 0989 FIX: logwatch.ec: Fix forwarding multiple messages via syslog/TCP...
    * 0943 FIX: if.include: fixed incorrect traffic percentage values in the check output of if checks...
    * 0944 FIX: oracle_tablespaces: fixed calculation of space left and number of remaining increments...
    * 1032 FIX: check_traceroute: Fix option Use DNS, worked vice versa
    * 0171 FIX: hp_blade_psu: Fixed pnp template...
    * 0996 FIX: apc_symmetra_test: Handle unknown date of last self test as intended...
    * 0173 FIX: hitachi_hnas_volume: Fixed bug when snmp outputs empty lines
    * 1037 FIX: bintec_info: support bintec RXL12500
    * 0948 FIX: mk_inventory.ps1: increased caching time to 14400, fixed incorrect default cachefile path
    * 0827 FIX: lnx_thermal: Not checking active trip points (e.g. cooling device triggers) anymore
    * 1043 FIX: printer_supply: fix value error in default parameters...
    * 0626 FIX: veeam_jobs: agent now supports output lines longer than 80 chars
    * 1072 FIX: printer_supply: fix colors of Perf-O-Meter on HP OfficeJet...
    * 0950 FIX: check_mkevents: now able to resolve the hostname of the remote hosts...
    * 0177 FIX: esx_vsphere_hostsystem.multipath: Fixed return state in case of paths in standby...
    * 1054 FIX: mysql_slave: Only monitor the age of the slave when it is running
    * 1075 FIX: if, if64: Fixed PNP template in order to correctly scale Y axis
    * 0631 FIX: fc_port: several fixes for the perfometer to display the right values...
    * 0632 FIX: brocade_fcport: fix perfometer output of out bandwidth when averaging is switched on
    * 1055 FIX: mysql_slave: Fixed detecting CRIT states when IO/SQL slaves are not running
    * 0634 FIX: Max Bandwidth for PNP-Graphs of Interface checks corrected...
    * 0635 FIX: fc_port: the check no longer inventorizes ports with administrative state of 'unknown' or 'offline'
    * 0636 FIX: fc_port: do not inventorize if brocade fibre channel mib is also supported on the device...
    * 1083 FIX: ad_replication.bat: does not return data if the server is no DC
    * 0638 FIX: windows_updates: agent plugin now always sends section header, even if no update information provided...
    * 1084 FIX: ps: now able to handle bigger process groups without constant MKCounterWrapped Exceptions...
    * 1087 FIX: Active checks: Non-ascii check commands now converted into utf-8...
    * 1049 FIX: ups_capacity: Fix exception when running on battery...
    * 0639 FIX: jolokia_metrics: fix for problem when catalina uses the standalone engine
    * 1050 FIX: websphere_mq_queues: make compatible with old agent, fix not-found case

    Multisite:
    * 1013 Sort host names naturally, e.g. foobar11 comes after foobar2...
    * 1033 New Mutisite filter for the number of services a host has...
    * 0949 quicksearch: now able to search for multiple hosts at once...
    * 1052 SEC: index start URL can not be used to redirect to absolute URLs anymore...
    * 1085 quicksearch: multiple hostname matches now lead to the searchhost view instead of the hosts view...
    * 1047 Virtual Host Tree: Allow to use topic as tree level...
    * 1062 SEC: Fixed several XSS issues on different pages...
    * 1063 SEC: Fixed several XSS issues on different pages...
    * 0945 FIX: Sidebar snapin "Problem hosts": Now excludes hosts and services in downtime
    * 1036 FIX: doc/treasures/downtime: fix --url option, better error output
    * 1074 FIX: Fix Virtual Host Tree snapin...
    * 1059 FIX: LDAP: Using configured user filter during login to prevent temporary created users...
    * 1060 FIX: Fixed exception during first login of a user when saving of access times is enabled...

    WATO:
    * 0825 WATO: Hover menu of user online state shows the last seen date/time now
    * 1057 WATO folder permissions are only exported to NagVis when configured...
    * 1086 check_http: now able to enter non-ascii signs in "Send HTTP POST data" rule...
    * 0990 FIX: Fix HTTP error handling in bulk inventory...
    * 1004 FIX: Fix exception when saving rules, caused by empty item
    * 0947 FIX: WATO snapshots: fixed missing files on restoring nagvis backup domains
    * 0826 FIX: Fixed problem where user access times were not updated correctly
    * 1044 FIX: Remove icon for service parameters in WATO service list for missing services...
    * 1056 FIX: Fixed selection of hosts for bulk actions

    Notifications:
    * 1042 Rule based notifications: allow matching on host groups...
    * 0828 FIX: Mails sent with mail/asciimail plugin now really set the from address
    * 1061 FIX: SMS notifications: correctly handling spaces in phone numbers...

    Reporting & Availability:
    * 0991 FIX: Availability: optionally show time stamps as UNIX epoch time...
    * 1076 FIX: Fix wrong percentual host availability > 100% when excluding downtimes...

    Event Console:
    * 1040 FIX: Avoid sporadic errors when checking event state in Event Console...

    Livestatus:
    * 0988 FIX: livedump: Fix exception in case no contact groups are defined for a service
    * 0951 FIX: table servicegroups: fixed service visibility when using group_authorization AUTH_STRICT...

    HW/SW-Inventory:
    * 0625 hw/sw inventory now reads the kernel version and architecture for linux and windows
    * 0627 lnx_video, win_video: added inventory function and agent for linux video cards, modified windows inventory function
    * 0629 improvements to windows sw/hw inventory (encoding, more details for sw inventory)
    * 0630 win_disks: hardware inventory for physical disks in windows
    * 1046 Added AIX support for HW/SW-Inventory...
    * 0167 FIX: mk_inventory.linux: Changed field separator from pipe to tab...
    * 1005 FIX: Fix exception when using pretty-print output format
    * 0946 FIX: hw/sw inventory: fixed display bug for byte fields with the value 0...
    * 0641 FIX: windows inventory: moved encoding from checks to windows agent plugin


1.2.5i4:
    Core & Setup:
    * 0940 SEC: Fixed various core SIGSEGV when using malformed livestatus queries...

    Checks & Agents:
    * 0812 nginx_status: New check for monitoring status information of the Nginx web server...
    * 0986 citrix_licenses: new check for monitoring Citrix licenses
    * 0814 Agent versions can now be checked with "at least version X" parameters...
    * 0815 mysql_slave: New check for monitoring MySQL slave sync state
    * 0617 adva_fsp_if: new check to monitor interfaces of the ADVA FSP 3000 scalable optical transport solution
    * 0618 adva_fsp_current: new check for the power supply units of the ADVA FSP 3000 scalable optical transport solution
    * 0619 adva_fsp_temp: new check to monitor temperature and temperature trends on ADVA scalable optical transport solutions
    * 0993 raritan_pdu_inlet: now delivers performance data
    * 0624 fc_port: new check for fibre channel devices supporting the FCMGMT MIB
    * 1003 ibm_svc_enclosure: support new firmware, also check fan modules
    * 0616 FIX: brocade.fan, brocade.power, brocade.temp: will now only discover services which are not marked as absent
    * 0992 FIX: zfs_arc_cache: returns OK even if values of arc meta are missing...
    * 0936 FIX: agent_ibmsvc: improved error messages on using wrong credentials
    * 0621 FIX: zfsget: better filesystem selection and calculation of sizes...
    * 0819 FIX: Fixed keepalive termination in case of exceptions during checking...
    * 0622 FIX: cisco_temp_sensor: fix to also work with newer IOS versions
    * 0623 FIX: fsc_fans: upper levels for fan RPMs are now optional also for the check
    * 0823 FIX: mk_sap: Fixed some wrong calculated values (decimal numbers)...

    Multisite:
    * 0982 SEC: Fix two XSS weaknesses according to CVSS 8.5 AV:N/AC:M/Au:S/C:C/I:C/A:C...
    * 0983 SEC: Fix security issue in code of row selections (checkboxes) (CVSS 4.9 AV:N/AC:M/Au:S/C:N/I:P/A:P)...
    * 0934 FIX: Logwatch messages with class unknown ( 'u' ) now displayed as WARN...
    * 0166 FIX: mobile gui: Fixed colors of command list...
    * 0820 FIX: Fixed wrong NagVis links in "custom links" snapin
    * 0938 FIX: logwatch: fixed incorrect display of warning messages
    * 0939 FIX: Fixed multisite exception caused by missing explanation text for a AUTODELETE event action
    * 0822 FIX: Sorting columns in view dashlets is now working again
    * 0941 FIX: esx_vsphere_hostsystem.cpu_usage: pnpgraph now displays AVERAGE instead of MAX values in all timeframes...
    * 0942 FIX: check_mk-winperf.cpuusage.php: now displays AVERAGE values instead of MAX...

    WATO:
    * 0984 Fix code injection for logged in users via automation url...
            NOTE: Please refer to the migration notes!
    * 0987 New button for updating DNS cache...
    * 0824 SEC: Valuespecs: Fixed several possible HTML injections in valuespecs...
    * 0813 FIX: LDAP: Improved slightly missleading logging of LDAP sync actions...
    * 0935 FIX: CPU utilization: increased maximum value to 10000...
    * 0821 FIX: Reducing size of auth.php (needed for authorisation in NagVis) in large environments...

    Notifications:
    * 1002 FIX: Fix crash when debugging notifications with non-Ascii characters...

    Reporting & Availability:
    * 0985 Availability: display phases of freqent state changes as "chaos"...

    Event Console:
    * 0816 States of events can now be set by patterns...

    HW/SW-Inventory:
    * 0620 new version of Check_MKs hardware and software inventory including a much extended windows agent and inventory functions
    * 0818 FIX: Fixed exception in HW/SW inventory search dialog...


1.2.5i3:
    Core & Setup:
    * 0884 New options --oid and --extraoid for cmk --snmpwalk...
    * 0785 FIX: Availability: fixed memory leak in table statehist...
    * 0903 FIX: availability: fixed bug causing the availability feature not considering timeperiod transitions
    * 0888 FIX: Fix SNMP inventory check in simulation mode

    Checks & Agents:
    * 0149 cisco_secure: New check for Port Security on Cisco swichtes
    * 0751 New localcheck for Linux that makes sure that filesystems in /etc/fstab are mounted...
    * 0783 enterasys_lsnat: new check monitoring the current LSNAT bindings
    * 0601 printer_alerts: check can now display a textual representation of the alert code...
            NOTE: Please refer to the migration notes!
    * 0799 ibm_svc_systemstats.cpu_util: New check for CPU Utilization of an IBM SVC / V7000 device in total
    * 0800 ibm_svc_nodestats.cache, ibm_svc_systemstats.cache: New checks for Cache Usage of IBM SVC / V7000 devices
    * 0150 printer_suply: New option to upturn toner levels...
    * 0801 ibm_svc_eventlog: New Check for Messages in Event log of IBM SVC / V7000 devices
    * 0151 enterasys_cpu_util: Changed check to not longer summarize all modules...
            NOTE: Please refer to the migration notes!
    * 0802 ibm_svc_nodestats.iops, ibm_svc_systemstats.iops: new checks for IO operations/sec on IBM SVC / V7000 devices
    * 0602 cmciii.humidity: new check for Rittals CMC III humidity sensors
    * 0829 oracle_tablespaces: improved formatting of levels text in check output...
    * 0757 Linux multipath check can now use the alias instead of the UUID as item...
    * 0879 windows_tasks: output last and next run time
    * 0881 rmon_stats: now needs to be activated via a rule in order to be inventorized...
            NOTE: Please refer to the migration notes!
    * 0804 ibm_svc_portfc: New check for status of FC Ports in IBM SVC / Storwize V3700 / V7000 devices
    * 0805 ibm_svc_enclosure: New Check for Enclosures, Canisters and PSUs in IBM SVC / Storwize V3700 / V7000 devices
    * 0806 ibm_svc_enclosurestats.temp: New Check for temperature in enclosures of IBM SVC / Storwize V3700 / V7000 devices
    * 0807 ibm_svc_enclosurestats.power: New check for power consumption of enclosures of IBM SVC / Storwize V3700 / V7000 devices
    * 0808 brocade_mlx*: Checks now also work correctly with Brocade ADX / FGS / ICX devices
    * 0892 wagner_titanus_topsense: new info check and overall status check for Wagner Titanus Top Sens devices
    * 0893 wagner_titanus_topsense.alarm: New check for Alarms Triggered on Wagner Titanus Top Sens devices
    * 0894 wagner_titanus_topsense.smoke: New check for Smoke Detectors in Wagner Titanus Top Sens devices
    * 0895 wagner_titanus_topsense.chamber_deviation: New Check for Chamber Deviation from Calibration Point in Wagner Titanus Top Sens devices
    * 0152 fsc_fans: Added support for Wato configuration and upper limits
    * 0896 wagner_titanus_topsense.airflow_deviation: New Check for Airflow Deviation in Wagner Titanus Top Sens devices
    * 0897 wagner_titanus_topsense.temp: New Check for Temperature measured by Wagner Titanus Top Sens devices
    * 0898 ibm_svc_nodestats.disk_latency, ibm_svc_systemstats.disk_latency: New Checks for Disk Latency in IBM SVC / Storwize V3700 / V7000 devices
    * 0156 akcp_daisy_temp: New Check for akcp daisyTemp sensor chains...
    * 0899 enterasys_temp: New Check for temperature sensor in Enterasys Switches
    * 0901 ibm_svc_portfc: more devices recognized...
    * 0952 ibm_svc_array: New check for Status of RAID Arrays in IBM SVC / Storwize devices.
    * 0911 esx_vsphere_hostsystem.multipath: now able to configure paths minimum count...
    * 0159 brocade: Added support for brocade fdx switches
    * 0160 brocade_vdx_status: New check to monitor the operational state of vdx switches.
    * 0916 if: now able to configure minimum bandwidth limits
    * 0917 df checks: now able to show time left until disk full as perfometer and pnpgraph...
    * 0954 juniper_bgp_state: New Check for BGP status at Juniper Routers
    * 0955 zfs_arc_cache, zfs_arc_cache.l2: New Checks for Hit Ratios and Sizes of ZFS arc Cache
    * 0162 if_brocade: New if64 Check version for Brocade VDX Switches...
            NOTE: Please refer to the migration notes!
    * 0956 fast_lta_headunit.status, fast_lta_headunit.replication: New checks for FAST LTA Storage Systems
    * 0957 fast_lta_silent_cubes.capacity: New check for Total Capacity over all Silent Cubes on FAST LTA Storage Systems
    * 0975 esx_vsphere_vm.guest_tools: renamed check (formerly esx_vsphere_vm.guestTools)...
            NOTE: Please refer to the migration notes!
    * 0920 blade_bays: now also detects if blade server is switched off
    * 0977 check_traceroute: new active check for checking presence and absence of routes...
    * 0959 libelle_business_shadow.info, libelle_business_shadow.process, libelle_business_shadow.status: New Checks for Libelle Business Shadow
    * 0960 libelle_business_shadow.archive_dir: New check for the Archive Dir of Libelle Business Shadow...
    * 0978 Fix security issue with mk-job on Linux...
            NOTE: Please refer to the migration notes!
    * 0925 ps: improved/fixed calculation of CPU utilization (linux)...
    * 0926 windows agent: local / plugin scripts now get the REMOTE_HOST as environment variable
    * 0163 kaspersky_av_quarantine,kaspersky_av_tasks,kaspersky_av_updates: New checks for kaspersky anti virus on linux
    * 0164 symantec_av_progstate,symantec_av_quarantine, symantec_av_updates: New checks for Symantec Anti Virus on Linux
    * 0615 apc_symmetra: check now also monitors the battery replacement status
    * 0927 windows agent: now able to evaluate logfiles written in unicode (2 bytes per character)...
    * 0165 ups checks now supports also GE devices (Thanks to Andy Taylor)...
    * 0928 runas: new plugin script to include and execute mrpe, local and plugin scripts as different user...
    * 0929 windows agent: now able to include and execute additional local and plugin scripts as different user...
    * 0812 nginx_status: New check for monitoring status information of the Nginx web server...
    * 0961 fast_lta_volumes: new check of capacity of volumes in FAST LTA Storage Systems...
    * 0777 FIX: special agent emcvnx: did not work with security file authentication...
    * 0786 FIX: zfsget: fixed compatibility with older Solaris agents...
    * 0809 FIX: brocade_fcport: Fixed recently introduced problem with port speed detection
    * 0787 FIX: df: fixed problems on some filesystem checks when legacy check parameters where used...
    * 0803 FIX: agent_ibmsvc: raw data for System Info Check and License Check now in correct format...
    * 0788 FIX: oracle_tablespaces: now able to bear None values as warn/crit levels...
    * 0789 FIX: oracle_tablespaces: fixed bug when using dynamic filesystem levels...
    * 0603 FIX: cmciii checks: more general scan function plus perf-o-meters for humidity and temperature checks
    * 0604 FIX: windows_updates: now handles situations with forced reboot and no limits correctly
    * 0605 FIX: enterasys_cpu_util enterasys_lsnat: syntax fixes
    * 0889 FIX: logwatch: fix case where rule wouldn't be applied...
    * 0882 FIX: check_bi_local.py: fix crash in case of non-ascii characters...
    * 0606 FIX: apache_status: now also sends an accept header to make it work with mod_security enables servers
    * 0832 FIX: solaris_mem: fixed invalid calculation of total swap...
    * 0810 FIX: fritz.link: Not inventorizing "unconfigured" interfaces anymore
    * 0154 FIX: zfsget: Fixed inventory of filesystems
    * 0155 FIX: mssql_counters: harded check agains odd agent output
    * 0907 FIX: windows agent: register_service: fixed ImagePath registry entry...
    * 0608 FIX: oracle_asm_diskgroup: check now also handles older oracle version 11.1.0
    * 0157 FIX: apc_symmetra_test: Fixed case of unkown last test date
    * 0910 FIX: brocade.power: fixed an error where the check reports an UNKNOWN on power supply failure...
    * 0158 FIX: dell_om_disks: Handle hotspares more correctly
    * 0161 FIX: cisco_fru_power: Exluded not existing devices from the inventory
    * 0969 FIX: blade_health: correctly output error message in non-OK state
    * 0611 FIX: nfsexports.solaris: fix in determination of path prefix
    * 0953 FIX: brocade_mlx_temp: special treatment for devices sometimes not delivering temperature by SNMP
    * 0958 FIX: df.include: failed for checks with grouping patterns...
    * 0924 FIX: windows agent: now able to execute python scripts again
    * 0614 FIX: cmciii.temp, cmciii.humidity: fixed bugs to get performance data back
    * 0932 FIX: prediction: fixed bug where predicted levels were not recalculated

    Multisite:
    * 0779 Hostgroups (Summary): Empty hostgroups are no longer shown (can be re-enabled by filter)
    * 0887 Add new column painter "Host Notifications Enabled"...
    * 0963 New snapin with virtual host trees...
    * 0914 Improved transaction handling to speedup the Web-GUI...
    * 0905 FIX: Multisite context buttons: links in context buttons are no longer called twice...
    * 0906 FIX: Improved transaction handling in Web GUI...
    * 0909 FIX: Table checkboxes: Fixed bug where selected checkboxes got ignored...
    * 0811 FIX: Fixed handling of exceptions occuring before login in debug mode
    * 0912 FIX: Multisite Views: Fixed bug where custom views could not get deleted
    * 0921 FIX: dashboards: fixed bug not updating header timestamp...
    * 0923 FIX: json export: fixed bug not stripping html tags from output
    * 0931 FIX: pnp-template ps.perf: fixed display bug of cpu averaging

    WATO:
    * 0784 Improved security of WATO bulk inventory by using transaction ids
    * 0880 Added support for 389 Directory Server to LDAP connector
    * 0607 online help text for host creation in WATO now also explains hostname caching
    * 0908 Check event state: New option "Less Verbose Output"...
    * 0965 Cumulative permissions and contact groups for WATO folders...
    * 0973 Renaming of hosts via WATO...
    * 0976 Show preview of active and custom checks in WATO services table...
    * 0930 WATO snapshots: disabled upload of legacy snaphots and snapshots with invalid checksums...
    * 0781 FIX: host diag page: fixed problem with update of diagnose subwindows...
    * 0904 FIX: Fixed exception in host parameter overview...
    * 0971 FIX: Fix missing authentication of PHP addons in D-WATO when activation mode is reload...
    * 0972 FIX: Do not loose site specific global settings anymore when chaning a site's configuration...
    * 0933 FIX: WATO snapshots: excluded some superfluous files from nagvis backup domaim...

    Notifications:
    * 0754 Allow users to disable their notifications completely...
    * 0755 Added variables LASTHOSTUP_REL and LASTSERVICEOK_REL to notification context...
    * 0883 Added Date / Time to HTML notification email
    * 0900 notify_multitech.py: new treasures script for notifying via MultiTech SMS Gateway...
    * 0968 Notification scripts are now configurable via WATO...
    * 0974 New notification plugin for ASCII emails...
    * 0752 FIX: FIX: compute correct state transitions for notifications...
    * 0753 FIX: FIX: correctly show original state in HTML notification mails...
    * 0609 FIX: mail notification script now uses 6 digit hex codes for colors to be better compatible with web based mail browsers
    * 0964 FIX: Fix hanging shutdown of CMC on RedHat 5.X...
    * 0918 FIX: notification: fixed exception when sending notifications as sms / ascii mail...

    Reporting & Availability:
    * 0756 Allow availability of multisite BI aggregates at once...
    * 0966 CSV export for availability works now also for BI aggregates
    * 0967 BI Availability timewarp: new buttons for moving back and forth
    * 0962 FIX: Fix CSV-Export in availability table
    * 0890 FIX: Fix availability computation for hosts...
    * 0891 FIX: Fix HTML encoding of tootip in inline timeline of availability

    Event Console:
    * 0885 New option for writing all messages into a syslog-like logfile...
    * 0902 FIX: event console view: fixed exception on rendering host tags for unknown hosts...

    Livestatus:
    * 0747 FIX: livestatus table hostsbygroup: fixed bug with group_authorization strict...
    * 0831 FIX: table statehist: no longer crashes on TIMEPERIOD TRANSITION entries with an invalid syntax...

    Livestatus-Proxy:
    * 0970 FIX: liveproxyd: handle situations with more then 1024 open files...
    * 0613 FIX: liveproxyd: fewer log messages in case a site is unreachable

    HW/SW-Inventory:
    * 0913 lnx_distro: Now able to detect SuSE distributions...
    * 0610 mk_inventory: windows inventory check now included, install date added to data
    * 0886 FIX: Fix exception on non-UTF-8 encoded characters in software list
    * 0922 FIX: dmidecode: fixed exceptions on missing/unknown data


1.2.5i2:
    Checks & Agents:
    * 0147 enterasys_fans: New Check to monitor fans of enterasys swichtes
    * 0773 ibm_svc_system: new check for System Info of IBM SVC / V7000 devices
    * 0774 ibm_svc_nodestats.diskio: new check for disk troughput per node on IBM SVC / V7000 devices
    * 0775 ibm_svc_systemstats.diskio: new check for disk throughput in IBM SVC / V7000 devices in total
    * 0764 lnx_quota: Added new check to monitor Linux File System Quota...
    * 0776 ibm_svc_nodestats.cpu_util: new check for CPU Utilization per Node on IBM SVC / V7000 devices
    * 0600 nfsexports.solaris: new agent plugin for monitoring nfs exports on solaris systems...
    * 0743 mem, fortigate_memory, solaris_mem: display total SWAP info in check output
    * 0745 drbd: Roles and diskstates are now configurable via WATO...
    * 0740 FIX: winperf_if: now able to handle bandwidth > 4GBit...

    Multisite:
    * 0765 NagVis-Maps-Snapin: Now visualizes downtime / acknowledgment states of maps...
    * 0766 FIX: Changed transid implemtation to work as CSRF protection (Fixes CVE-2014-2330)...

    WATO:
    * 0767 FIX: Signing and verification of WATO snapshot (addresses CVE-2014-2330)...

    BI:
    * 0741 FIX: BI editor: fixed display bug in "Create nodes based on a service search"...

    Livestatus:
    * 0742 FIX: table statehist: now able to cancel a running query if limit is reached...


1.2.5i1:
    Core & Setup:
    * 0386 Added all active checks to check_mk -L output...
    * 0452 Speedup generation of configuration...
    * 0124 Support multiline plugin output for Check_MK Checks...
    * 0675 Activate inline SNMP per default (if available)...
    * 0695 Remove obsolete option -u, --cleanup-autochecks...
            NOTE: Please refer to the migration notes!
    * 0087 FIX: Fixed possible locking issue when using datasource program with long output...
    * 0313 FIX: Avoid duplicate reading of configuration file on --create-rrd...
    * 0379 FIX: check_mk -c: Now also rewrites the location of conf.d directory
    * 0354 FIX: Catch exception when check plugins do not return a state...
    * 0398 FIX: Tolerate debug output in check plugins when using CMC...
    * 0314 FIX: Fix CMC not executing any Check_MK checks after config reload...
    * 0401 FIX: Fix rule precedence in WATO-configured manual checks...
    * 0402 FIX: Fix exception in case of missing agent sections of cluster-aware checks...
    * 0426 FIX: Fixed processing of cached agent plugins / local scripts...
    * 0451 FIX: Ignore missing check types when creating configuration for Nagios
    * 0259 FIX: Fixed htpasswd permission problem in check_mk standalone installation...
    * 0453 FIX: Fix ugly Python exception in host diagnosis page in case of SNMP error...
    * 0696 FIX: Remove garbled output of cmk -v in state of CMC
    * 0682 FIX: Allow overriding of active and custom checks by more specific rule...
    * 0267 FIX: Fixed auth.serials permission problem in check_mk standalone installation...
    * 0282 FIX: TIMEPERIOD TRANSITION messages no longer cut at 64 bytes...
    * 0730 FIX: cmc: fixed bug displaying logentries after a logfile rotation...
    * 0140 FIX: Fixed unwanted handling of hostname as regex...
    * 0739 FIX: Availablity: Prevent crash if the notification period is missing...

    Checks & Agents:
    * 0306 esx_vsphere_counters: added missing ramdisk levels sfcbtickets
    * 0073 moxa_iologik_register: new check to monitor moxa e2000 series registers
    * 0105 apc_humidity: New Check for humidity levels on APC Devices
    * 0106 3ware_units: The verifying state is now handled as ok...
    * 0086 timemachine: new check checking the age of latest backup by timemachine on MAC OS
    * 0074 raritan_pdu_plugs: new check for Raritan PX-2000 family PDUs...
    * 0107 stulz_alerts, stulz_powerstate, stulz_temp, stulz_humidity: New Checks for Stulz clima devices
    * 0075 raritan_pdu_inlet: new check to monitor inlet sensors of the Raritan PX-2000 PDUs
    * 0315 hitachi_hnas_quorumdevice, hitachi_hnas_pnode, hitachi_hnas_vnode: New checks for Hitachi HNAS devices
    * 0316 hitachi_hnas_cpu: New check for CPU utilization of Hitachi HNAS devices
    * 0373 wut_webtherm: Supporting several other devices now
    * 0377 check_http: Certificate Age mode now supports SNI...
    * 0317 emc_isilon: New checks for EMC Isilon Storage System
    * 0395 cmctc.temp: also detect older CMC devices
    * 0396 cmciii_access cmciii_io cmciii_psm_current cmciii_psm_plugs: Support other firmeware versions as well...
    * 0111 kemp_loadmaster_ha, kemp_loadmaster_realserver, kemp_loadmaster_services: New Checks for Kemp Loadbalancer
    * 0318 hitachi_hnas_fan: New check for fans in Hitachi HNAS systems
    * 0319 hitachi_hnas_psu, hitachi_hnas_psu: New checks for Hitachi HNAS storage systems
    * 0320 hitachi_hnas_fpga: new check for Hitachi HNAS storage systems
    * 0321 brocade_mlx: enhancing checks (BR-MLX modules, more OK states)...
    * 0323 emcvnx_hwstatus, emcvnx_hba, emcvnx_disks: new checks for EMC VNX storage systems
    * 0254 agent_vsphere: Make handling of spaces in hostnames of ESX configurable...
    * 0077 cmciii.psm_current, cmciii_psm_plugs, cmciii_io, cmciii.access, cmciii.temp, cmciii.can_current, cmciii.sensor, cmciii.state: new sub checks included in one new check cmcmiii superseding and improving several previous checks of the Rittal CMCIII device...
            NOTE: Please refer to the migration notes!
    * 0078 job: check now monitors the time since last start of the job, limits can be configured in WATO
    * 0079 f5_bigip_conns: new check to monitor number of current connections
    * 0324 hitachi_hnas_cifs: new check for the number of users using a CIFS share
    * 0455 hitachi_hnas_span: new check for Spans (Storage Pools) in Hitachi HNAS storage systems
    * 0445 mem.win: Allow time-averaging of values before applying levels...
    * 0446 mem.used, solaris_mem: Introduce optional averaging of used memory...
    * 0566 services.summary: new check to monitor stopped services of mode autostart in windows
    * 0568 f5_big_ip_conns: check now supports predictive monitoring and both connections types are merged in one check
    * 0257 windows_agent: now reports extended process information (obsoletes psperf.bat plugin)...
    * 0457 hitachi_hnas_volume: New check for Usage and Status of Volumes in Hitachi HNAS storage systems
    * 0450 mem.used: Add information about shared memory (on Linux hosts)
    * 0458 hitachi_hnas_fc_if: New check for FibreChannel Interfaces in Hitachi HNAS storage systems
    * 0459 emcvnx_info: New info check providing Model, Revision and Serial Number of EMC VNX storage systems
    * 0461 emcvnx_raidgroups.list_luns: New check for EMC VNX storage system...
    * 0462 emcvnx_raidgroups.list_disks: New check for EMC VNX storage system...
    * 0463 emcvnx_raidgroups.capacity, emcvnx_raidgroups.capacity_contiguous: New Checks for EMC VNX Storage systems...
    * 0570 fileinfo.groups: file groups now allow exclude patterns as well
    * 0464 stulz_pump: new check for the status of pumps of Stulz clima units
    * 0125 unitrends_backup:Unitrends Backup...
    * 0126 mikrotik_signal: Check for mikrotik wifi bridges
    * 0127 hp_proliant_raid: Check for proliant RAID status.
    * 0571 cmciii_lcp_fans: now monitors the lower limit for the rpm
    * 0572 cmciii_lcp_waterflow: lower and upper limits to the flow are now monitored
    * 0573 cmciii_lcp_airin, cmciii_lcp_airout, cmciii_lcp_waterin, cmciii_lcp_waterout: checks now observe limits to the temperatures
    * 0128 unitrends_replication: Check for monitoring  Replicaion staus on Unitrend systems
    * 0265 mpre_include: run additional mrpe configs within user context...
    * 0266 windows_agent: now supports mrpe include files...
    * 0574 if64: check now supports clustering...
    * 0576 fileinfo.groups: new feature to include current date in file pattern
    * 0130 Support of new Firmware version of various Fujitsu Sotarge Systems
    * 0698 emc_isilon.nodehealth: new check for EMC Isilon Storage systems: NodeHealth
    * 0699 emc_isilon_iops: New check for Disk Operations per Second (IOPS) in EMC Isilon Storage
    * 0132 New checks fjdarye101_disks fjdarye101_rluns: Fujitsu Storage Systems with 2013 Firmware
    * 0697 check_dns: allow to specify multiple expected answers
    * 0700 arcserve_backup: new check for status of backups in an Arcserve Backup Server
    * 0580 emc_datadomain_fans, emc_datadomain_nvbat, emc_datadomain_power, emc_datadomain_temps: new hardware checks for EMC Datadomain
    * 0691 Solaris agent: include lofs in list of monitored filesystem types
    * 0694 wut_webtherm: Support new versions of WUT-Thermometer...
    * 0135 apc_inputs: New Check for APC Input Contacts
    * 0701 emc_isilon_diskstatus: new check for Status of Disks in EMC Isilon Storage Systems
    * 0581 emc_datadomain_disks emc_datadomain_fs:  new checks to monitor disks and filesystems of EMC Datadomain
    * 0718 logwatch.ec: Optionally monitor the list of forwarded logfiles...
    * 0556 esx_vsphere_counters.diskio: now also shows disk latency
    * 0583 stulz_pump: now monitors the pumps rpm in precent of maximum and gathers performance data
    * 0560 check_mk_agent.solaris: report statgrab_mem section if solaris_mem section is missing...
    * 0702 Rule for checking agents for wanted version...
    * 0586 rmon_stats: new snmp check to gather network traffic statistics on RMON enabled network interfaces
    * 0704 windows_os_bonding: new check for bonding interfaces on windows...
    * 0562 esx_vsphere_vm.guest_tools: new check to monitor guest tools status...
    * 0674 brocade_fcport: Now supporting interface speed of 16 Gbit (just discovered in the wild)
    * 0138 Removed caching function in Windows Update agent plugin...
            NOTE: Please refer to the migration notes!
    * 0564 esx_vsphere_vm.datastores: displays the datastores of the VM...
    * 0731 mk_postgres: improved support for versions postgres < 9.2...
    * 0588 dell_poweredge_amperage.current, dell_poweredge_amperage.power, dell_poweredge_cpu, dell_poweredge_status, dell_poweredge_temp: new checks for the Dell PowerEdge Blade Server
    * 0589 brocade_tm: new check monitoring traffic manager statistics for interfaces of brocade devices
    * 0591 dell_poweredge_mem: new check to monitor memory modules of Dell PowerEdge Servers
    * 0592 dell_poweredge_pci: new check for pci devices on dell PowerEdge Servers
    * 0141 ups_socomec_capacity: Battery Capacity Check for Socomec UPS Devices.
    * 0705 arcserve_backup: improved documentation (check manpage and comments in the agent plugin)
    * 0143 ups_socomec_in_voltage, ups_socomec_out_voltage: Socomec UPS Devices, Input and Output Voltages...
    * 0732 df: now able to monitor inodes...
    * 0716 Add Linux caching agent also to normal agent RPM...
    * 0594 dell_poweredge_netdev: new check to monitor the status of network devices on Dells Poweredge Servers
    * 0733 mem, solaris_mem: now able to configure amount of free memory...
    * 0706 EMC VNX: special agent can alternatively authenticate via security files...
    * 0734 esx_vsphere_vm.running_on: shows the esx host of the VM
    * 0144 enterasys_cpu_util enterasys_powersupply: New Checks for CPU Utilization and Power Supplies on enterasys switches
    * 0595 dell_chassis_power, dell_chassis_powersupplies: new checks for Dell Poweredge Chassis Ppower consumption...
    * 0596 dell_chassis_status, dell_chassis_temp, dell_chassis_kvm, dell_chassis_io, dell_chassis_fans: new checks to monitor the overall status of various sections of the Dell Poweredge Chassis via CMC
    * 0597 dell_chassis_slots: new check to monitor the status of the blade slots of the Dell Poweredge Blade Servers
    * 0145 apc_symmetra: Changed naming of Batterie Temperature to System Temerature...
            NOTE: Please refer to the migration notes!
    * 0146 innovaphone_priports_l1, innovaphone_priports_l2: New Checks for Innovaphone PRI Ports
    * 0707 ibm_svc_host: New check: Status of hosts an IBM SVC / V7000 presents volumes to
    * 0598 kentix_temp, kentix_humidity: new checks for Kentix MultiSensor-Rack
    * 0768 ibm_svc_license: New check for Licensing Status on IBM SVC / V7000 devices
    * 0778 New Special Agent for innovaphone gateways...
    * 0769 juniper_trpz_cpu_util, juniper_trpz_flash, juniper_trpz_info, juniper_trpz_power: new Checks for juniper trapeze switches
    * 0770 innovaphone_licenses: New check to monitor licenses on innovaphone devices"
    * 0771 juniper_trpz_aps: Show the number of connected access points on juniper wlan controllers
    * 0772 added special agent for IBM SVC / V7000 storage systems...
    * 0147 enterasys_fans: New Check to monitor fans of enterasys swichtes
    * 0759 check_notify_count: New active check to monitor the number of notifications sent to contacts...
    * 0760 The windows agent contains meta information about version, manufacturer etc....
    * 0103 FIX: services: Fixed bug with service inventory defined in main.mk...
    * 0299 FIX: borcade_mlx_fan: Prettified output, handling "other" state now
    * 0300 FIX: cisco_fru_power: Trying not to inventorize not plugged in FRUs...
    * 0305 FIX: apache_status: Fixed exception when agent reports HTML code as apache-status data...
    * 0104 FIX: mssql: Server instances with underline in name are now supported....
    * 0240 FIX: Virtualmachine names with space no longer have missing piggyback data...
    * 0310 FIX: apache_status: Improved handling of unexpeted data sent by agents...
    * 0088 FIX: esx_vsphere_datastores: fixed error with reported capacity of 0 bytes...
    * 0243 FIX: cisco_qos: no longer crashes when the qos policy name is not set...
    * 0326 FIX: hr_fs printer_supply: Improved translation of wrong encoded chars...
    * 0059 FIX: agent_vpshere: new option for supporting ESX 4.1...
    * 0334 FIX: cisco_fantray: Fixed error on Cisco devices which do not support this check...
    * 0355 FIX: heartbeat_crm: Now handling "Failed actions:" output in agent...
    * 0357 FIX: megaraid_bbu: Fixed expected state checking...
    * 0358 FIX: df: now ignores filesystems with a reported size of '-'...
    * 0360 FIX: multipath: Inventory handles non loaded kernel module now...
    * 0339 FIX: blade_bays blade_blades blade_blowers blade_health blade_mediatray blade_powerfan blade_powermod: fix scan function...
    * 0340 FIX: blade_health: fix check, it was totally broken...
    * 0363 FIX: mysql_capacity: Did use wrong calculated warn / crit thresholds...
    * 0364 FIX: brocade_mlx*: Several cleanups, fixed bug in brocade_mlx_fan where only the first worst state was shown in output
    * 0365 FIX: RPMs: Cleaning up xinetd checkmk.rpmnew file after updating package...
    * 0366 FIX: heartbeat_crm: Agent code is now compatible to pacemaker 1.1.9...
    * 0367 FIX: Now using /dev/null instead of closing stdin in linux agent...
    * 0342 FIX: postgres_stat_database: make agent compatible with PostgreSQL 8.4.x...
    * 0343 FIX: postgres_sessions: make agent plugin compatible with PostgreSQL 9.2...
    * 0369 FIX: cups_queues: Fixed bug checking the last queue reported by agent...
    * 0370 FIX: brocade_mlx_module*: Improved output of checks
    * 0372 FIX: megaraid_ldisks: Ignoring adapters without configured logical disks...
    * 0345 FIX: Linux agent: fix detaching of background plugins...
    * 0378 FIX: agent_vsphere.pysphere: Trying to deal with permissions only on some guests/hosts
    * 0245 FIX: Inline SNMP no longer throws an exception when using SNMPv3 credentials...
    * 0380 FIX: jolokia_metrics.mem: PNP-Template now handles non existant max values...
    * 0381 FIX: win_printers: Fixed creation of duplicate services...
    * 0347 FIX: smart.stats: Remove duplicate disks...
    * 0349 FIX: winperf.cpuusage: update man page: this check is deprecated
    * 0383 FIX: solaris_mem: Is now compatible to more systems...
    * 0109 FIX: cisco_fantray: Prevent inventory for not available fans
    * 0110 FIX: cisco_fru_power:  Prevent inventory for not available FRUs
    * 0350 FIX: nfsmounts: correctly handle mount points with spaces...
    * 0387 FIX: df*: Negative filesystem space levels get a more clear text in check output...
    * 0351 FIX: local: Catch invalid state codes and map to 3 (UNKNOWN)...
    * 0397 FIX: mrpe: tolerate performance variable names with spaces...
    * 0399 FIX: check_ftp: cleanup configuration via WATO, remove Hostname field...
    * 0435 FIX: esx_vsphere_sensors: Fix garbled output in case of placeholder VMs...
    * 0251 FIX: agent_vsphere / check_mk agent: fixed outdated systemtime of check_mk agent...
    * 0439 FIX: postfix_mailq: Linux agent better detects Postfix installation...
    * 0440 FIX: heartbeat_crm: Inventory more gracefully handles case where agent output is invalid...
    * 0113 FIX: blade_blades: Now only make inventory for blades that are powered on...
    * 0441 FIX: megaraid_bbu: Fix several false alarms and cases where inventory failed
    * 0442 FIX: dell_om_disks: Treat global hot spare disks as OK, instead of WARN...
    * 0443 FIX: brocade_fcport: cope with firmware that does not provide speed information...
    * 0322 FIX: timemachine: Check now also works if there are spaces in the name of the backup volume or the hostname
    * 0253 FIX: windows agent: fixed crash on processing eventlog records...
    * 0403 FIX: mem.used: Prefer statgrab on FreeBSD for supporting more than 4GB...
    * 0404 FIX: cups_queues: fix exception in case of alternative time format...
    * 0444 FIX: timemachine: do not inventorize check when timemachine is not used
    * 0116 FIX: cisco_vpn_tunnel: Fixed typo that lead to an exception
    * 0118 FIX: stulz_humidity: Fixed coloring in pnp template...
    * 0119 FIX: stulz_humidity: Fixed lower thresholds...
    * 0565 FIX: windows_updates: fix for some cases when forced_reboot is not set
    * 0255 FIX: windows_agent: now able to handle the removal of local/plugin scripts during runtime...
    * 0447 FIX: fortigate_memory: Fix inventory, do not add check if no info available...
    * 0567 FIX: apc_symmetra: transformation from old tuple to new dict format fixed and improved
    * 0432 FIX: stulz_humidity: Fixed syntax error...
    * 0120 FIX: stulz_humidity, apc_humidity: Fixed bug while processing check params...
    * 0460 FIX: endless waiting for printer queues fixed...
    * 0260 FIX: Fixed incorrect formatting of checks with long output...
    * 0261 FIX: df_netapp32 / df_netapp: Fixed bug with negative size in check output...
    * 0262 FIX: ps: Now able to skip disabled "Process Inventory" rules...
    * 0264 FIX: printer_supply_ricoh: now reports correct filling levels...
    * 0575 FIX: cmciii_lcp_airin, cmciii_lcp_airout, cmciii_lcp_waterin, cmciii_lcp_waterout: improved handling of warning state...
    * 0272 FIX: if checks: port type 56 (fibrechannel) is no longer inventorized per default...
    * 0577 FIX: fileinfo.groups: new date pattern is now available for inventory check as well
    * 0688 FIX: winperf_msx_queues: Support output of Exchange 2013...
    * 0578 FIX: zypper: check is always registered as soon as mk_zypper plugin detects zypper tool...
    * 0689 FIX: postgres_sessions: fix empty agent section in case of 0 sessions...
    * 0579 FIX: veeam_client: fix for case when no StopTime section in agent output
    * 0692 FIX: fileinfo: Avoid duplicate entries in Solaris agent...
    * 0693 FIX: hpux_lvm: avoid problem when alternative vgdisplay is installed...
    * 0708 FIX: ntp.time, ntp: avoid DNS lookups in NTP queries and avoid timeouts...
    * 0277 FIX: solaris agent: ntp now able to work with ntpd and xntpd...
    * 0279 FIX: check_mk_agent.solaris: removed proc section from statgrab...
    * 0281 FIX: statgrab_net.ctr: only inventorize interfaces with actual traffic...
    * 0582 FIX: cisco_sys_mem: check now has a man page and a new WATO integration
    * 0667 FIX: oracle_asm_diskgroup: Now really uses the generic filesystem levels...
    * 0555 FIX: snmp_uptime: no longer fails if uptime is < 1 seconds
    * 0136 FIX: cisco_fru_power: Prevent inventory of not exsisting devices
    * 0557 FIX: check_mk_agent.solaris: removed section statgrab mem...
    * 0673 FIX: zfsget: Fixed broken check - was not compatible to current agent output of "df"
    * 0719 FIX: postfix_mailq: fix Linux agent in case of ssmtp being installed
    * 0584 FIX: agent_vsphere: special agent now handles non-standard https port correctly...
    * 0585 FIX: check_mk_agent.linux: more efficient handling of cups printer queues...
    * 0703 FIX: brocade_mlx: omit inventory of cpu and memory on more states...
    * 0137 FIX: Fixed printer_pages...
    * 0587 FIX: if64: problems resolved when running as a clustered service...
    * 0563 FIX: windows agent: now able to process perl scripts...
    * 0729 FIX: esx_vsphere_hostsystem: fixed incorrect status label (not state)...
    * 0142 FIX: winperf_if: treat unknown packets no longer as error packets
    * 0593 FIX: zypper: agent plugin and check now lead to UNKNOWN result in case of repo problems
    * 0758 FIX: check_sql: Fixed monitoring of stored procedures with oracle
    * 0599 FIX: esx_vsphere_datastores: provisioning levels in WATO are no longer limited to 101%
    * 0737 FIX: megaraid_ldisks: now able to handle "No Virtual Drive Configured" states...
    * 0763 FIX: hpux_if: Fixed exception during parsing of provided data on some systems...

    Multisite:
    * 0371 Added log class filter to hostsvcevents view
    * 0352 Avoid Livestatus connections on pages that do not need them...
    * 0390 Added an icon selector to the view editor...
    * 0391 Added sorter / filter for host/service service levels...
    * 0247 New mkp package for web applications: iNag / nagstatus / nagios status.dat...
    * 0429 Implemented role permissions for dashboards...
    * 0430 It is now possible to define custom time ranges in PNP graph search...
    * 0449 Show all custom variables of hosts and services in the detail views...
    * 0665 Added mail notificaton method to custom user notification dialog...
    * 0123 New time range filter for Downtimes and Comments...
    * 0683 New column painter for the last time a service was OK...
    * 0561 quicksearch: now able to search with multiple filters...
    * 0748 Also custom views now have permissions...
    * 0302 FIX: Fixed highlight of choosen elements in foldertee/views snapin in Chrome/IE
    * 0239 FIX: Fixed incorrect html formatting when displaying host or service comments...
    * 0307 FIX: Increased performance of multisite GUI with a large userbase...
    * 0312 FIX: Hiding views related to not existing datasources, like the EC now...
    * 0325 FIX: Removed CSV export icon from availability views...
    * 0327 FIX: Most forms did now work with "Profile Requests" enabled...
    * 0333 FIX: Fixed too long page title during performing several actions...
    * 0356 FIX: Fixed exception caused by utf8 chars in tooltip text...
    * 0368 FIX: Generating selection id is hopefully now compatible to more systems...
    * 0374 FIX: Fixed syntax error in exception handler of LDAP search code...
    * 0375 FIX: LDAP: Now handling user-ids with umlauts...
    * 0246 FIX: brocade_fcport: fixed error in pnp-template...
    * 0393 FIX: LDAP: Enabled paged LDAP search by default now with a page size of 1000...
    * 0394 FIX: LDAP: Auth expiration plugin now checks users for being disabled (in AD)...
    * 0436 FIX: Fix broken Site status switching via sidebar snapin...
    * 0420 FIX: LDAP: Roles/Groups are now synced even if case of DNs do not match...
    * 0421 FIX: UserDB: Fixed lost passwords when changing users in large user databases...
    * 0423 FIX: Users are not logged out anymore during changing their own passwords...
    * 0424 FIX: Improved error handling in case of incorrect auth config in distributed WATO environments
    * 0425 FIX: Fix login loop bug in distributed environments with different auth secrets
    * 0117 FIX: Availability button is now visible for users without the right to edit views
    * 0431 FIX: LDAP: Fixed group syncrhonisation when nested group sync is enabled
    * 0122 FIX: Multisite view editor not longer throwing a exception when loading views from other users
    * 0569 FIX: recurring updates of serial numbers of disabled ldap users fixed...
    * 0676 FIX: Move view "Stale services" to Problems folder
    * 0270 FIX: Multisite host tag filter: Now uses exact match...
    * 0273 FIX: Fixed exceptions when modifying / cloning views...
    * 0274 FIX: Fixed exception when view title or description was missing
    * 0278 FIX: Fixed bookmark icon images for non-english user languages...
    * 0670 FIX: LDAP: Fixed sync when non lower case attributes are configured...
    * 0671 FIX: LDAP: Disable logging of password changes received from LDAP
    * 0558 FIX: availability: fixed exception on specific filter settings...
    * 0712 FIX: Fix multiple groups with same tag when grouping hosts after a tag...
    * 0738 FIX: csv_export: now able to handle umlauts in download filenames...
    * 0762 FIX: Fixed availability filters not opening in IE7

    WATO:
    * 0308 Multisite can now set rotation view permissions for NagVis...
    * 0329 Removed Distributed WATO peer mode...
            NOTE: Please refer to the migration notes!
    * 0244 New features for WATO page Backup & Restore...
    * 0382 Active HTTP check now supports multiline regexp matching...
    * 0112 Explicit mapping of clustered services can now be done with WATO...
    * 0437 Convert WATO rule for debug_log into simple Checkbox...
    * 0428 Changed user profiles (e.g. pw changes) are now replicated in distributed setups...
    * 0114 User Custom Attributes can now be exported to the core...
    * 0448 New button in WATO service list for displaying check parameters...
    * 0454 Add output of traceroute to host diagnostic page
    * 0677 Make title of tags and tag groups localizable...
    * 0685 Distributed WATO now disabled WATO on slave sites per default...
    * 0687 New summary pages with all settings of a host or service...
    * 0275 WATO "Notify Users" feature: Improved confirmation info...
    * 0134 New option to use expect string in response heads for check_http in wato...
    * 0717 Sort permissions of views, dashboards, commands and snapins alphabetically
    * 0761 New bulk host import mode in WATO...
    * 0057 FIX: Fix exception in WATO host editor on custom tag without topic...
    * 0241 FIX: Improved sorting of WATO folders in dropdown menu...
    * 0019 FIX: Fixed wording in WATO rule for MSSQL check
    * 0242 FIX: Parameters for clustered services can now be configured on the cluster host...
    * 0309 FIX: Trying to prevent read/write conflicts with a large user base...
    * 0311 FIX: Fixed "Inventory failed" message when trying an inventory on clusters via WATO...
    * 0330 FIX: Improved performance of WATO slave push with a large user base...
    * 0331 FIX: LDAP diagnostic LOG can now have the $OMD_SITE$ macro configured via WATO...
    * 0332 FIX: Own host tag groups without topics resulted in two groups "Host tags" in the rule editor
    * 0361 FIX: The page linked by "new rule" can now be bookmarked again
    * 0341 FIX: Avoid rare exception in WATO when deleting a host...
    * 0376 FIX: LDAP: Default configuration of attributes is reflected within WATO now
    * 0346 FIX: Fix folder visibility in WATO for unpriviledged users...
    * 0385 FIX: Better error handling for invalid service regex in rule conditions...
    * 0389 FIX: Showing LDAP settings on site specific global settings page now...
    * 0400 FIX: WATO BI editor now supports percentages for count_ok...
    * 0392 FIX: LDAP: Improved error messages of LDAP configuration test...
    * 0415 FIX: LDAP: The LDAP Settings dialog is now disabled when the LDAP Connector is disabled
    * 0416 FIX: When doing user sync on user page rendering, contact group memberships are shown correctly now...
    * 0417 FIX: LDAP: Fixed "Sync-Plugin: Roles" test with OpenLDAP
    * 0248 FIX: Backup & Restore: Snapshot comments now support unicode character...
    * 0418 FIX: LDAP: Fixed broken role sync plugin with OpenLDAP...
    * 0419 FIX: LDAP: The default user profile roles are only assigned to users without roles...
    * 0249 FIX: Backup & Restore: fixed bug when uploading legacy snapshots...
    * 0250 FIX: Fixed error on creating very large WATO snapshots...
    * 0422 FIX: Fixed numbers shown in log entries of bulk inventory...
    * 0252 FIX: ESX vSphere configuration: Fixed non-working configuration parameters...
    * 0456 FIX: Column was too short...
    * 0256 FIX: wato snapshots: snapshot restore no longer fails with older python versions...
    * 0433 FIX: Creating WATO lock during automations (like e.g. master to slave syncs)...
    * 0434 FIX: Fixed wrong count of failed hosts in bulk inventory mode...
    * 0678 FIX: Move two last global settings of Event Console to proper places
    * 0268 FIX: wato inventory: fixed missing services...
    * 0686 FIX: Fix replication with WATO if EC is enabled on master and disabled on slave
    * 0129 FIX: Fixed permission bug in "Edit user profile" dialog....
    * 0269 FIX: brocade_fcport: fixed problem on displaying check_parameters in WATO...
    * 0271 FIX: Fixed sorting in duallist element (two lists with interchangable elements)...
    * 0131 FIX: Error rates for network interfaces can now be set smaller then 0.1 when using Wato....
    * 0690 FIX: Fix language jumping to German when saving user profiles
    * 0666 FIX: Minimum port for the mknotifyd is now 1024 (never use well known ports)...
    * 0559 FIX: WATO snapshots: improved validation of (uploaded) snapshots...
    * 0709 FIX: Fix NoneType has not attribute userdb_automatic_sync bug in D-WATO
    * 0728 FIX: mem.win: fixed bug in WATO configuration rule...
    * 0139 FIX: ldap sync: syncing if rules against ldap is not longer case sensitiv
    * 0736 FIX: WATO backup and restore: improved error handling...

    Notifications:
    * 0362 sms: now searching PATH for sendsms and smssend commands...
    * 0684 New notification variables NOTIFY_LASTSERVICEOK and NOTIFY_LASTHOSTUP...
    * 0711 New rules based notifications...
    * 0713 New bulk notifications...
    * 0108 FIX: Prevent service notification on host alerts...
    * 0058 FIX: Fix email notifications containing non-ASCII characters in some situtations...
    * 0133 FIX: Fixed mkeventd notification plugin...
    * 0720 FIX: Fix timeperiod computation with CMC and flexible notifications...

    BI:
    * 0721 Use hard states in BI aggregates...
    * 0714 BI aggregations now also honor scheduled downtimes...
    * 0715 BI aggregates now acknowledgement information...
    * 0669 FIX: Fixed regex matching in BI when using character groups [...]...

    Reporting & Availability:
    * 0018 New option for displaying a legend for the colors used in the timeline...
    * 0405 Add CSV export to availability views...
    * 0338 FIX: Introduce time limit on availability queries...
    * 0681 FIX: Display correct year for availability range for last month in january
    * 0750 FIX: Availability: fix exception when summary is on and some elements have never been OK

    Event Console:
    * 0301 Handling messages of special syslog format correctly...
    * 0388 Moved Event Console related settings to own settings page...
    * 0710 Create a history entry for events that failed their target count...
    * 0749 Allow to restrict visibility of events by their host contacts...
    * 0303 FIX: Old log entries were shown in event history first...
    * 0304 FIX: Escaping several unwanted chars from incoming log messages...
    * 0089 FIX: CSV export of event console was broken...
    * 0359 FIX: Fixed exception in event simulator when one match group did not match
    * 0384 FIX: Trying to prevent problem when restarting mkeventd...
    * 0427 FIX: Fixed exception when handling connections from event unix socket...
    * 0679 FIX: Allow non-Ascii characters in generated events
    * 0680 FIX: Do not allow spaces in host names in event simulator...
    * 0672 FIX: Service item of "Check event state in event console" checks can now be configured...
    * 0590 FIX: mkeventd: fixed encoding of unicode characters in the snmptrap receiver...

    Livestatus:
    * 0337 New header for limiting the execution time of a query...
    * 0276 nagios4 livestatus support...
    * 0335 FIX: Parse state of downtime notification log entries correctly...
    * 0336 FIX: Limit the number of lines read from a single logfile...
    * 0344 FIX: Fix semantics of columns num_services_hard_*...

    Livestatus-Proxy:
    * 0263 FIX: livestatus log table: fixed missing logentries of archived logfiles...


1.2.3i7:
    Core & Setup:
    * 0011 Introduce optional lower limit for predicted levels...
    * 0217 FIX: More verbose error output for SNMP errors on the command line...
    * 0288 FIX: Error messages of datasource programs (e.g. VSphere Agent) are now visible within WATO...
    * 0010 FIX: Fix computation of hour-of-the-day and day-of-month prediction...
    * 0292 FIX: Inline SNMP: Check_MK check helpers are closing UDP sockets now...

    Checks & Agents:
    * 0060 cisco_fantray: new check for monitoring fan trays of Cisco Nexus switches
    * 0061 cisco_cpu: check now recognizes new object cpmCPUTotal5minRev...
    * 0063 veeam_client: new check to monitor status of veeam clients with special agent plugin...
    * 0064 veeam_jobs: new check to monitor the backup jobs of the veeam backup tool...
    * 0047 fritz.conn fritz.config fritz.uptime fritz.wan_if fritz.link: New checks for monitoring Fritz!Box devices...
    * 0027 esx_vsphere_sensors: it is now possible override the state of sensors...
    * 0090 apc_ats_status: New Check for monitoring APC Automatic Transfer Switches
    * 0080 Added new checks for Brocade NetIron MLX switching / routing devices...
    * 0091 apc_ats_output: new check for output measurements on APC ATS devices
    * 0068 check_sql: support for mssql databases included
    * 0208 fileinfo.groups: Added minimum/maximum file size parameters...
    * 0093 check_http: Default service description prefix can be avoided...
    * 0004 df: dynamic filesystem levels now reorder levels automatically...
    * 0069 veeam_client: limits for time since last backup introduced
    * 0214 Logwatch: context lines can now be disabled using nocontext=1...
    * 0038 casa_cpu_mem casa_cpu_temp casa_cpu_util casa_fan casa_power: New checks for casa Cable Modem Termination Systems...
    * 0097 arc_raid_status: New check for Areca RAID controllers
    * 0070 cmciii_lcp_airin cmciii_lcp_airout cmciii_lcp_fans cmciii_lcp_waterflow cmciii_lcp_waterin cmciii_lcp_waterout: new checks for the Rittal CMC-III LCP device
    * 0098 apc_inrow_airflow, apc_inrow_fanspeed, apc_inrow_temp: New checks for APC inrow devices
    * 0099 apc_mod_pdu_modules: New check for APC Modular Power Distribution Unit
    * 0072 cmciii_pu_access cmciii_pu_canbus cmciii_pu_io cmciii_pu_temp: New checks for the Rittal CMC-III PU Unit
    * 0100 juniper_cpu: New check for CPU utilization on Juniper switches
    * 0236 windows_agent: each script can now be configured to run sync / async...
    * 0101 liebert_chiller_status: New check for Liebert Chiller devices
    * 0083 brocade_mlx: Temperature sensors of one module now in one common check...
    * 0008 df: Solaris agent now also supports samfs
    * 0084 brocade_mlx: single checks now instead of sub checks...
    * 0291 winperf_ts_sessions: New check to monitor Microsoft Terminal Server sessions...
    * 0102 modbus_value: New check and Agent to modbus devices...
    * 0013 Solaris Agent: implement cached async plugins and local checks...
    * 0238 vsphere monitoring: new option to skip placeholder vms in agent output...
    * 0016 Linux+Windows agent: allow spooling plugin outputs via files...
    * 0017 local: New state type P for state computation based on perfdata...
    * 0085 brocade_mlx: now handles more different module states...
    * 0024 FIX: cisco_wlc: removed check configuration parameter ap_model...
    * 0003 FIX: ps: Remove exceeding [ and ] in service description when using process inventory...
    * 0037 FIX: checkman browser (cmk -m) was not working properly in network subtree...
    * 0283 FIX: Interface Checks: ignore invalid error counts while interface is down...
    * 0081 FIX: Fixed corruption in SNMP walks created with cmk --snmpwalk...
    * 0286 FIX: esx_vsphrere_counters.ramdisk: Better handling for non existant ramdisks...
    * 0290 FIX: winperf_processor mem.win: Handling no/empty agent responses correctly now...
    * 0293 FIX: esx_vsphere_counters_ramdisk_sizes: Handles ram disk "ibmscratch" by default now
    * 0012 FIX: Solaris Agent: fixed broken fileinfo section...
    * 0297 FIX: mk-job is now also usable on CentOS 5+...
    * 0298 FIX: win_dhcp_pools: Fixed wrong percentage calculation
    * 0237 FIX: tsm_sessions: fixed invalid check output during backups...

    Multisite:
    * 0001 New filters for selecting several host/service-groups at once...
    * 0050 New concept of favorite hosts and services plus matching filters and views...
    * 0211 GUI Notify: Added notify method "popup" to really create popup windows...
    * 0215 Added option to make HTML escape in plugin outputs configurable...
    * 0071 livedump: new option to include contact_groups instead of contacts when dumping configuration
    * 0043 FIX: LDAP: Improved error reporting during synchronisation...
    * 0044 FIX: LDAP: Fixed error with empty groups during non nested group sync...
    * 0045 FIX: LDAP: Fixed error when synchronizing non nested groups to roles...
    * 0046 FIX: Fixed editing contactgroup assignments of hosts or folders with "-" in names...
    * 0049 FIX: Fixed useless I/O during page processing...
    * 0203 FIX: Changed sidebar reload interval to be more random...
    * 0204 FIX: Reduced I/O on logins with access time recording or failed login counts...
    * 0206 FIX: Fixed logwatch permission check when using liveproxy for normal users...
    * 0210 FIX: LDAP: Fixed problem syncing contactgroups of a user with umlauts in CN
    * 0035 FIX: Convert HTTP(S) links in plugin output into clickable icon...
    * 0006 FIX: Checkboxes for hosts/services were missing on modified views...
    * 0284 FIX: Context help toggled on/off randomly...
    * 0285 FIX: Fixed bookmarking of absolute URLs or PNP/NagVis URLs in sidebar snapin...
    * 0296 FIX: Fixed moving of snapins while in scrolled sidebar...

    WATO:
    * 0053 New rule for configuring the display_name of a service...
    * 0216 Supporting float values as SNMP timeout value now...
    * 0082 Improved online help for LDAP connections...
    * 0009 Automatically schedule inventory check after service config change...
    * 0294 Added "services" button to host diagnose page
    * 0048 FIX: Tests on host diagnose page are executed parallel now...
    * 0033 FIX: Fixed problem when saving settings in WATOs host diagnostic page...
    * 0205 FIX: NagVis related permissions of roles can be edited again...
    * 0207 FIX: Explicit communities were not saved in all cases...
    * 0094 FIX: Hide SNMPv3 credentials in WATO...
    * 0212 FIX: Fixed broken site edit page in case a TCP socket has been configured...
    * 0095 FIX: Fixed problem with portnumber in Wato Distributed Monitoring dialog
    * 0213 FIX: LDAP: Various small improvements for handling the LDAP user connector...
    * 0039 FIX: Fixed exception on displaying WATO helptexts in the global settings...
    * 0219 FIX: Fixed display problems in WATO folders with long contact group names
    * 0220 FIX: Added HTML escaping to several global settings attributes...
    * 0234 FIX: Improved handling of interface inventory states / types...
    * 0289 FIX: Renamed "Hosts & Folders" page to "Hosts"
    * 0295 FIX: Fixed problem with new created tag groups with "/" in title...

    Notifications:
    * 0005 Added notification script for sending SMS via mobilant.com...
    * 0032 FIX: Fixed problem when forwarding notification mails in windows...
    * 0218 FIX: Fixed rendering of HTML mails for Outlook (at least 2013)...

    BI:
    * 0287 FIX: Fixed assuming states of services with backslashes in descriptions...

    Reporting & Availability:
    * 0051 Option for showing timeline directly in availability table...
    * 0052 Visual colorization of availability according to levels...
    * 0054 New labelling options for availability table...
    * 0055 Allow grouping by host, host group or service group...
    * 0056 New concept of service periods in availability reporting...
    * 0002 You can now annotate events in the availability reporting...
    * 0014 FIX: Fix styling of tables: always use complete width...
    * 0015 FIX: Fixed summary computation in availability when grouping is used...

    Event Console:
    * 0026 FIX: snmptd_mkevent.py: fixed crash on startup
    * 0036 FIX: Fixed bug where multsite commands did not work properly...

    Livestatus:
    * 0067 livedump: new option to mark the mode at the beginning of the dump and documentation fixes...
    * 0023 FIX: Fixed incorrect starttime of table statehist entries...
    * 0034 FIX: Availability no longer showes incorrect entries when only one logfile exists...
    * 0233 FIX: Fixed missing entries in log file and availability view...


1.2.3i6:
    Core & Setup:
    * 0041 FIX: setup.py now handles non existing wwwuser gracefully...

    Checks & Agents:
    * 0040 Add agent plugin to test local hostname resolving...
    * 0020 FIX: Inventory problem with inventory_processes parameter...

    Multisite:
    * 0000 Improved performance of LDAP sync by refactoring the group sync code

    WATO:
    * 0042 FIX: Removed debug outputs from service inventory...


1.2.3i5:
    Core:
    * Automatically remove duplicate checks when monitoring with Agent+SNMP
       at the same time. TCP based ones have precedence.
    * inventory check of SNMP devices now does scan per default (configurable)
    * FIX: inventory check now honors settings for exit code
    * FIX: avoid exception nodes of cluster have different agent type
    * FIX: continue inventory, if one check does not support it
    * FIX: fix configuration of explicit SNMP community, allow unicode
    * FIX: avoid invalid cache of 2nd and up hosts in bulk inventory
    * FIX: fixed error handling in SNMP scan, inventory check fails now
           if SNMP agent is not responding
    * FIX: Ignore snmp_check_interval cache in interactive situations (e.g.  -nv)
    * FIX: check_mk config generation: on computing the checks parameters
           there is no longer a small chance that existing rules get modified

    Event Console:
    * check_mkevents now available as C binary: check_mkevents_c
    * FIX: use default values for unset variables in actions

    Multisite:
    * Speed-O-Meter: now measure only service checks. Host checks
      are omitted, since they do not really matter and make the
      results less useful when using CMC.
    * Added host aliases filter to some views (host/service search)
    * It is now possible to enforce checkboxes in views upon view loading
      (needs to be confgured per view via the view editor)
    * Wiki Sidebar Snapin: showing navigation and quicksearch. OMD only.
    * Sidebar can now be folded. Simply click somewhere at the left 10 pixels.
    * Foldable sections now have an animated triangle icon that shows the folding state
    * Added new snapin "Folders", which interacts with the views snapin when
      both are enabled. You can use it to open views in a specific folder context
    * LDAP: Added option to make group and role sync plugin handle nested
            groups (only in Active Directory at the moment). Enabling this
	    feature might increase the sync time a lot - use only when really needed.
    * FIX: Fixed encoding problem in webservice column output
    * FIX: Fix output format python for several numeric columns
    * FIX: Fixed searching hosts by aliases/adresses
    * FIX: Remove duplicate entries from Quicksearch
    * FIX: Avoid timed browser reload after execution of exections
    * FIX: Hosttag filter now works in service related views
    * FIX: Added code to prevent injection of bogus varnames
           (This might break code which uses some uncommon chars for varnames)
    * FIX: Fixed computation of perfometer values, which did not care about
           the snmp_check_interval. Simplyfied computation of perfometer values
    * FIX: LDAP: Custom user attributes can now be synced again

    BI:
    * FIX: Fix exception when showing BI tree in reporting time warp
    * FIX: Fixed blue triangle link: would show more aggregations,
       if one name was the prefix of another

    Notifications:
    * Blacklisting for services in the felixble notification system
    * FIX: mail with graph plugin: set explicit session.save_path for php
           Fixes instances where the php command couldn't fetch any graphs

    Checks & Agents:
    * diskstat: removed (ever incorrect) latency computation for Linux
    * statgrab_load: support predictive levels, add perf-o-meter
    * ucd_cpu_load: support predictive levels
    * hpux_cpu, blade_bx_load: support predictive levels, add perf-o-meter,
       make WATO-configable
    * check_sql: Database port can now be explicitly set
    * steelhead_perrs: New check for Rivergate Gateways
    * alcatel_power: Check for power supplies on Alcatel switches
    * qnap_disks: New check for Hardisks in Qnap devices
    * Dell Open Manage: SNNP Checks for Physical Disks, CPU and Memory
    * check_tcp: Now able to set custom service description
    * Apache ActiveMQ: New Special Agent and Check to query ActiveMQ Queues
    * check_ftp: can now be configured via Wato
    * windows_tasks: New check to  monitor the Windows Task Scheduler
    * sensatronics_temp: New check for Sensatronic E4 Temperatur Sensor
    * akcp_sensor_drycontact: New Check for AKCP drycontact Sensors
    * esx_vsphere_vm.heartbeat: Heartbeat status alert level now configurable
    * ps:  new configuration option: handle_count (windows only)
    * FIX: Windows agent: gracefully handle garbled logstate.txt
    * FIX: esx_vsphere_counters: added missing ramdisk type upgradescratch
    * FIX: esx_vsphere_hostsystem: fixed bug in handling of params
    * FIX: local: tolerate invalid output lines
    * FIX: hp_proliant: Correct handling of missing snmp data
    * FIX: logwatch.ec: No longer forwards "I" lines to event console
    * FIX: check_dns: default to querying the DNS server on the localhost itself
    * FIX: ps: do not output perfdata of CPU averaging (use ps.perf for that)
    * FIX: nfsexports: also support systems with rpcbind instead of portmap
    * FIX: ups_in_freq: corrected spelling of service description
    * FIX: ups_bat_temp: renamed service description to "Temperature Battery",
           in order to make it consistent with the other temperature checks
    * FIX: hp_blade_blades: Fixed crash on inventory when receiving
           unexpected snmp data
    * FIX: apache_status: If ReqPerSec and BytesPerSec are not reported by
           the agent, no PNP graphs for them are drawn.
           (This is the case if ExtendedStatus set to Off in Apache config)
    * FIX: oracle_jobs: fixed issues with incorrect column count in check output
    * FIX: if/if64/...: layout fix in PNP template for packets


    WATO:
    * You can now have site-specific global settings when using
      distributed WATO (available in the "Distributed Monitoring")
    * bulk inventory: display percentage in progress bar
    * New option for full SNMP scan in bulk inventory
    * bulk operations now also available when checkboxes are off
    * LDAP: Added test to validate the configured role sync groups
    * LDAP: The sync hooks during activate changes can now be enabled/disabled
      by configuration (Global Settings)
    * Disabled replication type "peer" in site editor.
    * Added "permanently ignore" button to inventory services dialog which 
      links directly to the disabled services view
    * Added diagnose page linked from host edit dialog. This can be used to test
      connection capabilities of hosts
    * The rule "Process inventory" now offers the same configuration options 
      as its manual check equivalent "State and count of processes"
    * New configuration option handle_count (windows only) in the rules
      "Process inventory" and "State and count of processes"
    * FIX: correct display of number of hosts in bulk inventory
    * FIX: nailed down ".siteid" exception when added new site
    * FIX: fixed setting for locking mode from 'ait' to 'wait'
    * FIX: avoid removal of tags from rules when not yet acknowledged
    * FIX: avoid need for apache restart when adding new service levels
    * FIX: fix encoding problem on GIT integration

    Livestatus:
    * Removed "livecheck". It never was really stable. Nagios4 has something
      similar built in. And also the Check_MK Micro Core.
    * table statehist: no longer computes an unmonitored state for hosts and
                       services on certain instances.
                       (showed up as no hosts/services in the multisite gui)
    * table statehist: fixed SIGSEGV chance on larger queries

1.2.3i4:
    Core:
    * Create inventory check also for hosts without services, if they
          have *no* ping tag.

    WATO:
    * Bulk inventory: speed up by use of cache files and doing stuff in
          groups of e.g. 10 hosts at once
    * Multisite connection: new button for cloning a connection

    Checks & Agents:
    * Linux agent RPM: remove dependency to package "time". That package
         is just needed for the binary mk-job, which is useful but not
         neccessary.

    Multisite:
    * FIX: fix broken single-site setups due to new caching

1.2.3i3:
    Core:
    * FIX: fixed typo in core startup message "logging initial states"
    * FIX: livestatus table statehist: fixed rubbish entries whenever
           logfile instances got unloaded

    Livestatus:
    * FIX: check_mk snmp checks with a custom check interval no longer
           have an incorrect staleness value

    Notifications:
    * mkeventd: new notification plugin for forwarding notifications
       to the Event Console. See inline docu in share/check_mk/notification/mkeventd
       for documentation.
    * FIX: cleanup environment from notifications (needed for CMC)

    Checks & Agents:
    * Windows agent: increased maximum plugin output buffer size to 2MB
    * check_icmp: New WATO rule for custom PING checks
    * agent_vsphere: now able to handle < > & ' " in login credentials
    * if/if64 and friends: add 95% percentiles to graphs
    * services: inventory now also matches against display names of services
    * esx_vsphere_hostsystem.multipath: now able to set warn/crit levels
    * cpu_netapp: added Perf-O-Meter and PNP template
    * cisco_cpu: added Perf-O-Meter and PNP template
    * apc_symmetra: add input voltage to informational output
    * agent_vsphere: new debug option --tracefile
    * FIX: windows_agent: fixed bug in cleanup of open thread handles
    * FIX: cups default printer is now monitored again in linux agent
    * FIX: host notification email in html format: fixed formating error
           (typo in tag)
    * FIX: netapp_volumes: better output when volume is missing
    * FIX: winperf_phydisk: handle case where not performance counters are available
    * FIX: check_mk_agent.linux: limit Livestatus check to 3 seconds
    * FIX: esx_vsphere_vm: fixed exception when memory info for vm is missing
    * FIX: esx_vsphere_hostsystem: Fixed typo in check output
    * FIX: psperf.bat/ps: Plugin output processing no longer crashes when
           the ps service is clustered

    Multisite:
    * Filtering in views by Hostalias is possible now too
       (however the filter is not displayed in any standard view - user needs
       to enable it by customizing the needed views himself)
    * FIX: add missing service icons to view "All Services with this descr..."
    * FIX: ldap attribute plugins: fixed crash when parameters are None
    * FIX: avoid duplicate output of log message in log tables
    * FIX: fixed problem with ldap userid encoding
    * FIX: removed state-based colors from all Perf-O-Meters
    * FIX: brocade_fcport pnp-template: fixed incorrect display of average values
    * FIX: all log views are now correctly sorted from new to old

    Livestatus-Proxy:
    * Implement caching of non-status requests (together with Multisite)
    * FIX: fix exception when printing error message
    * FIX: honor wait time (now called cooling period) after failed TCP connection
    * FIX: fix hanging if client cannot accept large chunks (seen on RH6.4)

    WATO:
    * Rule "State and count of processes": New configuration options:
           virtual and resident memory levels
    * Added title of tests to LDAP diagnose table
    * Bulk inventory: new checkbox to only include hosts that have a failed
        inventory check.
    * Bulk inventory: yet another checkbox for skipping hosts where the
        Check_MK service is currently critical
    * New rule: Multipath Count (used by esx_vsphere_hostsystem.multipath)
    * FIX: The rule "State and count of processes" is no longer available
           in "Parameters for inventorized check". This rule was solely
           intented for "Manual checks" configuration
    * FIX: Trying to prevent auth.php errors while file is being updated

1.2.3i2:
    Core:
    * New option -B for just generating the configuration
    * Introduced persistent host address lookup cache to prevent issues
      loading an unchanged configuration after a single address is not resolvable anymore
    * Assigning a service to a cluster host no longer requires a reinventory
    * Setting a check_type or service to ignore no longer requires a reinventory
      Note: If the ignore rule is removed the services will reappear
    * Config creation: The ignore services rule now also applies to custom, active
                       and legacy checks
    * Predictive monitoring: correctly handle spaces in variable names (thanks
       to Karl Golland)
    * New man page browser for console (cmk -m)
    * New option explicit_snmp_communities to override rule based SNMP settings
    * Preparations for significant SNMP monitoring performance improvement
      (It's named Inline SNMP, which is available as special feature via subscriptions)
    * Allow to specify custom host check via WATO (arbitrary command line)
    * Implement DNS caching. This can be disabled with use_dns_cache = False

    Livestatus:
    * new service column staleness: indicator for outdated service checks
    * new host    column staleness: indicator for outdated host checks

    Checks & Agents:
    * esx_hostystem multipath: criticize standby paths only if not equal to active paths
    * mk_logwatch: fixed bug when rewriting logwatch messages
    * check_mk: Re-inventory is no longer required when a service is ignored via rule
    * check_mk: Now possible to assign services to clusters without the need to
                reinventorize
    * lnx_if: Fixed crash on missing "Address" field
    * viprinet_router: Now able to set required target state via rule
    * windows_agent: Now available as 64 bit version
    * agent_vsphere: fix problem where sensors were missing when
      you queried multiple host systems via vCenter
    * cached checks: no longer output cached data if the age of the
                     cache file is twice the maximum cache age
    * windows agent: no longer tries to execute directories
    * fileinfo: no longer inventorize missing files(reported by windows agent)
    * New checks for Brocade fans, temperature and power supplies
    * cluster hosts: removed agent version output from Check_MK service (this
      was misleading for different agent versions on multiple nodes)
    * job check: better handling of unexpected agent output
    * lnx_thermal: Added check for linux thermal sensors (e.g. acpi)
    * hwg_temp: Make WATO-Rule "Room Temperature" match, add man page, graph
                and Perf-O-Meter
    * ps.perf: Support Windows with new plugin "psperf.bat". wmicchecks.bat
               is obsolete now.
    * Special Agent vSphere: support ESX 4.1 (thanks to Mirko Witt)
    * esx_vsphere_object: make check state configurable
    * mk_logwatch: support continuation lines with 'A'. Please refer to docu.
    * mk_oracle: Added plugin for solaris
    * win_netstat: New check for Windows for checking the existance of a UDP/TCP
        connection or listener
    * ps/ps.perf: allow to set levels on CPU util, optional averaging of CPU
    * diskstat: Agent is now also processing data of mmcblk devices
    * qmail: Added check for mailqueue 
    * cisco_locif: removed obsolete and already disabled check completely
    * fc_brocade_port: removed obsolete check
    * fc_brocade_port_detailed: removed obsolete check
    * tsm_stgpool: removed orphaned check
    * vmware_state: removed ancient, now orphaned check. Use vsphere_agent instead.
    * vms_{df,md,netif,sys}: remove orphaned checks that are not needed by the current agent
    * tsm: Added new TSM checks with a simple windows agent plugin
    * windows_agent: now starts local/plugin scripts in separate threads/processes
                     new script parameters cache_age, retry_count, timeout
                     new script caching options "off", "async", "sync"
    * windows_agent: increased maximum local/plugin script output length to 512kB
                     (output buffer now grows dynamically)
    * jolokia_metrics: fixed incorrect plugin output for high warn/crit levels
    * jolokia_metrics.uptime: Added pnp template
    * hyperv: Added a check for checking state changes.
    * df / esx_vsphere_datastore: now able to set absolute levels and levels depending
                                  on total disk space of used and free space
    * cisco_wlc: New check for monitoring cisco wireless lan access points 
    * cisco_wlc_clients: New check for the nummber of clients in a wlc wifi
    * df: Negative integer levels for MB left on a device
    * win_printers: Monitoring of printer queue on a windows printserver
    * cisco_qos: Updated to be able to mintor IOS XR 4.2.1 (on a ASR9K device)
    * New active check, check_form_submit, to submit HTML forms and check the resulting page
    * mk-job: /var/lib/check_mk_agent/job directory is now created with mode 1777 so 
              mk-job can be used by unprivileged users too
    * ADD: etherbox: new check for etherbox (messpc) sensors.
           currently supported: temperature, humidity, switch contact and smoke sensors
    * cisco_wlc_client: now supports low/high warn and crit levels
    * cisco_wlc: now supports configuration options for missing AP
    * agent_vsphere: completely rewritten, now considerably faster
                     vCenter is still queried by old version
    * windows_agent: windows eventlog informational/audit logs now reported with O prefix
    * mk_logwatch: ignored loglines now reported with an "." prefix (if required)
    * apache_status: Nopw also supports multithreaded mpm
    * windows_agent: now able to suppress context messages in windows eventlogs
    * agent_vsphere: completely rewritten, now considerably faster
                     vCenter is still queried by old version
    * windows_agent: windows eventlog informational/audit logs now reported with O prefix
    * mk_logwatch: ignored loglines now reported with an "." prefix (if required)
    * check_mk-if.pnp: fixed bug with pnp template on esx hosts without perfdata
    * jolokia checks (JVM): uptime, threads, sessions, requests, queue
      now configurable via WATO
    * vSphere checks: secret is not shown to the user via WATO anymore
    * WATO rule to check state of physical switch (currently used by etherbox check)
    * cisco_wlc: Allows to configure handling of missing AP
    * logwatch.ec: show logfiles from that we forwarded messages
    * FIX: blade_blades: Fixed output of "(UNKNOWN)" even if state is OK
    * FIX: apache_status: fix exception if parameter is None
    * FIX: hr_mem: handle virtual memory correct on some devices
    * FIX: apache_status agent plugin: now also works, if prog name contains slashes
    * FIX: check_dns: parameter -A does not get an additional string
    * FIX: cisco_qos: Catch policies without post/drop byte information
    * FIX: cisco_qos: Catch policies without individual bandwidth limits
    * FIX: windows_agent: fixed bug on merging plugin output buffers
    * FIX: esx_vsphere_datastores: Fix incomplete performance data and Perf-O-Meter
    * FIX: cleaned up fileinfo.groups pattern handling, manual configuration
      is now possible using WATO
    * FIX: check_mk-ipmi.php: PNP template now displays correct units as delivered
           by the check plugin
    * FIX: check_disk_smb: Remove $ from share when creating service description.
           Otherwise Nagios will not accept the service description.
    * FIX: mrpe: gracefully handle invalid exit code of plugin

    Notifications:
    * notify.py: Matching service level: Use the hosts service level if a
                 service has no service level set
    * notify.py: fixed bug with local notification spooling
    * HTML notifications: Now adding optional links to host- and service names
      when second argument notification script is configured to the base url of the
      monitoring installation (e.g. http://<host>/<site>/ in case of OMD setups)
    * HTML notifications: Added time of state change

    Multisite:
    * Finally good handling of F5 / browser reloads -> no page switching to
      start page anymore (at least in modern browsers)
    * User accounts can now be locked after a specified amount of auth
      failures (lock_on_logon_failures can be set to a number of tries)
    * Column Perf-O-Meter is now sortable: it sorts after the *first*
      performance value. This might not always be the one you like, but
      its far better than nothing.
    * logwatch: Logwatch icon no longer uses notes_url
    * Inventory screen: Host inventory also displays its clustered services
    * Rules: Renamed "Ignored services" to "Disabled services"
             Renamed "Ignored checks" to "Disabled checks"
    * Sorter Host IP address: fixed sorting, no longer uses str compare on ip
    * Views: New: Draw rule editor icon in multisite views (default off)
             Can be activated in global settings
    * New global multisite options: Adhoc downtime with duration and comment
                                    Display current date in dashboard
    * LDAP: Using asynchronous searches / added optional support for paginated
      searches (Can be enabled in connection settings)
    * LDAP: It is now possible to provide multiple failover servers, which are
      tried when the primary ldap server fails
    * LDAP: Supporting posixGroup with memberUid as member attribute
    * LDAP: Added filter_group option to user configuration to make the
    synchonized users filterable by group memberships in directories without
    memberof attributes
    * LDAP: Moved configuration to dedicated page which also provides some
      testing mechanisms for the configuration
    * Added option to enable browser scrollbar to the multisite sidebar (only
      via "sidebar_show_scrollbar = True" in multisite.mk
    * Added option to disable automatic userdb synchronizations in multisite
    * Implemented search forms for most data tables
    * New icons in view footers: export as CSV, export as JSON
    * Availability: new columns for shortest, longest, average and count
    * Editing localized strings (like the title) is now optional when cloning
      views or editing cloned views. If not edited, the views inherit the
      localized strings from their ancestors
    * Added simple problems Dashboard
    * New filter and column painter for current notification number (escalations)
    * Added new painters for displaying host tags (list of tags, single tag
    groups). All those painters are sortable. Also added new filters for tags.
    * Added painters, icon and filters for visualizing staleness information
    * Improved filtering of the foldertree snapin by user permissions (when a user is
      only permitted on one child folder, the upper folder is removed from the
      hierarchy)
    * "Unchecked Services" view now uses the staleness of services for filtering
    * Globe dashlets make use of the parameter "id" to make it possible to
      provide unique ids in the render HTML code to the dashlets
    * Multisite can now track wether or not a user is online, this need to be
      enabled e.g. via Global Settings in WATO (Save last access times of
      users)
    * Added popup message notification system to make it possible to notify
      multisite users about various things. It is linked on WATO Users page at
      the moment. An image will appear for a user in the sidebar footer with
      the number of pending messages when there are pending messages for a user.
      To make the sidebar check for new messages on a regular base, you need
      to configure the interval of sidebar popup notification updates e.g. via
      WATO Global Settings.
    * Event views: changed default horizon from 31 to 7 days
    * New option for painting timestamp: as Unix Epoch time
    * New filters: Host state type and Service state type
    * FIX: better error message in case of exception in SNMP handling
    * FIX: Inventory screen: Now shows custom checks
    * FIX: Fixed locking problem of multisite pages related to user loading/saving
    * FIX: Fixed wrong default settings of view filters in localized multisite
    * FIX: line wrapping of logwatch entries
    * FIX: Fixed button dragging bug when opening the view editor
           (at least in Firefox)

    WATO:
    * Allow to configure check-/retry_interval in second precision
    * Custom user attributes can now be managed using WATO
    * Allow GIT to be used for change tracking (enable via global option)
    * Hosts/Folders: SNMP communities can now be configured via the host
      and folders hierarchy. Those settings override the rule base config.
    * Require unique alias names in between the following elements:
      Host/Service/Contact Groups, Timeperiods and Roles
    * Removed "do not connect" option from site socket editor. Use the
      checkbox "Disable" to disable the site for multisite.
    * Converted table of Event Console Rules to new implementation, make it sortable
    * FIX: do validation of check items in rule editor
    * FIX: More consistent handling of folderpath select in rule editor
    * FIX: Now correctly handling depends_on_tags on page rendering for
           inherited values
    * FIX: Changed several forms from GET to POST to prevent "Request-URI too
           large" error messages during submitting forms
    * FIX: automation snmp scan now adhere rules for shoddy snmp devices
           which have no sys description
    * FIX: Cisco ruleset "Cisco WLC WiFi client connections" has been generalized to
           "WLC WiFi client connections"
    * FIX: Snapshot handling is a little more robust agains manually created
           files in snapshot directory now
    * FIX: Slightly more transparent handling of syntax errors when loading rules.mk

    Notifications:
    * Flexible Notification can now filter service levels
    * FIX: check_tcp corrected order of parameters in definition

    Event Console:
    * New global setting "force message archiving", converts the EC into
      a kind of syslog archive
    * New built-in snmptrap server to directly receive snmp traps
    * FIX: fix layout of filter for history action type
    * FIX: better detect non-IP-number hosts in hostname translation

1.2.3i1:
    Core:
    * Agents can send data for other hosts "piggyback". This is being
      used by the vSphere and SAP plugins
    * New variable host_check_commands, that allows the definition of
      an alternative host check command (without manually defining one)
    * New variable snmp_check_interval which can be used to customize
      the check intervals of SNMP based checks
    * setup: Added missing vars rrd_path and rrdcached_sock
    * new variable check_mk_exit_status: allows to make Check_MK service OK,
      even if host in not reachable.
    * set always_cleanup_autochecks to True per default now
    * check_mk: new option --snmptranslate

    Multisite:
    * New availability view for arbitrary host/service collections
    * New option auth_by_http_header to use the value of a HTTP header
      variable for authentication (Useful in reverse proxy environments)
    * New permission that is needed for seeing views that other users
      have defined (per default this is contained in all roles)
    * New path back to the view after command exection with all
      checkboxes cleared
    * Added plugins to config module to make registration of default values
      possible for addons like mkeventd - reset to default values works now
      correctly even for multisite related settings
    * perfometer: Bit values now using base of 1000
    * Added PNP tempate for check_disk_smb
    * Dashboards can now be configured to be reloaded on resizing
      (automatically adds width/height url parameters)
    * LDAP authentification: New config option "Do not use persistent
                             connections to ldap server"
    * Hosttags and auxiliary tags can now be grouped in topics
    * Fixed output of time in view if server time differs from user time

    Event Console:
    * New rule feature: automatically delete event after actions
    * New filter for maximum service level (minimum already existed)
    * New global setting: hostname translation (allows e.g. to drop domain name)
    * New rule match: only apply rule within specified time period

    Checks & Agents:
    * solaris_mem: New check for memory and swap for Solaris agent
    * agent_vsphere: New VMWare ESX monitoring that uses pySphere and the VMWare
      API in order to get data very efficiently. Read (upcoming) documentation
      for details.
    * new special agent agent_random for creating random monitoring data
    * New checks: windows_intel_bonding / windows_broadcom_bonding
    * Implemented SAP monitoring based on the agent plugin mk_sap. This
      must be run on a linux host. It connects via RFC calls to SAP R/3
      systems to retrieve monitoring information for this or other machines.
    * sap.dialog: Monitors SAP dialog statistics like the response time
    * sap.value: Simply processes information provided by SAP to Nagios
    * openvpn_clients: new check for OpenVPN connections
    * if64_tplink: special new check for TP Link switches with broken SNMP output
    * job: Monitoring states and performance indicators of any jobs on linux systems
    * oracle_asm_diskgroups: Added missing agent plugin + asmcmd wrapper script
    * oracle_jobs: New check to monitor oracle database job execution
    * oracle_rman_backups: New check to monitor state of ORACLE RMAN backups
    * jar_signature: New check to monitor wether or not a jar is signed and
      certificate is not expired
    * cisco_qos: adhere qos-bandwidth policies
    * check_disk_smb: WATO formalization for active check check_disk_smb
    * if.include: new configurable parameters for assumed input and output speed
    * cisco_qos: new param unit:    switches between bit/byte display
                 new param average: average the values over the given minute
                 new params post/drop can be configured via int and float
                 fixed incorrect worst state if different parameters exceed limit
    * logwatch.ec: Added optional spooling to the check to prevent dataloss
      when processing of current lines needs more time than max execution time
    * mounts: ignore multiple occurrances of the same device
    * Linux agent: allow cached local/plugins checks (see docu)
    * mem.include: Linux memory check now includes size of page tables. This
      can be important e.g. on ORACLE systems with a lot of memory
    * windows_agent: Now buffers output before writing it to the socket
                     Results in less tcp packages per call
    * smart.stats: rewrote check. Please reinventorize. Error counters are now
      snapshotted during inventory.
    * smart.temp: add WATO configuration
    * windows_agent: check_mk.ini: new option "port" - specifies agent port
    * winperf_processor: introduce averaging, support predictive levels
    * cpu_util.include: fixed bug when params are set to None
    * predictive levels: fixed bug when existing predictive levels get new options
    * windows_plugin mssql.vbs: No longer queries stopped mssql instances
    * cisco_hsrp: fixed problem when HSRP groups had same ip address
    * winperf_if: hell has frozen over: a new check for network adapters on Windows
    * windows agent: new config section plugins, now able to set timeouts for specific plugins
                     new global config option: timeout_plugins_total
    * lnx_if in Linux agent: force deterministical order of network devices
    * Linux agent: remove obsolete old <<<netif>>> and <<<netctr>>> sections
    * logwatch, logwatch.ec: detect error in agent configuration
    * Linux agent: cups_queues: do not monitor non-local queues (thanks to Olaf Morgenstern)
    * AIX agent: call lparstat with argument 1 1, this give more accurate data
    * Check_MK check: enable extended performance data per default now
    * viprinet checks: New checks for firmware version/update, memory usage, power supply status, 
                       router mode, serialnumber and temperature sensors
    * uptime, snmp_uptime, esx_vsphere_counters.uptime: allow to set lower and upper levels
    * winperf_processor: Now displays (and scales) to number of cpus in pnpgraph
    * mk_postgres plugin: replace select * with list of explicit columns (fix for PG 9.1)
    * lnx_if: show MAC address for interfaces (needs also agent update)
    * winperf_tcp_conn: New check. Displays number of established tcpv4 connections in windows
                        Uses WATO Rule "TCP connection stats (Windows)"
    * windows_agent: fixed timeouts for powershell scripts in local/plugins
    * logwatch: Agent can now use logwatch.d/ to split config to multipe files
    * logwatch: Agent can now rewrite Messages
    * apache_status: New rule: set levels for number of remaining open slots
    * mrpe: handle long plugin output correctly, including performance data
    * cisco_qos: parameters now configurable via WATO

    Notifications:
    * notify.py: unique spoolfiles name no longer created with uuid
    * Warn user if only_services does never match

    Livestatus:
    * Table statehist: Improved detection of vanished hosts and services.
                       Now able to detect and remove nonsense check plugin output
    * FIX: able to handle equal comment_id between host and service
    * livestatus.log: show utf-8 decoding problems only with debug logging >=2
    * livestatus: fixed incorrect output formatting of comments_with_info column

    BI:
    * Integrated availability computing, including nifty time warp feature

    WATO:
    * Configuration of datasource programs via dedicated rules
    * New editor for Business Intelligence rules
    * Rule Editor: Now able to show infeffective rules
    * Valuespec: CascadingDropdown now able to process choice values from functions
    * Removed global option logwatch_forward_to_ec, moved this to the
      logwatch_ec ruleset. With this option the forwarding can now be enabled
      for each logfile on a host
    * Configuration of an alternative host check command
    * Inventory: Display link symbol for ps ruleset
    * New rule for notification_options of hosts and services
    * FIX: Rulesets: correct display of rules within subfolders
    * Remove Notification Command user settings, please use flexible notifications instead


1.2.2p3:
    Core:
    * FIX: get_average(): Gracefully handle time anomlies of target systems
    * FIX: notifications: /var/lib/check_mk/notify directory is now created 
           correctly during setup from tgz file. (Without it notifications
           did not get sent out.)
    * FIX: add missing $DESTDIR to auth.serials in setup.sh

    Checks & Agents:
    * FIX: winperf_processor: fix case where CPU percent is exactly 100%
    * FIX: blade_powerfan: fix mixup of default levels 50/40 -> 40/50
    * FIX: Cleaned up graph rendering of Check_MK services 
    * FIX: zypper: deal with output from SLES 10
    * FIX: zpool_status: Ignoring "No known data errors" text
    * FIX: dmi_sysinfo: Handling ":" in value correctly
    * FIX: check_http: Fixed syntax error when monitoring certificates
    * FIX: check_dns: parameter -A does not get an additional string
    * FIX: diskstat: Fixed wrong values for IO/s computation on linux hosts
    * FIX: blade_healts: Fixed wrong index checking resulting in exceptions
    * FIX: notifications: /var/lib/check_mk/notify directory is now created 
           correctly during setup from tgz file. (Without it notifications
           did not get sent out.)

    Multisite:
    * FIX: LDAP: Disabling use of referrals in active directory configuration
    * FIX: Fixed missing roles in auth.php (in some cases) which resulted in
           non visible pnp graphs and missing nagvis permissions
    * FIX: Fixed label color of black toner perfometers when fuel is low
    * FIX: Fixed wrong default settings of view filters in localized multisite
    * FIX: Fixed exception when enabling sounds for views relying on 
           e.g. alert statistics source
    * FIX: Folder Tree Snapin: make folder filter also work for remote
           folders that do not exist locally
    * FIX: correctly display sub-minute check/retry intervals
    * FIX: fix logic of some numeric sorters
    * FIX: Improved user provided variable validation in view code
    * FIX: Escaping html code in plugin output painters

    WATO:
    * FIX: fix layout of Auxiliary tags table
    * FIX: avoid exception when called first time and first page ist host tags
    * FIX: fix validation of time-of-day input field (24:00)
    * FIX: automation users can now be deleted again (bug was introduced in 1.2.2p1)
    * FIX: fix logwatch pattern analyzer message "The host xyz is not
           managed by WATO." after direct access via snapin
    * FIX: Fixed first toggle of flags in global settings when default is set to True
    * FIX: fix exception and loss of hosts in a folder when deleting all site connections
           of a distributed WATO setup
    * FIX: avoid Python exception for invalid parameters even in debug mode
    * FIX: check_ldap: Removed duplicate "-H" definition
    * FIX: Fixed some output encoding problem in snapshot restore / deletion code
    * FIX: Improved user provided variable validation in snapshot handling code
    * FIX: Improved user provided variable validation in inventory dialog

    Event Console:
    * FIX: apply rewriting of application/hostname also when cancelling events
    * FIX: check_mkevents now uses case insensitive host name matching

    Livestatus:
    * FIX: fixed incorrect output formatting of comments_with_info column
    * FIX: statehist table: fixed memory leak

1.2.2p2:
    Core:
    * FIX: livecheck: fixed handling of one-line plugin outputs and missing \n
           (Thanks to Florent Peterschmitt)

    Checks & Agents:
    * FIX: jolokia_info: ignore ERROR instances
    * FIX: apache_status: use (also) apache_status.cfg instead of apache_status.conf
    * FIX: f5_bigip_vserver: fix wrong OID (13 instead of 1), thanks to Miro Ramza
    * FIX: f5_bigip_psu: handle more than first power supply, thanks to Miro Ramza
    * FIX: ipmi_sensors: ignore sensors in state [NA] (not available)
    * FIX: aix_lvm: handle agents that output an extra header line
    * FIX: zfsget: do not assume that devices begin with /, but mountpoints
    * FIX: ipmi_sensors: handle two cases for DELL correctly (thanks to Sebastian Talmon)
    * FIX: check_dns: enable performance data
    * FIX: free_ipmi: fix name of sensor cache file if hostname contains domain part
    * FIX: ad_replication plugin: Fixed typo (Thanks to Dennis Honke)

    Multisite:
    * List of views: Output the alias of a datasource instead of internal name
    * FIX: fix column editor for join columns if "SERVICE:" is l10n'ed
    * FIX: fix invalid request in livestatus query after reconnect

    WATO:
    * FIX: convert editing of global setting to POST. This avoid URL-too-long
      when defining lots of Event Console actions
    * FIX: LDAP configuration: allow DNs without DC=

    Event Console:
    * FIX: fix icon in events check if host specification is by IP address
    * Renamed "Delete Event" to "Archive Event" to clearify the meaning

    Notifications:
    * FIX: contacts with notifications disabled no longer receive 
           custom notifications, unless forced

1.2.2p1:
    Core:
    * FIX: correctly quote ! and \ in active checks for Nagios
    * FIX: Performing regular inventory checks at configured interval even
           when the service is in problem state
    * Check_MK core now supports umlauts in host-/service- and contactgroup names

    Checks & Agents:
    * FIX: vsphere_agent: fix problems whith ! and \ in username or password
    * FIX: check_mk_agent.aix: fix shebang: was python, must be ksh
    * FIX: cisco_qos: Be compatible to newer IOS-XE versions (Thanks to Ken Smith)
    * FIX: mk_jolokia: Handling spaces in application server instances correctly

    Multisite:
    * FIX: do not remove directories of non-exisant users anymore. This lead to
           a deletion of users' settings in case of an external authentication
           (like mod_ldap).
    * FIX: Fixed handling of dashboards without title in sidebar view snapin
    * FIX: titles and services got lost when moving join-columns in views
    * FIX: Fixed exception during initial page rendering in python 2.6 in special cases
           (Internal error: putenv() argument 2 must be string, not list)

    Livestatus:
    * livestatus.log: show utf-8 decoding problems only with debug logging >=2

    Notifications:
    * FIX: HTML mails: Handle the case where plugin argument is not set
    * FIX: HTML mails: remove undefinded placeholders like $GRAPH_CODE$

    WATO:
    * Improved handling of valuespec validations in WATO rule editor. Displaying a
      warning message when going to throw away the current settings.
    * FIX: fix bug where certain settings where not saved on IE. This was mainly
           on IE7, but also IE8,9,10 in IE7 mode (which is often active). Affected
           was e.g. the nodes of a cluster or the list of services for service
           inventory

1.2.2:
    Core:
    * Added $HOSTURL$ and $SERVICEURL$ to notification macros which contain an
      URL to the host/service details views with /check_mk/... as base.

    Checks & Agents:
    * FIX: blade_bx_load: remove invalid WATO group
    * FIX: lnx_bonding: handle also 802.3ad type bonds

    Notifications:
    * FIX: Removing GRAPH_CODE in html mails when not available
    * Using plugin argument 1 for path to pnp4nagios index php to render graphs
    * Little speedup of check_mk --notify

    Multisite:
    * FIX: Fixed umlaut handling in reloaded snapins

    WATO:
    * FIX: Fix several cases where WATO rule analyser did not hilite all matching rules
    * Added tcp port parameter to SSL certificate check (Thanks to Marcel Schulte)

    Event Console:
    * FIX: Syslog server is now able to parse RFC 5424 syslog messages

1.2.2b7:
    Checks & Agents:
    * FIX: postfix_mailq: fix labels in WATO rule, set correct default levels
    

1.2.2b6:
    Core:
    * FIX: setup: detect check_icmp also on 64-Bit CentOS
           (thanks to あきら) 
    * FIX: setup.sh: create auth.serials, fix permissions of htpasswd
    * FIX: livecheck: now able to handle check output up to 16kB

    Checks & Agents:
    * FIX: apc_symmetra_power: resurrect garble PNP template for 
    * FIX: check_mk_agent.freebsd: remove garble from output
           (Thanks to Mathias Decker)
    * FIX: check_mk-mssql_counters.locks: fix computation, was altogether wrong
    * FIX: check_mk-mssql_counters.transactions: fix computation also
    * check_http: now support the option -L (urlizing the result)
    * Added mem section to Mac OSX agent (Thanks to Brad Davis)
    * FIX: mssql.vbs (agent plugin) now sets auth options for each instance
    * FIX: jolokia_metrics.mem: error when missing max values
    * Make levels for SMART temperature editable via WATO

    Multisite:
    * FIX: fix localization in non-OMD environment
           (thanks to あきら)
    * FIX: hopefully fix computation of Speed-O-Meter
    * Add $SERVICEOUTPUT$ and $HOSTOUTPUT$ to allowed macros for
      custom notes
    * FIX: Writing one clean message to webserver error_log when write fails
    * FIX: Escaping html entities when displaying comment fields
    * FIX: Monitored on site attribute always has valid default value

    Notifications:
    * FIX: fix event type for recoveries
    * FIX: fix custom notifications on older nagios versions
    * FIX: handle case where type HOST/SERVICE not correctly detected
    
    Livestatus:
    * FIX: memory leak when removing downtime / comment 

    WATO:
    * FIX: Removed "No roles assigned" text in case of unlocked role attribute
           in user management dialog
    * FIX: Fix output of rule search: chapters appeared twice sometimes

    Event Console:
    * FIX: check_mkevents: fix usage help if called with illegal options
    * check_mkevents now allows specification of a UNIX socket
      This is needed in non-OMD environments
    * setup.py now tries to setup Event Console even in non-OMD world

1.2.2b5:
    Core:
    * Checks can now omit the typical "OK - " or "WARN -". This text
      will be added automatically if missing.
    * FIX: livecheck: fixed compilation bug
    * FIX: check_mk: convert service description unicode into utf-8
    * FIX: avoid simultanous activation of changes by means of a lock
    
    Checks & Agents:
    * FIX: jolokia_metrics.mem - now able to handle negative/missing max values
    * ADD: tcp_conn_stats: now additionally uses /proc/net/tcp6
    * ADD: wmic_processs: cpucores now being considered when calculating 
           user/kernel percentages. (thanks to William Baum)
    * FIX: UPS checks support Eaton Evolution
    * FIX: windows agent plugin: mssql now exits after 10 seconds

    Notifications:
    * FIX: fixed crash on host notification when contact had explicit services set

    Livestatus:
    * FIX: possible crash with VERY long downtime comments

    WATO:
    * FIX: Fix hiliting of errors in Nagios output
    * FIX: localisation error

    Multisite:
    * FIX: Avoid duplicate "Services" button in host detail views
    * FIX: fix rescheduling icon for services with non-ASCII characters
    * New filter for IP address of a host
    * Quicksearch: allow searching for complete IP addresses and IP
      address prefixes
    * Add logentry class filter to view 'Host- and Service events'

    BI:
    * FIX: fix exception with expansion level being 'None'
    * FIX: speedup for single host tables joined by hostname (BI-Boxes)
    * FIX: avoid closing BI subtree while tree is being loaded

    Event Console:
    * FIX: make hostname matching field optional. Otherwise a .* was
           neccessary for the rule in order to match
    * FIX: event_simulator now also uses case insensitive matches

1.2.2b4:
    Core:
    * FIX: Fix output of cmk -D: datasource programs were missing
    * FIX: allow unicode encoded extra_service_conf
    * FIX: no default PING service if custom checks are defined
    * FIX: check_mk_base: fixed rounding error in get_bytes_human_readable
    * FIX: check_mk: improved support of utf-8 characters in extra_service_conf
    * FIX: livestatus: table statehist now able to check AuthUser permissions
    * New configuration variable contactgroup_members

    Checks & Agents:
    * FIX: smart - not trying to parse unhandled lines to prevent errors
    * FIX: winperf_processor - fixed wrong calculations of usage
    * FIX: WATO configuration of filesystem trends: it's hours, not days!
    * FIX: mysql: fixed crash on computing IO information
    * FIX: diskstat: fix local variable 'ios_per_sec' referenced before assignment
    * FIX: multipath: ignore warning messages in agent due to invalid multipath.conf
    * FIX: megaraid_bbu: deal with broken output ("Adpater"), found in Open-E
    * FIX: megaraid_pdisk: deal with special output of Open-E
    * FIX: jolokia_metrics.mem: renamed parameter totalheap to total
    * FIX: megaraid_bbu: deal with broken output ("Adpater")
    * FIX: check_ldap: added missing host address (check didn't work at all)
    * FIX: check_ldap: added missing version option -2, -3, -3 -T (TLS)
    * FIX: mssql: Agent plugin now supports MSSQL Server 2012
    * FIX: hr_mem: fix max value in performance data (thanks to Michaël COQUARD)
    * FIX: f5_bigip_psu: fix inventory function (returned list instead of tuple)
    * FIX: mysql.connections: avoid crash on legacy agent output
    * FIX: tcp_conn_stats: use /proc/net/tcp instead of netstat -tn. This
           should avoid massive performance problems on system with many
           connections
    * Linux agent: limit netstat to 10 seconds
    * ps: Allow %1, %2, .. instead of %s in process_inventory. That allows
      reordering of matched groups
    * FIX: f5_bigip_psu - fixed inventory function
    * FIX: printer_supply - fixed inventory function for some kind of OKI printers

    Multisite:
    * FIX: Fixed problem with error during localization scanning
    * FIX: Fixed wrong localization right after a user changed its language
    * FIX: Improved handling of error messages in bulk inventory
    * FIX: fixed focus bug in transform valuespec class
    * FIX: stop doing snapin refreshes after they have been removed
    * FIX: sidebar snapins which refresh do not register for restart detection anymore
    * FIX: fix user database corruption in case of a race condition
    * FIX: added checks wether or not a contactgroup can be deleted
    * FIX: Avoid deadlock due to lock on contacts.mk in some situations
    * Changed sidebar snapin reload to a global interval (option:
      sidebar_update_interval), defaults to 30 seconds
    * Sidebar snapins are now bulk updated with one HTTP request each interval

    BI:
    * FIX: fixed invalid links to hosts and services in BI tree view
    * FIX: fix exception in top/down and bottom/up views
    * FIX: fix styling of top/down and bottom/up views (borders, padding)
    * FIX: fix style of mouse pointer over BI boxes
    * FIX: list of BI aggregates was incomplete in some cases
    * FIX: single host aggregations didn't work for aggregations += [...]
    * FIX: top-down and bottom-up was broken in case of "only problems"
    * FIX: BI see_all permission is now working again
    * Do not handle PENDING as "problem" anymore
    * Make titles of non-leaf tree nodes klickable

    WATO:
    * FIX: flexible notification valuespec is now localizable
    * FIX: Alias values of host/service/contact groups need to be set and unique
           within the group
    * FIX: Fixed exception when editing contactgroups without alias
    * FIX: Fix localization of rule options
    * FIX: ValueSpec OptionalDropDown: fix visibility if default is "other"
    * Suggest use default value for filesystem levels that make sense
    * Valuespec: CascadingDropdown now able to process choice values from functions
    * Freshness checking for classical passive Nagios checks (custom_checks)

1.2.2b3:
    Checks & Agents:
    * FIX: Fixed date parsing code ignoring the seconds value in several checks
           (ad_replication, cups_queues, heartbeat_crm, mssql_backup, smbios_sel)
    * FIX: Fixed pnp template for apc_symmetra check when using multiple rrds

    Multisite:
    * FIX: Removed uuid module dependency to be compatible to python < 2.5
    * FIX: remove Javascript debug popup from multi-string input fields
    * FIX: list of strings (e.g. host list in rule editor) didn't work anymore

1.2.2b2:
    Checks & Agents:
    * Added dynamic thresholds to the oracle_tablespace check depending on the
      size of the tablespaces.

    BI:
    * FIX: fix exception in BI-Boxes views of host groups
    * FIX: fix problem where BI-Boxes were invisible if not previously unfolded

    Event Console:
    * FIX: support non-Ascii characters in matching expressions. Note:
           you need to edit and save each affected rule once in order
           to make the fix work.
    * FIX: Fixed exception when logging actions exectuted by mkeventd
    * FIX: etc/init.d/mkeventd flush did not work when mkeventd was stopped

    Multisite:
    * FIX: Fixed several minor IE7 related layout bugs
    * FIX: title of pages was truncated and now isn't anymore
    * Cleanup form for executing commands on hosts/services

    WATO:
    * FIX: Fixed layout of rulelist table in IE*
    * FIX: Fixed adding explicit host names to rules in IE7
    * Add: Improved navigation convenience when plugin output contains [running on ... ]

1.2.2b1:
    Core:
    * cmk --notify: added notification script to generate HTML mails including
      the performance graphs of hosts and services
    * cmk --notify: added the macros NOTIFY_LASTHOSTSTATECHANGE, NOTIFY_HOSTSTATEID,
      NOTIFY_LASTSERVICESTATECHANGE, NOTIFY_SERVICESTATEID, NOTIFY_NOTIFICATIONCOMMENT,
      NOTIFY_NOTIFICATIONAUTHOR, NOTIFY_NOTIFICATIONAUTHORNAME, NOTIFY_NOTIFICATIONAUTHORALIAS
    * FIX: more robust deletion of precompiled files to ensure the correct 
      creation of the files (Thanks to Guido Günther)
    * FIX: Inventory for cluster nodes who are part of multiple clusters 
    * cmk --notify: added plugin for sms notification
    * FIX: precompiled checks: correct handling of sys.exit() call when using python2.4 
    * cmk --notify: improved logging on wrong notification type
    * RPM: Added check_mk-agent-scriptless package (Same as normal agent rpm,
      but without RPM post scripts)

    Checks & Agents:
    * winperf_processor now outputs float usage instead of integer
    * FIX: mssql_counters.file_sizes - Fixed wrong value for "Log Files" in output
    * FIX: drbd: Parameters for expected roles and disk states can now be set to 
           None to disable alerting on changed values
    * printer_supply_ricoh: New check for Ricoh printer supply levels
    * jolokia_metrics.mem: now supports warn/crit levels for heap, nonheap, totalheap
    * jolokia_metrics.mem: add dedicated PNP graph
    * FIX: logwatch.ec: use UNIX socket instead of Pipe for forwarding into EC 
    * FIX: logwatch.ec: fixed exception when forwarding "OK" lines
    * FIX: logwatch.ec: fixed forwarding of single log lines to event console
    * Improved performance of logwatch.ec check in case of many messages
    * livestatus_status: new check for monitoring performance of monitoring
    * FIX: diskstat.include: fix computation of queue length on windows
      (thanks to K.H. Fiebig)
    * lnx_bonding: new check for bonding interfaces on Linux
    * ovs_bonding: new check for bonding interfaces on Linux / Open vSwitch
    * if: Inventory settings can now be set host based
    * FIX: lnx_bonding/ovs_bonding: correct definition of bonding.include
    * Add: if check now able to handle interface groups  (if_groups)
    * Add: New check for DB2 instance memory levels
    * Add: winperf_phydisk can now output IOPS
    * Add: oracle_tablespace now with flexible warn/crit levels(magic number)
    
    Livestatus:
    * Add: new column in hosts/services table: comments_with_extra_info
    Adds the entry type and entry time

    Multisite:
    * Added comment painter to notification related views
    * Added compatibility code to use hashlib.md5() instead of md5.md5(), which
      is deprecated in python > 2.5 to prevent warning messages in apache error log
    * Added host filter for "last host state change" and "last host check"
    * FIX: Preventing autocomplete in password fields of "edit profile" dialog
    * The ldap member attribute of groups is now configruable via WATO
    * Added option to enforce lower User-IDs during LDAP sync
    * Improved debug logging of ldap syncs (Now writing duration of queries to log)
    * Displaying date/time of comments in comment icon hover menu (Please
      note: You need to update your livestatus to current version to make this work)
    * FIX: Making "action" context link unclickable during handling actions / confirms

    BI:
    * Use Ajax to delay rendering of invisible parts of the tree (this
      saves lots of HTML code)

    WATO:
    * Added hr_mem check to the memory checkgroup to make it configurable in WATO
    * Make page_header configurable in global settings
    * FIX: Fixed some typos in ldap error messages
    * FIX: Fixed problem on user profile page when no alias set for a user
    * FIX: list valuespecs could not be extended after once saving
    * FIX: fix title of foldable areas contained in list valuespecs
    * FIX: Fixed bug where pending log was not removed in multisite setup
    * FIX: Fixed generation of auth.php (Needed for NagVis Multisite Authorisation)
    * FIX: Fixed missing general.* permissions in auth.php on slave sites in 
      case of distributed WATO setups
    * Added oracle_tablespaces configuration to the application checkgroup
    * FIX: Fixed synchronisation of mkeventd configs in distributed WATO setups
    * FIX: "Sync & Restart" did not perform restart in distributed WATO setups
    * FIX: Fixed exception in editing code of ldap group to rule plugin
    * FIX: Don't execute ldap sync while performing actions on users page

    Event Console:
    * Added UNIX socket for sending events to the EC
    * Speed up rule matches in some special cases by factor of 100 and more
    * Init-Script: Improved handling of stale pidfiles
    * Init-Script: Detecting and reporting already running processes
    * WATO: Added hook to make the mkeventd reload in distributed WATO setups
      during "activate changes" process
    * Added hook mkeventd-activate-changes to add custom actions to the mkeventd
      "activate changes" GUI function
    * FIX: When a single rule matching raises an exception, the line is now
      matched agains the following rules instead of being skipped. The
      exception is logged to mkeventd.log

1.2.1i5:
    Core:
    * Improved handling of CTRL+C (SIGINT) to terminate long runnining tasks 
      (e.g.  inventory of SNMP hosts)
    * FIX: PING services on clusters are treated like the host check of clusters
    * cmk --notify: new environment variable NOTIFY_WHAT which has HOST or SERVICE as value
    * cmk --notify: removing service related envvars in case of host notifications
    * cmk --notify: added test code to help developing nitofication plugins.
      Can be called with "cmk --notify fake-service debug" for example

    Checks & Agents:
    * Linux Agent, diskstat: Now supporting /dev/emcpower* devices (Thanks to Claas Rockmann-Buchterkirche)
    * FIX: winperf_processor: Showing 0% on "cmk -nv" now instead of 100%
    * FIX: win_dhcp_pools: removed faulty output on non-german windows 2003 servers 
           with no dhcp server installed (Thanks to Mathias Decker)
    * Add: fileinfo is now supported by the solaris agent. Thanks to Daniel Roettgermann
    * Logwatch: unknown eventlog level ('u') from windows agent treated as warning
    * FIX: logwatch_ec: Added state undefined as priority
    * Add: New Check for Raritan EMX Devices
    * Add: mailman_lists - New check to gather statistics of mailman mailinglists
    * FIX: megaraid_bbu - Handle missing charge information (ignoring them)
    * FIX: myssql_tablespaces - fix PNP graph (thanks to Christian Zock)
    * kernel.util: add "Average" information to PNP graph
    * Windows Agent: Fix startup crash on adding a logfiles pattern, but no logfile specified
    * Windows Agent: check_mk.example.ini: commented logfiles section

    Multisite:
    * FIX: Fixed rendering of dashboard globes in opera
    * When having row selections enabled and no selected and performing
      actions an error message is displayed instead of performing the action on
      all rows
    * Storing row selections in user files, cleaned up row selection 
      handling to single files. Cleaned up GET/POST mixups in confirm dialogs
    * Add: New user_options to limit seen nagios objects even the role is set to see all
    * Fix: On site configaration changes, only relevant sites are marked as dirty
    * Fix: Distributed setup: Correct cleanup of pending changes logfile after "Activate changes"
    * FIX: LDAP: Fixed problem with special chars in LDAP queries when having
    contactgroup sync plugin enabled
    * FIX: LDAP: OpenLDAP - Changed default filter for users
    * FIX: LDAP: OpenLDAP - Using uniqueMember instead of member when searching for groups of a user
    * FIX: LDAP: Fixed encoding problem of ldap retrieved usernames
    * LDAP: Role sync plugin validates the given group DNs with the group base dn now
    * LDAP: Using roles defined in default user profile in role sync plugin processing
    * LDAP: Improved error handling in case of misconfigurations
    * LDAP: Reduced number of ldap querys during a single page request / sync process
    * LDAP: Implemnted some kind of debug logging for LDAP communication
    * FIX: Re-added an empty file as auth.py (wato plugin) to prevent problems during update 

    WATO:
    * CPU load ruleset does now accept float values
    * Added valuespec for cisco_mem check to configure thresholds via WATO
    * FIX: Fixed displaying of tag selections when creating a rule in the ruleeditor
    * FIX: Rulesets are always cloned in the same folder
    * Flexibile notifications: removed "debug notification" script from GUI (you can make it
      executable to be choosable again)
    * Flexibile notifications: added plain mail notification which uses the
      mail templates from global settings dialog

    BI:
    * Added FOREACH_SERVICE capability to leaf nodes
    * Add: Bi views now support debug of livestatus queries

1.2.1i4:
    Core:
    * Better exception handling when executing "Check_MK"-Check. Printing python
      exception to status output and traceback to long output now.
    * Added HOSTTAGS to notification macros which contains all Check_MK-Tags
      separated by spaces
    * Output better error message in case of old inventory function
    * Do object cache precompile for monitoring core on cmk -R/-O
    * Avoid duplicate verification of monitoring config on cmk -R/-O
    * FIX: Parameter --cleanup-autochecks (long for -u) works now like suggested in help
    * FIX: Added error handling when trying to --restore with a non existant file

    Notifications:
    * Fix flexible notifications on non-OMD systems
    
    Checks & Agents:
    * Linux Agent, mk_postgres: Supporting pgsql and postgres as user
    * Linux Agent, mk_postgres: Fixed database stats query to be compatible
      with more versions of postgres
    * apache_status: Modified to be usable on python < 2.6 (eg RHEL 5.x)
    * apache_status: Fixed handling of PIDs with more than 4 numbers
    * Add: New Check for Rittal CMC PSM-M devices
    * Smart plugin: Only use relevant numbers of serial
    * Add: ibm_xraid_pdisks - new check for agentless monitoring of disks on IBM SystemX servers.
    * Add: hp_proliant_da_cntlr check for disk controllers in HP Proliant servers
    * Add: Check to monitor Storage System Drive Box Groups attached to HP servers
    * Add: check to monitor the summary status of HP EML tape libraries
    * Add: apc_rackpdu_status - monitor the power consumption on APC rack PDUs
    * Add: sym_brightmail_queues - monitor the queue levels on Symantec Brightmail mail scanners.
    * Add: plesk_domains - List domains configured in plesk installations
    * Add: plesk_backups - Monitor backup spaces configured for domains in plesk
    * Add: mysql_connections - Monitor number of parallel connections to mysql daemon
    * Add: flexible notifcations: filter by hostname
    * New script multisite_to_mrpe for exporting services from a remote system
    * FIX: postgres_sessions: handle case of no active/no idle sessions
    * FIX: correct backslash representation of windows logwatch files
    * FIX: postgres_sessions: handle case of no active/no idle sessions
    * FIX: zfsget: fix exception on snapshot volumes (where available is '-')
    * FIX: zfsget: handle passed-through filesystems (need agent update)
    * FIX: loading notification scripts in local directory for real
    * FIX: oracle_version: return valid check result in case of missing agent info
    * FIX: apache_status: fixed bug with missing 'url', wrote man page
    * FIX: fixed missing localisation in check_parameteres.py 
    * FIX: userdb/ldap.py: fixed invalid call site.getsitepackages() for python 2.6
    * FIX: zpool_status: fixed crash when spare devices were available
    * FIX: hr_fs: handle negative values in order to larger disks (thanks to Christof Musik)
    * FIX: mssql_backup: Fixed wrong calculation of backup age in seconds


    Multisite:
    * Implemented LDAP integration of Multisite. You can now authenticate your
      users using the form based authentication with LDAP. It is also possible
      to synchronize some attributes like mail addresses, names and roles from
      LDAP into multisite.
    * Restructured cookie auth cookies (all auth cookies will be invalid
      after update -> all users have to login again)
    * Modularized login and cookie validation
    * Logwatch: Added buttons to acknowledge all logs of all hosts or really
      all logs which currently have a problem
    * Check reschedule icon now works on services containing an \
    * Now showing correct representation of SI unit kilo ( k )
    * if perfometer now differs between byte and bit output
    * Use pprint when writing global settings (makes files more readable)
    * New script for settings/removing downtimes: doc/treasures/downtime
    * New option when setting host downtimes for also including child hosts
    * Option dials (refresh, number of columns) now turnable by mouse wheel
    * Views: Commands/Checkboxes buttons are now activated dynamically (depending on data displayed)
    * FIX: warn / crit levels in if-check when using "bit" as unit
    * FIX: Fixed changing own password when notifications are disabled
    * FIX: On page reload, now updating the row field in the headline
    * FIX: ListOfStrings Fields now correctly autoappend on focus
    * FIX: Reloading of sidebar after activate changes
    * FIX: Main Frame without sidebar: reload after activate changes
    * FIX: output_format json: handle newlines correctly
    * FIX: handle ldap logins with ',' in distinguished name
    * FIX: quote HTML variable names, fixes potential JS injection
    * FIX: Sidebar not raising exceptions on configured but not available snapins
    * FIX: Quicksearch: Fixed Up/Down arrow handling in chrome
    * FIX: Speedometer: Terminating data updates when snapin is removed from sidebar
    * FIX: Views: toggling forms does not disable the checkbox button anymore
    * FIX: Dashboard: Fixed wrong display options in links after data reloads
    * FIX: Fixed "remove all downtimes" button in views when no downtimes to be deleted 
    * FIX: Services in hosttables now use the service name as header (if no custom title set)
    * New filter for host_contact and service_contact
    
    WATO:
    * Add: Creating a new rule immediately opens its edit formular
    * The rules formular now uses POST as transaction method
    * Modularized the authentication and user management code
    * Default config: add contact group 'all' and put all hosts into it
    * Reverse order of Condition, Value and General options in rule editor
    * Allowing "%" and "+" in mail prefixes of contacts now
    * FIX: Fixed generated manual check definitions for checks without items
      like ntp_time and tcp_conn_stats
    * FIX: Persisting changing of folder titles when only the title has changed
    * FIX: Fixed rendering bug after folder editing

    Event Console:
    * Replication slave can now copy rules from master into local configuration
      via a new button in WATO.
    * Speedup access to event history by earlier filtering and prefiltering with grep
    * New builtin syslog server! Please refer to online docu for details.
    * Icon to events of host links to view that has context button to host
    * FIX: remove event pipe on program shutdown, prevents syslog freeze
    * FIX: hostnames in livestatus query now being utf8 encoded
    * FIX: fixed a nastiness when reading from local pipe
    * FIX: fix exception in rules that use facility local7
    * FIX: fix event icon in case of using TCP access to EC
    * FIX: Allowing ":" in application field (e.g. needed for windows logfiles)
    * FIX: fix bug in Filter "Hostname/IP-Address of original event"

    Livestatus:
    * FIX: Changed logging output "Time to process request" to be debug output

1.2.1i3:
    Core:
    * added HOST/SERVICEPROBLEMID to notification macros
    * New configuration check_periods for limiting execution of
      Check_MK checks to a certain time period.

    Checks & Agents:
    * Windows agent: persist offsets for logfile monitoring

    Notifications:
    * fix two errors in code that broke some service notifications

    Event Console:
    * New performance counter for client request processing time
    * FIX: fixed bug in rule optimizer with ranges of syslog priorities

    WATO:
    * Cloning of contact/host/service groups (without members)

    Checks & Agents:
    * logwatch: Fixed confusion with ignore/ok states of log messages
    * AIX Agent: now possible to specify -d flag. Please test :)

1.2.1i2:
    Core:
    * Improved validation of inventory data reported by checks
    * Added -d option to precompiled checks to enable debug mode
    * doc/treasures: added script for printing RRD statistics

    Notifications:
    * New system of custom notification, with WATO support

    Event Console:
    * Moved source of Event Console into Check_MK project 
    * New button for resetting all rule hits counters
    * When saving a rule then its hits counter is always reset
    * New feature of hiding certain actions from the commands in the status GUI
    * FIX: rule simulator ("Try out") now handles cancelling rules correctly
    * New global option for enabling log entries for rule hits (debugging)
    * New icon linking to event views for the event services
    * check_mkevents outputs last worst line in service output
    * Max. number of queued connections on status sockets is configurable now
    * check_mkevents: new option -a for ignoring acknowledged events
    * New sub-permissions for changing comment and contact while updating an event
    * New button for generating test events directly via WATO
    * Allow Event Console to replicate from another (master) console for
      fast failover.
    * Allow event expiration also on acknowledged events (configurable)

    Multisite:
    * Enable automation login with _username= and _secret=, while
      _secret is the content of var/check_mk/web/$USER/automation.secret
    * FIX: Fixed releasing of locks and livestatus connections when logging out
    * FIX: Fixed login/login confusions with index page caching
    * FIX: Speed-o-meter: Fixed calculation of Check_MK passive check invervals
    * Removed focus of "Full name" attribute on editing a contact
    * Quicksearch: Convert search text to regex when accessing livestatus
    * FIX: WATO Folder filter not available when WATO disabled
    * WATO Folder Filter no longer available in single host views
    * Added new painters "Service check command expanded" and
      "Host check command expanded"
    * FIX: Corrected garbled description for sorter "Service Performance data" 
    * Dashboard globes can now be filtered by host_contact_group/service_contact_group
    * Dashboard "iframe" attribute can now be rendered dynamically using the
      "iframefunc" attribute in the dashlet declaration
    * Dashboard header can now be hidden by setting "title" to None
    * Better error handling in PNP-Graph hover menus in case of invalid responses

    Livestatus:
    * Added new table statehist, used for SLA queries
    * Added new column check_command_expanded in table hosts
    * Added new column check_command_expanded in table services
    * New columns livestatus_threads, livestatus_{active,queued}_connections

    BI:
    * Added missing localizations
    * Added option bi_precompile_on_demand to split compilations of
      the aggregations in several fragments. If possible only the needed
      aggregations are compiled to reduce the time a user has to wait for
      BI based view. This optimizes BI related views which display
      information for a specific list of hosts or aggregation groups.
    * Added new config option bi_compile_log to collect statistics about
      aggregation compilations
    * Aggregations can now be part of more than one aggregation group
      (just configure a list of group names instead of a group name string)
    * Correct representation of (!), (!!) and (?) markers in check output
    * Corrected representation of assumed state in box layout
    * Feature: Using parameters for hosttags

    WATO:
    * Added progress indicator in single site WATO "Activate Changes"
    * Users & Contacts: Case-insensitive sorting of 'Full name' column
    * ntp/ntp.time parameters are now configurable via WATO
    * FIX: Implemented basic non HTTP 200 status code response handling in interactive
           progress dialogs (e.g. bulk inventory mode)
    * FIX: Fixed editing of icon_image rules
    * Added support of locked hosts and folders ( created by CMDB )
    * Logwatch: logwatch agents/plugins now with ok pattern support 
    * Valuespec: Alternative Value Spec now shows helptext of its elements
    * Valuespec: DropdownChoice, fixed exception on validate_datatype

    Checks & Agents:
    * New check mssql_counters.locks: Monitors locking related information of
      MSSQL tablespaces
    * Check_MK service is now able to output additional performance data
      user_time, system_time, children_user_time, children_system time
    * windows_updates agent plugin: Fetching data in background mode, caching
      update information for 30 minutes
    * Windows agent: output ullTotalVirtual and ullAvailVirtual (not yet
      being used by check)
    * Solaris agent: add <<<uptime>>> section (thanks to Daniel Roettgermann)
    * Added new WATO configurable option inventory_services_rules for the
      windows services inventory check
    * Added new WATO configurable option inventory_processes_rules for the
      ps and ps.perf inventory
    * FIX: mssql_counters checks now really only inventorize percentage based
      counters if a base value is set
    * win_dhcp_pools: do not inventorize empty pools any more. You can switch
      back to old behaviour with win_dhcp_pools_inventorize_empty = True
    * Added new Check for Eaton UPS Devices
    * zfsget: new check for monitoring ZFS disk usage for Linux, Solaris, FreeBSD
      (you need to update your agent as well)
    * Added new Checks for Gude PDU Units
    * logwatch: Working around confusion with OK/Ignore handling in logwatch_rules
    * logwatch_ec: Added new subcheck to forward all incoming logwatch messages
      to the event console. With this check you can use the Event Console 
      mechanisms and GUIs instead of the classic logwatch GUI. It can be 
      enabled on "Global Settings" page in WATO for your whole installation.
      After enabling it you need to reinventorize your hosts.
    * Windows Update Check: Now with caching, Thanks to Phil Randal and Patrick Schlüter
    * Windows Check_MK Agent: Now able to parse textfiles for logwatch output
    * Added new Checks sni_octopuse_cpu, sni_octopuse_status, sni_octopuse_trunks: These
      allow monitoring Siemens HiPath 3000/5000 series PBX.
    * if-checks now support "bit" as measurement unit
    * winperf_phydisk: monitor average queue length for read/write

1.2.0p5:
    Checks & Agents:
    * FIX: windows agent: fixed possible crash in eventlog section

    BI:
    * FIX: fixed bug in aggregation count (thanks Neil) 

1.2.0p4:
    WATO:
    * FIX: fixed detection of existing groups when creating new groups
    * FIX: allow email addresses like test@test.test-test.com
    * FIX: Fixed Password saving problem in user settings

    Checks & Agents:
    * FIX: postgres_sessions: handle case of no active/no idle sessions
    * FIX: winperf_processor: handle parameters "None" (as WATO creates)
    * FIX: mssql_counters: remove debug output, fix bytes output
    * FIX: mssql_tablespaces: gracefully handle garbled agent output

    Multisite:
    * FIX: performeter_temparature now returns unicode string, because of °C
    * FIX: output_format json in webservices now using " as quotes

    Livestatus:
    * FIX: fix two problems when reloading module in Icinga (thanks to Ronny Biering)

1.2.0p3:
    Mulitisite
    * Added "view" parameter to dashlet_pnpgraph webservice
    * FIX: BI: Assuming "OK" for hosts is now possible
    * FIX: Fixed error in makeuri() calls when no parameters in URL
    * FIX: Try out mode in view editor does not show context buttons anymore
    * FIX: WATO Folder filter not available when WATO disabled
    * FIX: WATO Folder Filter no longer available in single host views
    * FIX: Quicksearch converts search text to regex when accessing livestatus
    * FIX: Fixed "access denied" problem with multisite authorization in PNP/NagVis
           in new OMD sites which use the multisite authorization
    * FIX: Localize option for not OMD Environments

    WATO:
    * FIX: Users & Contacts uses case-insensitive sorting of 'Full name' column  
    * FIX: Removed focus of "Full name" attribute on editing a contact
    * FIX: fix layout bug in ValueSpec ListOfStrings (e.g. used in
           list of explicit host/services in rules)
    * FIX: fix inheritation of contactgroups from folder to hosts
    * FIX: fix sorting of users, fix lost user alias in some situations
    * FIX: Sites not using distritubed WATO now being skipped when determining
           the prefered peer
    * FIX: Updating internal variables after moving hosts correctly
      (fixes problems with hosts tree processed in hooks)

    BI:
    * FIX: Correct representation of (!), (!!) and (?) markers in check output

    Livestatus:
    * FIX: check_icmp: fixed calculation of remaining length of output buffer
    * FIX: check_icmp: removed possible buffer overflow on do_output_char()
    
    Livecheck:
    * FIX: fixed problem with long plugin output
    * FIX: added /0 termination to strings
    * FIX: changed check_type to be always active (0)
    * FIX: fix bug in assignment of livecheck helpers 
    * FIX: close inherited unused filedescriptors after fork()
    * FIX: kill process group of called plugin if timeout is reached
           -> preventing possible freeze of livecheck
    * FIX: correct escaping of character / in nagios checkresult file
    * FIX: fixed SIGSEGV on hosts without defined check_command
    * FIX: now providing correct output buffer size when calling check_icmp 

    Checks & Agents:
    * FIX: Linux mk_logwatch: iregex Parameter was never used
    * FIX: Windows agent: quote '%' in plugin output correctly
    * FIX: multipath check now handles '-' in "user friendly names"
    * New check mssql_counters.locks: Monitors locking related information of
      MSSQL tablespaces
    * FIX: mssql_counters checks now really only inventorize percentage based
      counters if a base value is set
    * windows_updates agent plugin: Fetching data in background mode, caching
      update information for 30 minutes
    * FIX: netapp_vfiler: fix inventory function (thanks to Falk Krentzlin)
    * FIX: netapp_cluster: fix inventory function
    * FIX: ps: avoid exception, when CPU% is missing (Zombies on Solaris)
    * FIX: win_dhcp_pools: fixed calculation of perc_free
    * FIX: mssql_counters: fixed wrong log size output

1.2.0p3:
    Multisite:
    * Added "view" parameter to dashlet_pnpgraph webservice

    WATO:
    * FIX: It is now possible to create clusters in empty folders
    * FIX: Fixed problem with complaining empty ListOf() valuespecs

    Livestatus:
    * FIX: comments_with_info in service table was always empty

1.2.1i1:
    Core:
    * Allow to add options to rules. Currently the options "disabled" and
      "comment" are allowed. Options are kept in an optional dict at the
      end of each rule.
    * parent scan: skip gateways that are reachable via PING
    * Allow subcheck to be in a separate file (e.g. foo.bar)
    * Contacts can now define *_notification_commands attributes which can now
      override the default notification command check-mk-notify
    * SNMP scan: fixed case where = was contained in SNMP info
    * check_imap_folder: new active check for searching for certain subjects
      in an IMAP folder
    * cmk -D shows multiple agent types e.g. when using SNMP and TCP on one host

    Checks & Agents:
    * New Checks for Siemens Blades (BX600)
    * New Checks for Fortigate Firewalls
    * Netapp Checks for CPU Util an FC Port throughput
    * FIX: megaraid_pdisks: handle case where no enclosure device exists
    * FIX: megaraid_bbu: handle the controller's learn cycle. No errors in that period.
    * mysql_capacity: cleaned up check, levels are in MB now
    * jolokia_info, jolokia_metrics: new rewritten checks for jolokia (formerly
      jmx4perl). You need the new plugin mk_jokokia for using them
    * added preliminary agent for OpenVMS (refer to agents/README.OpenVMS) 
    * vms_diskstat.df: new check file usage of OpenVMS disks
    * vms_users: new check for number of interactive sessions on OpenVMS
    * vms_cpu: new check for CPU utilization on OpenVMS
    * vms_if: new check for network interfaces on OpenVMS
    * vms_system.ios: new check for total direct/buffered IOs on OpenVMS
    * vms_system.procs: new check for number of processes on OpenVMS
    * vms_queuejobs: new check for monitoring current VMS queue jobs
    * FIX: mssql_backup: Fixed problems with datetime/timezone calculations
    * FIX: mssql agent: Added compatibility code for MSSQL 9
    * FIX: mssql agent: Fixed connection to default instances ("MSSQLSERVER")
    * FIX: mssql agent: Fixed check of databases with names starting with numbers
    * FIX: mssql agent: Fixed handling of databases with spaces in names
    * f5_bigip_temp: add performance data
    * added perf-o-meters for a lot of temperature checks
    * cmctc_lcp.*: added new checks for Rittal CMC-TC LCP
    * FIX: diskstat (linux): Don't inventorize check when data empty
    * Cisco: Added Check for mem an cpu util
    * New check for f5 bigip network interfaces
    * cmctc.temp: added parameters for warn/crit, use now WATO rule
      "Room temperature (external thermal sensors)"
    * cisco_asa_failover: New Check for clustered Cisco ASA Firewalls 
    * cbl_airlaser.status: New Check for CBL Airlaser IP1000 laser bridge.
    * cbl_airlaser.hardware: New Check for CBL Airlaser IP1000 laser bridge.
      Check monitors the status info and allows alerting based on temperature.
    * df, hr_fs, etc.: Filesystem checks now support grouping (pools)
      Please refer to the check manpage of df for details
    * FIX: windows agent: try to fix crash in event log handling
    * FreeBSD Agent: Added swapinfo call to mem section to make mem check work again
    * windows_multipath: Added the missing check for multipath.vbs (Please test)
    * carel_uniflair_cooling: new check for monitoring datacenter air conditioning by "CAREL"
    * Added Agent for OpenBSD
    * Added Checks for UPS devices
    * cisco_hsrp: New Check for monitoring HSRP groups on Cisco Routers. (SMIv2 version)
    * zypper: new check and plugin mk_zypper for checking zypper updates.
    * aironet_clients: Added support for further Cisco WLAN APs (Thanks to Stefan Eriksson for OIDs)
    * aironet_errors: Added support for further Cisco WLAN APs
    * apache_status: New check to monitor apache servers which have the status-module enabled.
      This check needs the linux agent plugin "apache_status" installed on the target host.

    WATO:
    * Added permission to control the "clone host" feature in WATO
    * Added new role/permission matrix page in WATO to compare
      permissions of roles
    * FIX: remove line about number of rules in rule set overview
      (that garbled the logical layout)
    * Rules now have an optional comment and an URL for linking to 
      documntation
    * Rule now can be disabled without deleting them.
    * Added new hook "sites-saved"
    * Allow @ in user names (needed for some Kerberos setups)
    * Implemented new option in WATO attributes: editable
      When set to False the attribute can only be changed during creation
      of a new object. When editing an object this attribute is only displayed.
    * new: search for rules in "Host & Service Configuration"
    * parent scan: new option "ping probes", that allows skipping 
      unreachable gateways.
    * User managament: Added fields for editing host/service notification commands
    * Added new active check configuration for check_smtp
    * Improved visualization of ruleset lists/dictionaries
    * Encoding special chars in RegExp valuespec (e.g. logwatch patterns)
    * Added check_interval and retry_interval rules for host checks
    * Removed wmic_process rule from "inventory services" as the check does not support inventory
    * Made more rulegroup titles localizable
    * FIX: Fixed localization of default permissions
    * FIX: Removed double collect_hosts() call in activate changes hook
    * FIX: Fixed double hook execution when using localized multisite
    * FIX: User list shows names of contactgroups when no alias given
    * FIX: Reflecting alternative mode of check_http (check ssl certificate
    age) in WATO rule editor
    * FIX: Fixed monitoring of slave hosts in master site in case of special
      distributed wato configurations
    * FIX: Remove also user settings and event console rule on factory reset
    * FIX: complex list widgets (ListOf) failed back to old value when
           complaining
    * FIX: complex list widgets (ListOf) lost remaining entries after deleting one
    * FIX: Fixed error in printer_supply valuespec which lead to an exception
           when defining host/service specific rules
    * FIX: Fixed button url icon in docu-url link

    BI:
    * Great speed up of rule compilation in large environments

    Multisite:
    * Added css class="dashboard_<name>" to the dashboard div for easier
    customization of the dashboard style of a special dashboard
    * Dashboard: Param wato_folder="" means WATO root folder, use it and also
      display the title of this folder
    * Sidebar: Sorting aggregation groups in BI snapin now
    * Sidebar: Sorting sites in master control snapin case insensitive
    * Added some missing localizations (error messages, view editor)
    * Introducted multisite config option hide_languages to remove available
      languages from the multisite selection dialogs. To hide the builtin
      english language simply add None to the list of hidden languages.
    * FIX: fixed localization of general permissions
    * FIX: show multisite warning messages even after page reload
    * FIX: fix bug in Age ValueSpec: days had been ignored
    * FIX: fixed bug showing only sidebar after re-login in multisite
    * FIX: fixed logwatch loosing the master_url parameter in distributed setups
    * FIX: Fixed doubled var "site" in view editor (site and siteopt filter)
    * FIX: Don't crash on requests without User-Agent HTTP header
    * Downtimes: new conveniance function for downtime from now for ___ minutes.
      This is especially conveniant for scripting.
    * FIX: fixed layout of login dialog when showing up error messages
    * FIX: Fixed styling of wato quickaccess snapin preview
    * FIX: Made printer_supply perfometer a bit more robust against bad perfdata
    * FIX: Removed duplicate url parameters e.g. in dashboard (display_options)
    * FIX: Dashboard: If original request showed no "max rows"-message, the
           page rendered during reload does not show the message anymore
    * FIX: Fixed bug in alert statistics view (only last 1000 lines were
           processed for calculating the statistics)
    * FIX: Added missing downtime icon for comment view
    * FIX: Fixed handling of filter configuration in view editor where filters
           are using same variable names. Overlaping filters are now disabled
	   in the editor.
    * FIX: Totally hiding hidden filters from view editor now

    Livecheck:
    * FIX: Compile livecheck also if diet libc is missing

1.2.0p2:
    Core:
    * simulation_mode: legacy_checks, custom_checks and active_checks
      are replaced with dummy checks always being OK
    * FIX: Precisely define order of reading of configuration files. This
      fixes a WATO rule precedence problem

    Checks & Agents:
    * FIX: Fixed syntax errors in a bunch of man pages
    * if_lancom: silently ignore Point-To-Point interfaces
    * if_lancom: add SSID to logical WLAN interface names
    * Added a collection of MSSQL checks for monitoring MSSQL servers
      (backups, tablespaces, counters)
    * New check wut_webio_io: Monitor the IO input channels on W&T Web-IO 
      devices
    * nfsmounts: reclassify "Stale NFS handle" from WARN to CRIT
    * ORACLE agent/checks: better error handling. Let SQL errors get
      through into check output, output sections even if no database
      is running.
    * oracle_version: new check outputting the version of an ORACLE
      database - and using uncached direct SQL output.
    * ORACLE agent: fix handling of EXCLUDE, new variable ONLY_SIDS
      for explicitely listing SIDs to monitor
    * mk_logwatch on Linux: new options regex and iregex for file selection
    * remove obsolete ORACLE checks where no agent plugins where available
    * FIX: printer_supply: Fix problem on DELL printers with "S/N" in output
      (thanks to Sebastian Talmon)
    * FIX: winperf_phydisk: Fix typo (lead to WATO rule not being applied)
    * Windows agent: new [global] option crash_debug (see online docu)
    * AIX agent: new check for LVM volume status in rootvg.
    * PostgreSQL plugin: agent is now modified to work with PostgreSQL 
      versions newer than 8.1. (multiple reports, thanks!)

    Multisite:
    * Show number of rows and number of selected rows in header line
      (also for WATO hosts table)
    * FIX: fix problem in showing exceptions (due to help function)
    * FIX: fixed several localization problems in view/command processing
    * FIX: fixed duplicated settings in WATO when using localisation
    * FIX: fixed exception when refering to a language which does not exist
    * FIX: Removing all downtimes of a host/service is now possible again
    * FIX: The refresh time in footer is updated now when changing the value
    * FIX: view editor shows "(Mobile)" hint in view titles when linking to views

    WATO: 
    * Main menu of ruleeditor (Host & Service Parameters) now has
      a topic for "Used rules" - a short overview of all non-empty
      rulesets.
    * FIX: add missing context help to host details dialog
    * FIX: set new site dirty is host move due to change of
      folder attributes
    * FIX: fix exception on unknown value in DropdownChoice
    * FIX: add service specification to ruleset Delay service notifications
    * FIX: fixed problem with disabled sites in WATO
    * FIX: massive speedup when changing roles/users and activing changes
      (especially when you have a larger number of users and folders)
    * Add variable CONTACTPAGER to allowed macros in notifications
    * FIX: fixed default setting if "Hide names of configuration variables"
      in WATO
    * FIX: ListOfString Textboxes (e.g. parents of folders) do now extend in IE
    * FIX: fixed duplicated sections of permissions in rule editor

    BI:
    * New iterators FOREACH_CHILD and FOREACH_PARENT
    * FIX: fix handling of FOREACH_ in leaf nodes (remove hard coded
      $HOST$, replace with $1$, $2$, ..., apply argument substitution)
    * New logical datatable for aggregations that have the same name
      as a host. Converted view "BI Boxes" to this new table. This allows
      for Host-Aggregations containing data of other hosts as well.
    * count_ok: allow percentages, e.g. "count_ok!70%!50%"

1.2.0p1:
    Core:
    * Added macros $DATE$, $SHORTDATETIME$ and $LONGDATETIME$' to
      notification macros

    Checks & Agents:
    * FIX: diskstat: handle output 'No Devices Found' - avoiding exception
    * 3ware_units: Following states now lead to WARNING state instead of
      CRITICAL: "VERIFY-PAUSED", "VERIFYING", "REBUILDING"
    * New checks tsm_stagingpools, tsm_drive and tsm_storagepools
      Linux/UNIX
    * hpux_fchba: new check for monitoring FibreChannel HBAs und HP-UX

    Multisite:
    * FIX: fix severe exception in all views on older Python versions
      (like RedHat 5.5).

    WATO:
    * FIX: fix order of rule execution: subfolders now take precedence
      as they should.

1.2.0:
    Setup:
    * FIX: fix building of RPM packages (due to mk_mysql, mk_postgres)

    Core:
    * FIX: fix error message in case of duplicate custom check

    WATO:
    * FIX: add missing icon on cluster hosts to WATO in Multisite views
    * FIX: fix search field in host table if more than 10 hosts are shown
    * FIX: fix bulk edit and form properties (visibility of attributes was broken)
    * FIX: fix negating hosts in rule editor

    Checks & Agents: 
    * fileinfo: added this check to Linux agent. Simply put your
      file patterns into /etc/check_mk/fileinfo.cfg for configuration.
    * mysql.sessions: New check for MySQL sessions (need new plugin mk_mysql)
    * mysql.innodb_io: New check for Disk-IO of InnoDB
    * mysql_capacity: New check for used/free capacity of MySQL databases
    * postgres_sessions: New check for PostgreSQL number of sessions
    * postgres_stat_database: New check for PostgreSQL database statistics
    * postgres_stat_database.size: New check for PostgreSQL database size
    * FIX: hpux_if: convert_to_hex was missing on non-SNMP-hosts -replace
      with inline implementation
    * tcp_conn_stats: handle state BOUND (found on Solaris)
    * diskstat: support for checking latency, LVM and VxVM on Linux (needs 
      updated agent)
    * avoid duplicate checks cisco_temp_perf and cisco_sensor_temp

1.2.0b6:
    Multisite:
    * FIX: Fixed layout of some dropdown fields in view filters
    * Make heading in each page clickable -> reload page
    * FIX: Edit view: couldn't edit filter settings
    * FIX: Fixed styling of links in multisite context help
    * FIX: Fixed "select all" button for IE
    * FIX: Context links added by hooks are now hidden by the display
           option "B" again
    * FIX: preselected "refresh" option did not reflect view settings
           but was simply the first available option - usually 30.
    * FIX: fixed exception with custom views created by normal users

    WATO:
    * FIX: Fixed "select all" button in hosts & folders for IE
    * Optically mark modified variables in global settings
    * Swapped icons for rule match and previous rule match (makes for sense)

    Core:
    * FIX: Fixed "make_utf is not defined" error when having custom
           timeperiods defined in WATO

    Checks & Agents: 
    * MacOS X: Agent for MacOS (Thanks to Christian Zigotzky)
    * AIX: New check aix_multipath: Supports checking native AIX multipathing from AIX 5.2 onward
    * Solaris: New check solaris_multipath: Supports checking native Solaris multipath from Solaris10 and up.
    * Solaris: The ZFS Zpool status check now looks more closely at the reported messages. (It's also tested to work on Linux now)

1.2.0b5:
    Core:
    * FIX: handle UTF-8 encoded binary strings correctly (e.g. in host alias)
    * FIX: fix configuration of passive checks via custom_checks
    * Added NOTIFICATIONTYPE to host/service mail bodies

    WATO:
    * Site management: "disabled" only applies to Livestatus now
    * FIX: fix folding problems with dependent host tags
    * FIX: Detecting duplicate tag ids between regular tags and auxtags
    * FIX: Fixed layout problem of "new special rule" button in rule editor
    * FIX: Fixed layout problem on "activate changes" page
    * FIX: Added check if contacts belong to contactgroup before contactgroup deletion
    * FIX: fix site configuration for local site in Multisite environments
    * FIX: "(no not monitor)" setting in distributed WATO now works
    * FIX: Site management: replication setting was lost after re-editing
    * FIX: fixed problems after changing D/WATO-configuration
    * FIX: D/WATO: mark site dirty after host deletion
    * FIX: D/WATO: replicate auth.secret, so that login on one site also
           is valid on the replication slaves
    * FIX: implement locking in order to prevent data corruption on
           concurrent changes
    * FIX: Fixed handling of validation errors in cascading dropdown fields
    * FIX: fix cloning of users
    * Keep track of changes made by other users before activating changes,
      let user confirm this, new permission can be used to prevent a user
      from activating foreign changes.
    * FIX: Allowing german umlauts in users mail addresses
    * Allow list of aux tags to be missing in host tag definitions. This
      makes migration from older version easier.
    * FIX: user management modules can now deal with empty lines in htpasswd
    * FIX: Fixed js error on hostlist page with search form

    Multisite:
    * New display type 'boxes-omit-root' for BI views
    * Hostgroup view BI Boxes omits the root level
    * Finalized layout if view options and commands/filters/painteroptions.
    * Broken plugins prevent plugin caching now
    * FIX: remove refresh button from dashboard.
    * FIX: remove use of old option defaults.checkmk_web_uri
    * FIX: fixed outgoing bandwidth in fc port perfometer
    * FIX: remove nasty JS error in sidebar
    * FIX: fix folding in custom links (directories would not open)
    * FIX: animation of rotation treeangle in trees works again
    * FIX: Logwatch: Changed font color back to black
    * FIX: show toggle button for checkboxes in deactivated state
    * FIX: fix repeated stacked refresh when toggling columns
    * FIX: disable checkbox button in non-checkboxable layouts
    * FIX: fix table layout for views (gaps where missing sometimes)
    * FIX: Fixed sorting views by perfdata values which contain floats
    * FIX: fix sometimes-broken sizing of sidebar and dashboard on Chrome
    * FIX: fix dashboard layout on iPad
    * FIX: Fixed styling issues of sidebar in IE7
    * FIX: fix problem where filter settings (of checkboxes) are not effective
           when it comes to executing commands
    * FIX: Fixed styling issues of view filters with dropdown fields
    * FIX: multisite login can now deal with empty lines in htpasswd
    * FIX: Fixed a bunch of js/css errors

    Mobile:
    * FIX: Fixed logtime filter settings in all mobile views
    * FIX: fix some layout problems

    BI:
    * New aggregation function count_ok, that counts the number
      of nodes in state OK.
    * FIX: Removed debug output int count_ok aggregation

    Checks & Agents:
    * Linux: Modified cluster section to allow pacemaker/corosync clusters without heartbeat
    * AIX: convert NIC check to lnx_if (now being compatible with if/if64)
    * AIX: new check for CPU utilization (using section lparstat_aix)
    * ntp checks: Changed default value of time offsets to be 200ms (WARN) / 500ms (CRIT)
    * aironet_{errors,clients}: detect new kinds of devices (Thanks to Tiago Sousa)
    * check_http, check_tcp: allow to omit -I and use dynamic DNS name instead

1.2.0b4:
    Core:
    * New configuration variable snmp_timing, allowing to 
      configure timeout and retries for SNMP requests (also via WATO)
    * New configuration variable custom_checks. This is mainly for
      WATO but also usable in main.mk It's a variant of legacy_checks that
      automatically creates the required "define command" sections.

    WATO:
    * ps and ps.perf configurable via WATO now (without inventory)
    * New layout of main menu and a couple of other similar menus
    * New layout of ruleset overviews
    * Hide check_mk variable names per default now (change via global settings)
    * New layout of global settings
    * Folder layout: show contact groups of folder
    * Folder movement: always show complete path to target folder
    * Sidebar snapin: show pending changes
    * New rule for configuring custom_checks - allowing to run arbitrary
      active checks even if not yet formalized (like HTTP and TCP)
    * Added automation_commands to make automations pluginable
    * New layout and new internal implementation of input forms
    * New layout for view overview and view editor
    * Split up host search in two distinct pages
    * Use dynamic items in rule editor for hosts and items (making use
      of ListOfStrings())
    * FIX: audit log was not shown if no entry for today existed
    * FIX: fix parent scan on single site installations
    * FIX: fix folder visibility permission handling
    * FIX: honor folder-permissions when creating, deleting 
           and modifiying rules
    * FIX: detect non-local site even if unix: is being used
    * FIX: better error message if not logged into site during 
           action that needs remote access
    * FIX: send automation data via POST not GET. This fixes inventory
           on hosts with more than 500 services.
    * FIX: make config options directly active after resetting them
           to their defaults (didn't work for start_url, etc.
    * FIX: Fixed editing of ListOf in valuespec editors (e.g. used in logwatch
    pattern editor)
    * FIX: Reimplemented correct behaviour of the logwatch pattern "ignore"
    state which is used to drop the matching log lines

    Multisite:
    * FIX: fixed filter of recent event views (4 hours didn't catch)
    * FIX: convert more buttons to new graphical style
    * FIX: Logwatch handles logs with only OK lines in it correctly in logfile list views
    * FIX: Fixed syntax error in "Single-Host Problems" view definition
    * New help button at top right of each page now toggles help texts
    * Snapin Custom Links allows to specify HTTP link target
    * Redesign of bar with Display/Filter/Commands/X/1,2,3,4,6,8/30,60,90/Edit

    Mobile GUI:
    * FIX: commands can be executed again
    * FIX: fixed styling of buttons

    Checks & Agents:
    * FIX: Logwatch: fixed missing linebreak during reclassifing lines of logfiles
    * FIX: Logwatch: Logwatch services in rules configured using WATO must be
      given as item, not as whole service name
    * New active check via WATO: check_ldap
    * printer_alerts: new configuration variable printer_alerts_text_map. Make
      'Energiesparen' on Brother printers an OK state.
    * services: This check can now be parameterized in a way that it warn if
      a certain service is running. WATO formalization is available.

    BI:
    * FIX: make rotating folding arrows black (white was not visible)
    * Display format 'boxes' now in all BI views available
    * Display format 'boxes' now persists folding state

1.2.0b3:
    Core:
    * FIX: fixed SNMP info declaration in checks: could be garbled
      up in rare cases
    * avoid duplicate parents definition, when using 'parents' and
      extra_host_conf["parents"] at the same time. The later one has
      precedence.

    Multisite:
    * Logwatch: Colorizing OK state blocks correctly
    * FIX: allow web plugins to be byte compiled (*.pyc). Those
      are preferred over *.py if existing
    * View Editor: Fixed jump to top of the page after moving painters during
      editing views
    * FIX: Fixed login redirection problem after relogging
    * Filter for times now accept ranges (from ... until)
    * New view setting for page header: repeat. This repeats the
      column headers every 20'th row.
    * FIX: Fixed problem with new eval/pickle
    * FIX: Fixed commands in host/service search views

    Checks & Agents:
    * FIX: Made logwatch parsing mechanism a little more robust
      (Had problems with emtpy sections from windows agent)
    * FIX: brocade_fcport: Configuration of portsates now possible  
    * if_lancom: special version for if64 for LANCOM devices (uses
      ifName instead of ifDescr)


    WATO:
    * Reimplemented folder listing in host/folders module
    * Redesigned the breadcrumb navigation
    * Global settings: make boolean switches directly togglable
    * New button "Recursive Inventory" on folder: Allows to do
      a recursive inventory over all hosts. Also allows to selectively
      retry only hosts that have failed in a previous inventory.
    * You can configure parents now (via a host attribute, no rules are
      neccessary).
    * You can now do an automated scan for parents and layer 3 (IP)
    * You can configure active checks (check_tcp, ...) via WATO now
    * FIX: fix page header after confirmation dialogs
    * FIX: Fixed umlaut problem in host aliases and ip addresses created by WATO
    * FIX: Fixed exception caused by validation problems during editing tags in WATO
    * FIX: create sample config only if both rules.mk and hosttags.mk are missing
    * FIX: do not loose host tags when both using WATO-configured and 
      manual ones (via multisite.mk)
    * Timeperiods: Make list of exceptions dynamic, not fixed to 10 entries
    * Timeperiods: Configure exclusion of other timeperiods
    * Configuration of notification_delay and notification_interval

1.2.0b2:
    Core:
    * FIX: Cluster host checks were UNKNOWN all the time
    * FIX: reset counter in case of (broken) future time
    * FIX: Automation try-inventory: Fixed problem on where checks which
      produce equal service descriptions could lead to invalid inventory
      results on cluster hosts.
    * FIX: do not create contacts if they won't be assigned to any host
      or service. Do *not* assign to dummy catch-all group "check_mk".

    WATO:
    * Added new permission "move hosts" to allow/deny moving of hosts in WATO
    * Also write out contact definitions for users without contactgroups to
      have the mail addresses and other notification options persisted
    * FIX: deletion of automation accounts now works
    * FIX: Disabling notifications for users does work now
    * New main overview for rule editor
    * New multisite.mk option wato_hide_varnames for hiding Check_MK 
      configuration variable names from the user
    * New module "Logwatch Pattern Analyzer" to verify logwatch rules
    * Added new variable logwatch_rules which can also be managed through the
      WATO ruleset editor (Host/Service Parameters > Parameters and rules for
      inventorized checks > Various applications > Logwatch Patterns)
    * Users & Contacts: Added new option wato_hidden_users which holds a list
      of userids to hide the listed users from the WATO user management GUI.
    * WATO API: Added new method rewrite_configuration to trigger a rewrite of
      all host related wato configuration files to distribute changed tags
    * Added new internal hook pre-activate-changes to execute custom
      code BEFORE Check_MK is called to restart Nagios
    * FIX: Only showing sudo hint message on sudo error message in automation
      command
    * FIX: Fixed js eror in IE7 on WATO host edit page
    * FIX: Using pickle instead of repr/eval when reading data structures from
      urls to prevent too big security issues
    * Rule editor: improve sorting of groups and rulesets
    * FIX: Escaping single quotes in strings when writing auth.php
    * FIX: Fix resorting of host tags (was bug in ListOf)

    Multisite
    * Added config option default_ts_format to configure default timestamp
      output format in multisite
    * Layout and design update
    * Quicksearch: display site name if more than one different site
      is present in the current search result list
    * FIX: Fixed encoding problem in "custom notification" message
    * New configuration parameter page_heading for the HTML page heads
      of the main frameset (%s will be replaced with OMD site name)
    * FIX: Fix problem where snapins where invisible
    * FIX: Fixed multisite timeout errors when nagios not running
    * Sidebar: some new layout improvements
    * Login page is not shown in framesets anymore (redirects framed page to
      full screen login page)
    * FIX: fix exception when disallowing changing display options
    * FIX: Automatically redirect from login page to target page when already
      logged in
    * FIX: Updating the dashboard header time when the dashlets refresh

    BI:
    * Added new painter "affected hosts (link to host page)" to show all
      host names with links to the "hosts" view
    * FIX: Fixed filtering of Single-Host Aggregations
    * New sorter for aggregation group
    * FIX: fix sorting of Single-Host Aggregations after group
    * Avoid duplicate rule incarnations when using FOREACH_*
    * BI Boxes: allow closing boxes (not yet persisted)
    * New filter for services (not) contained in any aggregate
    * Configure sorting for all BI views

    Checks & Agents:
    * FIX: snmp_uptime handles empty snmp information without exception
    * FIX: Oracle checks try to handle ORA-* errors reported by the agent
      All oracle checks will return UNKNOWN when finding an ORA-* message
    * FIX: filesystem levels set via WATO didn't work, but do now
    * FIX: Group filters can handle groups without aliases now
    * nfsmounts: Added nfs4 support thanks to Thorsten Hintemann
    * megaraid_pdisks megaraid_ldisks: Support for Windows.  Thanks to Josef Hack

1.2.0b1:
    Core, Setup, etc.:
    * new tool 'livedump' for dumping configuration and status
      information from one monitoring core and importing this
      into another.
    * Enable new check registration API (not yet used in checks)
    * FIX: fix handling of prefix-tag rules (+), needed for WATO
    * FIX: handle buggy SNMP devices with non-consecutive OIDS
      (such as BINTEC routers)
    * Check API allows a check to get node information
    * FIX: fix problem with check includes in subchecks
    * Option --checks now also applies to ad-hoc check (e.g.
      cmk --checks=mrpe,df -v somehost)
    * check_mk_templates.cfg: added s to notification options
      of host and service (= downtime alerts)

    WATO:
    * Hosttag-editor: allow reordering of tags
    * Create very basic sample configuration when using
      WATO the first time (three tag groups, two rules)
    * Much more checks are configurable via WATO now
    * Distributed WATO: Made all URL calls using curl now
    * FIX: fix bug in inventory in validate_datatype()
    * Better output in case of inventory error
    * FIX: fix bug in host_icon rule on non OMD
    * FIX: do not use isdisjoint() (was in rule editor on Lenny)
    * FIX: allow UTF-8 encoded permission translations
    * FIX: Fixed several problems in OMD apache shared mode
    * FIX: Do not use None$ as item when creating new rules
    * FIX: Do load *all* users from htpasswd, so passwords from
      users not created via WATO will not be lost.
    * FIX: honor site disabling in replication module
    * FIX: honor write permissions on folder in "bulk delete"
    * FIX: honor permissions for "bulk cleanup" and "bulk edit"
    * FIX: honor write permissions and source folder when moving hosts
    * FIX: honor permissions on hosts also on bulk inventory
    * Only create contacts in Nagios if they are member of at
      least one contact group.
    * It is now possible to configure auxiliary tags via WATO
      (formerly also called secondary tags)
    * FIX: Fixed wrong label "Main Overview" shown for moved WATO folders
      in foldertree snapin
    * FIX: Fixed localization of empty host tags
    * FIX: User alias and notification enabling was not saved

    Checks & Agents:
    * hpux_if: fix missing default parameter errors
    * hpux_if: make configurable via WATO
    * if.include: fix handling of NIC with index 0
    * hpux_lunstats: new check for disk IO on HP-UX
    * windows - mk_oracle tablespace: Added missing sid column
    * diskstat: make inventory mode configurable via WATO
    * added new checks for Fujitsu ETERNUS DX80 S2 
      (thanks to Philipp Höfflin)
    * New checks: lgp_info, lgp_pdu_info and lgp_pdu_aux to monitor Liebert
      MPH/MPX devices
    * Fix Perf-O-Meter of fileage
    * hpux_snmp_cs.cpu: new SNMP check for CPU utilization
      on HP-UX.
    * if/if64: inventory also picks up type 62 (fastEther). This
      is needed on Cisco WLC 21xx series (thanks to Ralf Ertzinger)
    * FIX: fix inventory of f5_bigip_temp
    * mk_oracle (lnx+win): Fixed TEMP tablespace size calculations
    * ps: output node process is running on (only for clusters)
    * FIX: Linux Agent: Fixed ipmi-sensors handling of Power_Unit data
    * hr_mem: handle rare case where more than one entry is present
      (this prevents an exception of pfSense)
    * statgrab_load: level is now checked against 15min average - 
      in order to be consistent with the Linux load check
    * dell_powerconnect_cpu: hopefully correctly handle incomplete
      output from agent now.
    * ntp: do not check 'when' anymore since it can produce false
      alarms.
    * postfix_mailq: handle output with 'Total requests:' in last line
    * FIX: check_mk-hp_blade_psu.php: allow more than 4 power supplies
    * FIX: smart plugin: handle cases with missing vendor (thanks
      to Stefan Kärst)
    * FIX: megaraid_bbu: fix problem with alternative agent output
      (thanks to Daniel Tuecks)
    * mk_oracle: fix quoting problem, replace sessions with version,
      use /bin/bash instead of /bin/sh

    Multisite:
    * Added several missing localization strings
    * IE: Fixed problem with clicking SELECT fields in the new wato foldertree snapin
    * Fixed problem when trying to visit dashboards from new wato foldertree snapin
    * Chrome: Fixed styling problem of foldertree snapin
    * Views: Only show the commands and row selection options for views where
      commands are possible
    * The login mask honors the default_language definition now
    * check_bi_local.py: works now with cookie based authentication
    * FIX: Fixed wrong redirection after login in some cases
    * FIX: Fixed missing stats grouping in alert statistics view
    * FIX: Fixed preview table styling in view editor
    * FIX: Multisite authed users without permission to multisite are
      automatically logged out after showing the error message
    * Retry livestatus connect until timeout is used up. This avoids
      error messages when the core is being restarted
    * Events view now shows icon and text for "flapping" events
    * Use buffer for HTML creation (this speeds up esp. HTTPS a lot)
    * FIX: Fixed state filter in log views

    Livestatus:
    * Add missing column check_freshness to services table

    BI:
    * New column (painter) for simplistic box display of tree.
      This is used in a view for a single hostgroup.

1.1.13i3:
    Core, Setup, etc.:
    * *_contactgroups lists: Single group rules are all appended. When a list
      is found as a value this first list is used exclusively. All other
      matching rules are ignored
    * cmk -d does now honor --cache and --no-tcp
    * cmk -O/-R now uses omd re{start,load} core if using OMD
    * FIX: setup.sh now setups up permissions for conf.d/wato
      correctly
    * cmk --localize update supports an optional ALIAS which is used as
      display string in the multisite GUI
    * FIX: Fixed encoding problems with umlauts in group aliases
    * FIX: honor extra_summary_host_conf (was ignored)
    * new config variable snmpv2c_hosts that allows to enable SNMP v2c
      but *not* bulkwalk (for some broken devices). bulkwalk_hosts still
      implies v2c.

    Checks & Agents:
    * Windows agent: output eventlog texts in UTF-8 encoding. This
      should fix problems with german umlauts in message texts.
    * Windows agent: Added installer for the windows agent (install_agent.exe)
    * Windows agent: Added dmi_sysinfo.bat plugin (Thanks to Arne-Nils Kromer for sharing)
    * Disabled obsolete checks fc_brocade_port and fc_brocade_port_detailed.
      Please use brocade_fcport instead.
    * aironet_errors, statgrab_disk, statgrab_net: Performance data has
      been converted from counters to rates. You might need to delete your
      existing RRDs of these checks. Sorry, but these have been that last
      checks still using counters...
    * ibm_imm_health: added last missing scan function
    * Filesystem checks: trend performance data is now normalized to MB/24h.
      If you have changed the trend range, then your historic values will
      be displayed in a wrong scale. On the other hand - from now on changes
      in the range-setting will not affect the graph anymore.
    * if/if64/lnx_if: pad port numbers with zeros in order to sort correctly.
      This can be turned off with if_inventory_pad_portnumbers = False.
    * Linux agent: wrap freeipmi with lock in order to avoid cache corruption
    * New check: megaraid_bbu - check existance & status of LSI MegaRaid BBU module
    * HP-UX Agent: fix mrpe (remove echo -e and test -e, thanks to Philipp Lemke)
    * FIX: ntp checks: output numeric data also if stratum too high
    * Linux agent: new check for dmraid-based "bios raid" (agent part as plugin)
    * FIX: if64 now uses ifHighSpeed instead of ifSpeed for determining the
      link speed (fixes speed of 10GBit/s and 20GBit/s ports, thanks Marco Poet)
    * cmctc.temp: serivce has been renamed from "CMC Temperature %s" to just
      "Temperature %s", in order to be consistent with the other checks.
    * mounts: exclude changes of the commit option (might change on laptops),
      make only switch to ro critical, other changes warning.
    * cisco_temp_sensor: new check for temperature sensors of Cisco NEXUS
      and other new Cisco devices
    * oracle_tablespace: Fixed tablespace size/free space calculations
    * FIX: if/if64: omit check result on counter wrap if bandwidth traffic levels
      are used.

    Multisite:
    * Improve transaction handling and reload detection: user can have 
      multiple action threads in parallel now
    * Sounds in views are now enabled per default. The new configuration
      variable enable_sounds can be set to False in multisite.mk in order
      to disable sounds.
    * Added filter for log state (UP,DOWN,OK,CRIT...) to all log views
    * New painter for normal and retry check interval (added to detail views)
    * Site filter shows "(local)" in case of non multi-site setup
    * Made "wato folder" columns sortable
    * Hiding site filter in multisite views in single site setups
    * Replaced "wato" sidebar snapin which mixed up WATO and status GUIs with
      the new "wato_foldertree" snapin which only links to the status views
      filtered by the WATO folder.
    * Added "Dashboard" section to views snapin which shows a list of all dashboards
    * FIX: Fixed auth problem when following logwatch icon links while using
      the form based auth
    * FIX: Fix problem with Umlaut in contact alias
    * FIX: Creating auth.php file on first login dialog based login to ensure
      it exists after login when it is first needed
    * Dashboard: link problem views to *unhandled* views (this was
      inconsistent)
    * Localization: Fixed detection of gettext template file when using the
      local/ hierarchy in OMD

    Mobile:
    * Improved sorting of views in main page 
    * Fix: Use all the availiable space in header
    * Fix: Navigation with Android Hardwarekeys now working
    * Fix: Links to pnp4nagios now work better
    * Fix: Host and Service Icons now finger friendly
    * Fix: Corrected some buildin views

    WATO:
    * Removed IP-Address attribute from folders
    * Supporting localized tag titles
    * Using Username as default value for full names when editing users
    * Snapshot/Factory Reset is possible even with a broken config
    * Added error messages to user edit dialog to prevent notification problems
      caused by incomplete configuration
    * Activate Changes: Wato can also reload instead of restarting nagios
    * Replication: Can now handle replication sites which use the form based auth
    * Replication: Added option to ignore problems with the ssl certificates
                   used in ssl secured replications
    * WATO now supports configuring Check_MK clusters
    * FIX: Fixed missing folders in "move to" dropdown fields
    * FIX: Fixed "move to target folders" after CSV import
    * FIX: Fixed problem with duplicate extra_buttons when using the i18n of multiisite
    * FIX: Fixed problem with duplicate permissions when using the i18n of multiisite
    * FIX: Writing single host_contactgroups rules for each selected
      contactgroup in host edit dialog
    * FIX: Fixed wrong folder contacgroup related permissions in auth.php api
    * FIX: Fixed not up-to-date role permission data in roles_saved hook
    * FIX: Fixed duplicate custom columns in WATO after switching languages

    BI:
    * improve doc/treasures/check_bi_local.py: local check that creates
      Nagios services out of BI aggregates

    Livestatus:
    * ColumnHeaders: on is now able to switch column header on even if Stats:
      headers are used. Artifical header names stats_1, stats_2, etc. are
      begin used. Important: Use "ColumnHeaders: on" after Columns: and 
      after Stats:.

1.1.13i2:
    Core, Setup, etc.:
    * cmk -I: accept host tags and cluster names

    Checks & Agents:
    * linux agent - ipmi: Creating directory of cache file if not exists
    * dell_powerconnect_cpu: renamed service from CPU to "CPU utilization", in
      order to be consistent with other checks
    
    Multisite:
    * Several cleanups to prevent css/js warning messages in e.g. Firefox
    * Made texts in selectable rows selectable again
    * Adding reschedule icon to all Check_MK based services. Clicks on these
      icons will simply trigger a reschedule of the Check_MK service
    * FIX: ship missing CSS files for mobile GUI
    * FIX: rename check_mk.js into checkmk.js in order to avoid browser
      caching problems during version update

    WATO:
    * Optimized wraps in host lists tag column
    * Bulk inventory: Remove leading pipe signs in progress bar on main
      folder inventory
    * NagVis auhtorization file generation is also executed on activate_changes
    * Implemented a new inclusion based API for using multisite permissions
      in other addons
    * Inventory of SNMP devices: force implicit full scan if no services
      are configured yet
    * FIX: Calling activate_changes hook also in distributed WATO setups
    * FIX: Fixed display bug in host tags drop down menu after POST of form
    * FIX: Fixed javascript errors when doing replication in distributed
      wato environments when not having the sidebar open
    * FIX: Fixed search form dependant attribute handling
    * FIX: Fixed search form styling issues
    * You can now move folders to other folders
    * FIX: Distributed WATO: Supressing site sync progress output written in
      the apache error log

1.1.13i1:
    Multisite:
    * New nifty sidebar snapin "Speed-O-Meter"
    * Implemented new cookie based login mechanism including a fancy login GUI
    * Implemented logout functionality for basic auth and the new cookie based auth
    * Implemented user profile management page for changing the user password and
      the default language (if available)
    * New filter for the (new) state in host/service alerts
    * New command for sending custom notifications
    * FIX: Fixed encoding problem when opening dashboard
    * New icon on a service whos host is in downtime
    * Only show most frequently used context buttons (configurable
      in multisite.mk via context_buttons_to_show)
    * Show icon if user has modified a view's filter settings
    * New config option debug_livestatus_queries, normal debug
      mode does not include this anymore
    * Icons with link to page URL at bottom of each page
    * Logwatch: Switched strings in logwatch to i18n strings
    * Logwatch: Fixed styling of context button when acknowleding log messages
    * Logwatch: Implemented overview page to show all problematic logfiles
    * Add Snapin page: show previews of all snapins
    * Add Snapin page: Trying to prevent dragging confusions by using other click event
    * New (hidden) button for reloading a snapin (left to the close button)
    * Automatically falling back to hardcoded default language if configured
    language is not available
    * Repair layout of Perf-O-Meter in single dataset layout
    * FIX: Fixed duplicate view plugin loading when using localized multisite
    * FIX: Host-/Servicegroup snapin: Showing group names when no alias is available
    * FIX: Removed double "/" from pnp graph image urls in views

    BI:
    * Host/Service elements are now iterable via FOREACH_HOST, e.g.
      (FOREACH_HOST, ['server'], ALL_HOSTS, "$HOST$", "Kernel" ),
    * FIX: Assuming host states is possible again (exception: list index "3")

    WATO:
    * Evolved to full featured monitoring configuration tool!
    * Major internal code cleanup
    * Hosts can now be created directly in folders. The concept of host lists
      has been dropped (see migration notes!)
    * Configuration of global configuration variables of Check_MK via WATO
    * Configuration of main.mk rules
    * Configuration of Nagios objects and attributes
    * Configuration of users and roles
    * Configuration of host tags
    * Distributed WATO: replication of the configuration to slaves and peers
    * Added missing API function update_host_attributes() to change the
      attributes of a host
    * Added API function num_hosts_in_folder() to count the number of hosts
      below the given folder
    * Added option to download "latest" snapshot
    * extra_buttons can now register a function to gather the URL to link to
    * Implemented NagVis Authorisation management using WATO users/permissions

    Livestatus:
    * Experimental feature: livecheck -> super fast active check execution
      by making use of external helper processes. Set livecheck=PATH_TO_bin/livecheck
      in nagios.cfg where you load Livestatus. Optional set num_livecheck_helpers=NUM
      to set number of processes. Nagios will not fork() anymore for check exection.
    * New columns num_hosts and num_services in status table
    * New aggregation functions suminv and avginv (see Documentation)

    Core, Setup, etc.:
    * New configuration variable static_checks[] (used by WATO)
    * New configuration variable checkgroup_parameters (mainly for WATO)
    * check_submission defaults now to "file" (was "pipe")
    * Added pre-configured notification via cmk --notify
    * Drop RRA-configuration files for PNP4Nagios completely
    * New configuration variable ping_levels for configuring parameters
      for the host checks.
    * cmk --notify: new macros $MONITORING_HOST$, $OMD_ROOT$ and $OMD_SITE$
    * make ping_levels also apply to PING services for ping-only hosts
      (thanks to Bernhard Schmidt)

    Checks & Agents:
    * if/if64: new ruleset if_disable_if64_hosts, that force if on
      hosts the seem to support if64
    * Windows agent: new config variable "sections" in [global], that
      allows to configure which sections are being output.
    * Windows agent: in [logwatch] you can now configure which logfiles
      to process and which levels of messages to send.
    * Windows agent: new config variable "host" in all sections that
      restricts the folling entries to certain hosts.
    * Windows agent: finally implemented <<<mrpe>>. See check_mk.ini
      for examples.
    * Windows agent: do not execute *.txt and *.dir in <<<plugins>>> and
      <<<local>>>
    * Windows agent: make extensions to execute configurable (see
      example check_mk.ini)
    * Windows agent: agent now reuses TCP port even when taskkill'ed, so
      a system reboot is (hopefully) not neccessary anymore
    * Windows agent: section <<<df>>> now also outputs junctions (windows
      mount points). No external plugin is needed.
    * Windows agent: new section <<<fileinfo>>> for monitoring file sizes
      (and later possible ages)
    * logwatch: allow to classify messages based on their count (see
      man page of logwatch for details)
    * fileinfo: new check for monitoring age and size of files
    * heartbeat_crm: apply patches from Václav Ovsík, so that the check
      should work on Debian now.
    * ad_replication: added warninglevel 
    * fsc_*: added missing scan functions
    * printer_alerts: added further state codes (thanks to Matthew Stew)
    * Solaris agent: changed shell to /usr/bin/bash (fixes problems with LC_ALL=C)

1.1.12p7:
    Multisite:
    * FIX: detail view of host was missing column headers
    * FIX: fix problem on IE with background color 'white'
    * FIX: fix hitting enter in host search form on IE
    * FIX: fix problem in ipmi_sensors perfometer

    Checks & Agents:
    * FIX: fixed man pages of h3c_lanswitch_sensors and statgrab_cpu
    * FIX: netapp_volumes: added raid4 as allowed state (thanks to Michaël Coquard)

    Livestatus
    * FIX: fix type column in 'GET columns' for dict-type columns (bug found
      by Gerhard Lausser)

1.1.12p6:
    Checks & Agents:
    * FIX: lnx_if: remove debug output (left over from 1.1.12p5)
    
1.1.12p5:
    Multisite:
    * FIX: fix hitting enter in Quicksearch on IE 8
    * FIX: event/log views: reverse sorting, so that newest entries
      are shown first
    * FIX: fix dashboard dashlet background on IE
    * FIX: fix row highlight in status GUI on IE 7/8
    * FIX: fix row highlight after status page reload
    * FIX: single dataset layout honors column header settings
    * FIX: quote '#' in PNP links (when # is contained in services)
    * FIX: quote '#' in PNP image links also
    * FIX: add notifications to host/service event view

    Checks & Agents:
    * FIX: lnx_if: assume interfaces as up if ethtool is missing or
      not working but interface has been used since last reboot. This
      fixes the problem where interface are not found by inventory.
    * FIX: snmp_uptime: handels alternative timeformat
    * FIX: netapp_*: scan functions now detect IBM versions of firmware
    * FIX: bluecoat_diskcpu: repair scan function
    * FIX: mem.vmalloc: fix default levels (32 and 64 was swapped)
    * FIX: smart: make levels work (thanks to Bernhard Schmidt)
    * FIX: PNP template if if/if64: reset LC_ALL, avoids syntax error
    * FIX: dell_powerconnect_cpu: handle sporadic incomplete output
      from SNMP agent

1.1.12p4:
    Multisite:
    * FIX: sidebar snapin Hostgroups and Servicegroups sometimes
           failed with non-existing "available_views".
    * FIX: Fix host related WATO context button links to point to the hosts site
    * FIX: Fixed view editor redirection to new view after changing the view_name
    * FIX: Made icon painter usable when displaying hostgroup rows
    * Logwatch: Switched strings in logwatch to i18n strings
    * Logwatch: Fixed styling of context button when acknowleding log messages
    * Logwatch: Implemented overview page to show all problematic logfiles

    WATO:
    * FIX: add missing icon_csv.png
    * FIX: WATO did not write values of custom macros to extra_host_conf definitions

1.1.12p3:
    Core, Setup, etc.:
    * FIX: really suppress precompiling on PING-only hosts now

1.1.12p2:
    Core, Setup, etc.:
    * FIX: fix handling of empty suboids
    * FIX: do not create precomiled checks for host without Check_MK services

    Checks & Agents:
    * FIX: mem.win: Default levels now works, check not always OK
    * FIX: blade_health: fix OID specification
    * FIX: blade_bays: fix naming of item and man page

    Multisite:
    * FIX: Fixed styling of view header in older IE browsers
    * FIX: Do not show WATO button in views if WATO is disabled
    * FIX: Remove WATO Folder filter if WATO is disabled 
    * FIX: Snapin 'Performance': fix text align for numbers
    * FIX: Disallow setting downtimes that end in the past
    * FIX: Fix links to downtime services in dashboard
    * FIX: Fix popup help of reschedule icon

1.1.12p1:
    Core, Setup, etc.:
    * FIX: fix aggregate_check_mk (Summary host agent status)

    Checks & Agents:
    * FIX: mk_oracle now also detects XE databases
    * FIX: printer_alerts: handle 0-entries of Brother printers
    * FIX: printer_supply: fix Perf-O-Meter if no max known
    * FIX: Added id parameter to render_statistics() method to allow more than
      one pie dashlet for host/service stats
    * FIX: drbd: fixed inventory functions
    * FIX: printer_supply: handle output of Brother printers
    * FIX: ps.perf PNP template: show memory usage per process and not
      summed up. This is needed in situations where one process forks itself
      in irregular intervals and rates but you are interested just in the
      memory usage of the main process.

    Multisite:
    * FIX: finally fixed long-wanted "NagStaMon create hundreds
      of Apache processes" problem!
    * FIX: query crashed when sorting after a join columns without
      an explicit title.
    * FIX: filter for WATO file/folder was not always working.
    * Added filter for hard services states to search and service
      problems view
    * FIX: dashboard problem views now ignore notification period,
      just as tactical overview and normal problem views do
    * FIX: Loading dashboard plugins in dashboard module
 

1.1.12:
    Checks & Agents:
    * dell_powerconnect_*: final fixed, added PNP-templates
    * ps.perf: better error handling in PNP template

    Multisite:
    * Dashboard: fix font size of service statistics table
    * Dashboard: insert links to views into statistics
    * Dashboard: add links to PNP when using PNP graphs
    
1.1.12b2:
    Core, Setup, etc.:
    * FIX: fix crash with umlauts in host aliases
    * FIX: remove duplicate alias from Nagios config

    Checks & Agents:
    * services: better handling of invalid patterns
    * FIX: multipath: fix for another UUID format
    * AIX agent: fix implementation of thread count
    * blade_bays: detect more than 16 bays
    * statgrab_*: added missing inventory functions
    * FIX: fix smart.temp WARN/CRIT levels were off by one degree

    Multisite:
    * Remove Check_MK logo from default dashboard
    * Let dashboard use 10 more pixels right and bottom
    * FIX: do not show WATO icon if no WATO permission
    * Sidebar sitestatus: Sorting sites by sitealias
    * FIX: removed redundant calls of view_linktitle()

    WATO:
    * FIX: fix update of file/folder title after title property change

    Livestatus:
    * FIX: fix crash on imcomplete log lines (i.e. as
      as result of a full disk)
    * FIX: Livestatus-API: fix COMMAND via persistent connections
	

1.1.12b1:
    Core, Setup, etc.:
    * FIX: fix cmk -D on cluster hosts
    * Made profile output file configurable (Variable: g_profile_path)

    Checks & Agents:
    * FIX: j4p_performance: fix inventory functions 
    * FIX: mk_oracle: fix race condition in cache file handling (agent data
      was missing sections in certain situations)
    * mrpe: make check cluster-aware and work as clustered_service
    * cups_queues: Run agent part only on directly on CUPS servers,
      not on clients
    * FIX: mbg_lantime_state: Fixed output UOM to really be miliseconds
    * FIX: ntp: Handling large times in "poll" column correctly
    * New check dmi_sysinfo to gather basic hardware information
    * New check bintec_info to gather the software version and serial number
    of bintec routers

    Multisite:
    * FIX: fix rescheduling of host check
    * FIX: fix exception when using status_host while local site is offline
    * FIX: Fixed not updating pnp graphs on dashboard in some browsers (like chrome)
    * FIX: fix URL-too-long in permissions page
    * FIX: fix permission computation
    * FIX: fixed sorting of service perfdata columns
    * FIX: fixed sorting of multiple joined columns in some cases
    * FIX: fixed some localisation strings
    * Cleanup permissions page optically, add comments for views and snapins
    * Added some missing i18n strings in general HTML functions
    * Added display_option "w" to disable limit messages and livestatus errors in views
    * Service Perfdata Sorters are sorting correctly now
    * Added "Administration" snapin to default sidebar
    * Tactical Overview: make link clickable even if count is zero
    * Minor cleanup in default dashboard
    * Dashboard: new dashlet attribute title_url lets you make a title into a link
    * Dashboard: make numbers match "Tactical Overview" snapin

    Livestatus:
    * Write messages after initialization into an own livestatus.log

    WATO:
    * FIX: "bulk move to" at the top of wato hostlists works again
    * FIX: IE<9: Fixed problem with checkbox events when editing a host
    * FIX: "move to" dropdown in IE9 works again

1.1.11i4:
    Core, Setup, etc.:
    * FIX: use hostgroups instead of host_groups in Nagios configuration.
      This fixes a problem with Shinken
    * --scan-parents: detected parent hosts are now tagged with 'ping', so
      that no agent will be contacted on those hosts

    Checks & Agents:
    * Added 4 new checks dell_powerconnect_* by Chris Bowlby
    * ipmi_sensors: correctly handle further positive status texts
      (thanks to Sebastian Talmon)
    * FIX: nfsmounts handles zero-sized volumes correctly
    * AIX agent now outputs the user and performance data in <<<ps>>>

    Multisite:
    * FIX: WATO filtered status GUIs did not update the title after changing
      the title of the file/folder in WATO
    * FIX: Removed new python syntax which is incompatible with old python versions
    * FIX: Made bulk inventory work in IE
    * FIX: Fixed js errors in IE when having not enough space on dashboard 
    * FIX: fix error when using non-Ascii characters in view title
    * FIX: fix error on comment page caused by missing sorter
    * FIX: endless javascript when fetching pnp graphs on host/service detail pages
    * FIX: Not showing the action form in "try" mode of the view editor
    * FIX: Preventing up-then-over effect while loading the dashboard in firefox
    * Added missing i18n strings in command form and list of views
    * Views are not reloaded completely anymore. The data tables are reloaded
      on their own.
    * Open tabs in views do not prevent reloading the displayed data anymore
    * Added display_option "L" to enable/disable column title sortings
    * Sorting by joined columns is now possible
    * Added missing sorters for "service nth service perfdata" painters
    * Implemented row selection in views to select only a subset of shown data
      for actions
    * Sort titles in views can be enabled by clicking on the whole cells now
    * Submitting the view editor via ENTER key saves the view now instead of try mode
    * Host comments have red backgrounded rows when host is down
    * Implemented hook api to draw custom link buttons in views

    WATO:
    * Changed row selection in WATO to new row selection mechanism
    * Bulk action buttons are shown at the top of hostlists too when the lists
      have more than 10 list items
    * New function for backup and restore of the configuration

    Livestatus:
    * FIX: fix compile error in TableLog.cc by including stddef.h
    * FIX: tables comments and downtimes now honor AuthUser
    * Table log honors AuthUser for entries that belong to hosts
      (not for external commands, though. Sorry...)
    * FIX: fix Stats: sum/min/max/avg for columns of type time

1.1.11i3:
    Core, Setup, etc.:
    * FIX: allow host names to have spaces
    * --snmpwalk: fix missing space in case of HEX strings
    * cmk --restore: be aware of counters and cache being symbolic links
    * do_rrd_update: direct RRD updates have completely been removed.
      Please use rrdcached in case of performance problems.
    * install_nagios.sh has finally been removed (was not maintained anyway).
      Please use OMD instead.
    * Inventory functions now only take the single argument 'info'. The old
      style FUNC(checkname, info) is still supported but deprecated.
    * Show datasource program on cmk -D
    * Remove .f12 compile helper files from agents directory
    * Output missing sections in case of "WARNING - Only __ output of __..."
    * Remove obsolete code of snmp_info_single
    * Remove 'Agent version (unknown)' for SNMP-only hosts
    * Options --version, --help, --man, --list-checks and --packager now
      work even with errors in the configuration files
    * Minor layout fix in check man-pages

    Checks & Agents:
    * FIX: hr_mem: take into account cache and buffers
    * FIX: printer_pages: workaround for trailing-zero bug in HP Jetdirect
    * mk_logwatch: allow to set limits in processing time and number of
      new log messages per log file
    * Windows Agent: Now supports direct execution of powershell scripts
    * local: PNP template now supports multiple performance values
    * lnx_if: make lnx_if the default interface check for Linux
    * printer_supply: support non-Ascii characters in items like
      "Resttonerbehälter". You need to define snmp_character_encodings in main.mk
    * mem.win: new dedicated memory check for Windows (see Migration notes)
    * hr_mem: added Perf-O-Meter
    * Renamed all temperature checks to "Temperature %s". Please
      read the migration notes!
    * df and friends: enabled trend performance data per default. Please
      carefully read the migration notes!
    * diskstat: make summary mode the default behavious (one check per host)

    MK Livestatus:
    * WaitObject: allow to separate host name and service with a semicolon.
      That makes host names containing spaces possible.
    * Better error messages in case of unimplemented operators

    Multisite:
    * FIX: reschedule now works for host names containing spaces
    * FIX: correctly sort log views in case of multi site setups
    * FIX: avoid seven broken images in case of missing PNP graphs
    * FIX: Fixed javascript errors when opening dashboard in IE below 9
    * FIX: Views: Handling deprecated value "perpage" for option
      column_headers correctly
    * FIX: Fixed javascript error when saving edited views without sidebar
    * FIX: Showing up PNP hover menus above perfometers
    * Host/Service Icon column is now modularized and can be extended using
      the multisite_icons list.
    * New sorters for time and line number of logfile entries
    * Bookmarks snapin: save relative URLs whenever possible
    * Man-Pages of Check_MK checks shown in Multisite honor OMD's local hierarchy
    * nicer output of substates, translate (!) and (!!) into HTML code
    * new command for clearing modified attributes (red cross, green checkmark)
    * Perf-O-Meters: strip away arguments from check_command (e.g.
      "check-foo!17!31" -> "check-foo").
    * Added several missing i18n strings in view editor
    * Views can now be sorted by the users by clicking on the table headers.
      The user sort options are not persisted.
    * Perf-O-Meters are now aware if there really is a PNP graph

    WATO:
    * Show error message in case of empty inventory due to agent error
    * Commited audit log entries are now pages based on days
    * Added download link to download the WATO audit log in CSV format

1.1.11i2:
    Core, Setup, etc.:
    * FIX: sort output of cmk --list-hosts alphabetically
    * FIX: automatically remove leading and trailing space from service names
      (this fixes a problem with printer_pages and an empty item)
    * Great speed up of cmk -N/-C/-U/-R, especially when number of hosts is
      large.
    * new main.mk option delay_precompile: if True, check_mk will skip Python 
      precompilation during cmk -C or cmk -R, but will do this the first 
      time the host is checked.  This speeds up restarts. Default is False.
      Nagios user needs write access in precompiled directory!
    * new config variable agent_ports, allowing to specify the agent's
      TCP port (default is 6556) on a per-host basis.
    * new config variable snmp_ports, allowing to specify the UDP port
      to used with SNMP, on a per-host basis.
    * new config variable dyndns_hosts. Hosts listed in this configuration
      list (compatible to bulkwalk_hosts) use their hostname as IP address.
    
    Checks & Agents:
    * FIX: AIX agent: output name of template in case of MRPE
    * FIX: cisco_temp: skip non-present sensors at inventory
    * FIX: apc_symmetra: fix remaining runtime calculation (by factor 100)
    * FIX: Added PNP-template for winperf_phydisk
    * FIX: if64: fix UNKNOWN in case of non-unique ifAlias
    * FIX: lnx_if/if/if64: ignore percentual traffic levels on NICs without
           speed information.
    * FIX: cisco_temp_perf: add critical level to performance data
    * FIX: windows agent: hopefully fix case with quotes in directory name
    * FIX: printer_supply: fixed logic of Perf-O-Meter (mixed up crit with ok)
    * FIX: Solaris agent: reset localization to C, fixes problems with statgrab
    * FIX: blade_*: fix SNMP scan function for newer firmwares (thanks to Carlos Peón)
    * snmp_uptime, snmp_info: added scan functions. These checks will now
      always be added. Please use ingored_checktypes to disable, if non needed.
    * brocade_port: check for Brocade FC ports has been rewritten with
      lots of new features.
    * AIX agent now simulates <<<netctr>>> output (by Jörg Linge)
    * mbg_lantime_state: Handling refclock offsets correctly now; Changed
      default thresholds to 5/10 refclock offset
    * brocade_port: parameter for phystate, opstate and admstate can now
      also be lists of allowed states.
    * lnx_if: treat interfaces without information from ethtool as
      softwareLoopback interface. The will not be found by inventory now.
    * vbox_guest: new check for checking guest additions of Linux virtual box hosts
    * if/if64: Fixed bug in operstate detection when using old tuple based params
    * if/if64: Fixed bug in operstate detection when using tuple of valid operstates
    * mk_oracle: Added caching of results to prevent problems with long
    running SQL queries. Cache is controlled by CACHE_MAXAGE var which is preset to
    120 seconds 
    * mk_oracle: EXCLUDE_<sid>=ALL or EXCLUDE_<sid>=oracle_sessions can be
    used to exclude specific checks now
    * mk_oracle: Added optional configuration file to configure the new options
    * j4p_performance agent plugin: Supports basic/digest auth now
    * New checks j4p_performance.threads and j4p_performance.uptime which
      track the number of threads and the uptime of a JMX process
    * j4p_performance can fetch app and servlet specific status data. Fetching
      the running state, number of sessions and number of requests now. Can be
      extended via agent configuration (j4p.cfg).
    * Added some preflight checks to --scan-parents code
    * New checks netapp_cluster, netapp_vfiler for checking NetAPP filer 
      running as cluster or running vfilers.
    * megaraid_pdisks: Better handling of MegaCli output (Thanks to Bastian Kuhn)
    * Windows: agent now also sends start type (auto/demand/disabled/boot/system)
    * Windows: inventory_services now allowes regexes, depends and state/start type
      and also allows host tags.

    Multisite:
    * FIX: make non-Ascii characters in services names work again
    * FIX: Avoid exceptions in sidebar on Nagios restart
    * FIX: printer_supply perfometer: Using white font for black toners
    * FIX: ipmi: Skipping items with invalid data (0.000 val, "unspecified" unit) in summary mode
    * FIX: ipmi: Improved output formating in summary mode
    * FIX: BI - fixed wrong variable in running_on aggregation function
    * FIX: "view_name" variable missing error message when opening view.py
      while using the "BI Aggregation Groups" and "Hosts" snapins in sidebar
    * FIX: Fixed styling of form input elements in IE + styling improvements
    * FIX: Fixed initial folding state on page loading on pages with multiple foldings opened
    * Introduced basic infrastructure for multilanguage support in Multisite
    * Make 'Views' snapin foldable
    * Replace old main view by dashboard
    * Sidebar: Snapins can register for a triggered reload after a nagios
      restart has been detected. Check interval is 30 seconds for now.
    * Quicksearch snapin: Reloads host lists after a detected nagios restart.
    * New config directory multisite.d/ - similar to conf.d/
    * great speed up of HTML rendering
    * support for Python profiling (set profile = True in multisite.mk, profile
      will be in var/check_mk/web)
    * WATO: Added new hook "active-changes" which calls the registered hosts
      with a dict of "dirty" hosts
    * Added column painter for host contacts
    * Added column painters for contact groups, added those to detail views
    * Added filters for host and service contact groups
    * Detail views of host/service now show contacts
    * Fix playing of sounds: All problem views now have play_sounds activated,
      all other deactivated.
    * Rescheduling of Check_MK: introduce a short sleep of 0.7 sec. This increases
      the chance of the passive services being updated before the repaint.
    * Added missing i18n strings in filter section of view editor
    * Added filter and painter for the contact_name in log table
    * Added several views to display the notification logs of Nagios

    WATO:
    * Configration files can now be administered via the WEB UI
      (config_files in multisite.mk is obsolete)
    * Snapin is tree-based and foldable
    * Bulk operation on host lists (inventory, tags changed, etc)
    * Easy search operation in host lists
    * Dialog for global host search
    * Services dialog now tries to use cached data. On SNMP hosts
      no scan will be done until new button "Full Scan" is pressed.

    BI:
    * FIX: Fixed displaying of host states (after i18n introduction)h
    * FiX: Fixed filter for aggregation group
    * FIX: Fixed assumption button for services with non-Ascii-characters

    MK Livestatus:
    * FIX: fix compile problem on Debian unstable (Thanks to Sven Velt)
    * Column aggregation (Stats) now also works for perf_data
    * New configuration variable data_encoding and full UTF-8 support.
    * New column contact_groups in table hosts and services (thanks to
      Matthew Kent)
    * New headers Negate:, StatsNegate: and WaitConditionNegate:

1.1.11i1:
    Core, Setup, etc.:
    * FIX: Avoid duplicate SNMP scan of checktypes containing a period
    * FIX: honor ignored_checktypes also on SNMP scan
    * FIX: cmk -II also refreshes cluster checks, if all nodes are specified
    * FIX: avoid floating points with 'e' in performance data
    * FIX: cmk -D: drop obsolete (and always empty) Notification:
    * FIX: better handling of broken checks returning empty services
    * FIX: fix computation of weight when averaging
    * FIX: fix detection of missing OIDs (led to empty lines) 
    * SNMP scan functions can now call oid(".1.3.6.1.4.1.9.9.13.1.3.1.3.*")
      That will return the *first* OID beginning with .1.3.6.1.4.1.9.9.13.1.3.1.3
    * New config option: Set check_submission = "file" in order to write
      check result files instead of using Nagios command pipe (safes
      CPU ressources)
    * Agent simulation mode (for internal use and check development)
    * Call snmpgetnext with the option -Cf (fixes some client errors)
    * Call snmp(bulk)walk always with the option -Cc (fixes problems in some
      cases where OIDs are missing)
    * Allow merging of dictionary based check parameters
    * --debug now implies -v
    * new option --profile: creates execution profile of check_mk itself
    * sped up use of stored snmp walks
    * find configuration file in subdirectories of conf.d also
    * check_mk_templates.cfg: make check-mk-ping take arguments

    Multisite:
    * FIX: Display limit-exceeded message also in multi site setups
    * FIX: Tactical Overview: fix unhandled host problems view
    * FIX: customlinks snapin: Suppressing exception when no links configured
    * FIX: webservice: suppress livestatus errors in multi-site setups
    * FIX: install missing example icons in web/htdocs/images/icons
    * FIX: Nagios-Snapin: avoid duplicate slash in URL
    * FIX: custom_style_sheet now also honored by sidebar
    * FIX: ignore case when sorting groups in ...groups snapin
    * FIX: Fixed handling of embedded graphs to support the changes made to
    * FIX: avoid duplicate import of plugins in OMD local installation
    the PNP webservice
    * FIX: Added host_is_active and host_flapping columns for NagStaMon views
    * Added snmp_uptime, uptime and printer_supply perfometers
    * Allow for displaying service data in host tables
    * View editor foldable states are now permament per user
    * New config variable filter_columns (default is 2)

    BI:
    * Added new component BI to Multisite.

    WATO:
    * FIX: fix crash when saving services after migration from old version
    * Allow moving hosts from one to another config file

    Checks & Agents:
    * FIX: hr_mem: ignore devices that report zero memory
    * FIX: cisco_power: fix syntax error in man page (broke also Multisite)
    * FIX: local: fixed search for custom templates PNP template
    * FIX: if/if64: always generate unique items (in case ifAlias is used)
    * FIX: ipmi: fix ugly ouput in case of warning and error
    * FIX: vms_df: fix, was completely broken due to conversion to df.include
    * FIX: blade_bays: add missing SNMP OIDs (check was always UNKNOWN)
    * FIX: df: fix layout problems in PNP template
    * FIX: df: fix trend computation (thanks to Sebastian Talmon)
    * FIX: df: fix status in case of critical trend and warning used
    * FIX: df: fix display of trend warn/crit in PNP-graph
    * FIX: cmctc: fix inventory in case of incomplete entries
    * FIX: cmctc: add scan function
    * FIX: ucd_cpu_load and ucd_cpu_util: make scan function find Rittal
    * FIX: ucd_cpu_util: fix check in case of missing hi, si and st
    * FIX: mk_logwatch: improve implementation in order to save RAM
    * FIX: mk_oracle: Updated tablespace query to use 'used blocks' instead of 'user blocks'
    * FIX: mk_oracle: Fixed computation for TEMP table spaces
    * FIX: bluecoat_sensors: Using scale parameter provided by the host for reported values
    * FIX: fjdarye60_devencs, fjdarye60_disks.summary: added snmp scan functions
    * FIX: decru_*: added snmp scan functions
    * FIX: heartbeat_rscstatus handles empty agent output correctly
    * FIX: hp_procurve_cpu: fix synatx error in man page
    * FIX: hp_procurve_memory: fix syntax error in man page
    * FIX: fc_brocade_port_detailed: fix PNP template in MULTIPLE mode
    * FIX: ad_replication.bat only generates output on domain controllers now.
           This is useful to prevent checks on non DC hosts (Thanks to Alex Greenwood)
    * FIX: cisco_temp_perf: handle sensors without names correctly
    * printer_supply: Changed order of tests. When a printer reports -3 this
      is used before the check if maxlevel is -2.
    * printer_supply: Skipping inventory of supplies which have current value
    and maxlevel both set to -2.
    * cisco_locif: The check has been removed. Please switch to if/if64
      has not the index 1
    * cisco_temp/cisco_temp_perf: scan function handles sensors not beginning
      with index 1
    * df: split PNP graphs for growth/trend into two graphs
    * omd_status: new check for checking status of OMD sites
    * printer_alerts: Added new check for monitoring alert states reported by
      printers using the PRINTER-MIB
    * diskstat: rewritten check: now show different devices, r+w in one check
    * canon_pages: Added new check for monitoring processed pages on canon
    printer/multi-function devices
    * strem1_sensors: added check to monitor sensors attached to Sensatorinc EM1 devices
    * windows_update: Added check to monitor windows update states on windows
      clients. The check monitors the number of pending updates and checks if
      a reboot is needed after updates have been installed.
    * lnx_if: new check for Linux NICs compatible with if/if64 replacing 
      netif.* and netctr.
    * if/if64: also output performance data if operstate not as expected
    * if/if64: scan function now also detects devices where the first port
    * if/if64: also show perf-o-meter if speed is unknown
    * f5_bigip_pool: status of F5 BIP/ip load balancing pools
    * f5_bigip_vserver: status of F5 BIP/ip virtual servers
    * ipmi: new configuration variable ipmi_ignored_sensors (see man page)
    * hp_procurve_cpu: rename services description to CPU utilization
    * ipmi: Linux agent now (asynchronously) caches output of ipmitool for 20 minutes
    * windows: agent has new output format for performance counters
    * winperf_process.util: new version of winperf.cpuusage supporting new agent
    * winperf_system.diskio: new version of winperf.diskstat supporting new agent
    * winperf_msx_queues: new check for MS Exchange message queues
    * winperf_phydisk: new check compatible with Linux diskstat (Disk IO per device!)
    * smart.temp/smart.stats: added new check for monitoring health of HDDs
      using S.M.A.R.T
    * mcdata_fcport: new check for ports of MCData FC Switches
    * hp_procurve_cpu: add PNP template
    * hp_procurve_cpu: rename load to utilization, rename service to CPU utilizition
    * df,df_netapp,df_netapp32,hr_fs,vms_df: convert to mergeable dictionaries
    * mbg_lantime_state,mbg_lantime_refclock: added new checks to monitor 
      Meinberg LANTIME GPS clocks

    Livestatus:
    * Updated Perl API to version 0.74 (thanks to Sven Nierlein)

1.1.10:
    Core, Setup, etc.:
    * --flush now also deletes all autochecks 
    
    Checks & Agents:
    * FIX: hr_cpu: fix inventory on 1-CPU systems (thanks to Ulrich Kiermayr)


1.1.10b2:
    Core, Setup, etc.:
    * FIX: setup.sh on OMD: fix paths for cache and counters
    * FIX: check_mk -D did bail out if host had no ip address
    * cleanup: all OIDs in checks now begin with ".1.3.6", not "1.3.6"

    WATO:
    * FIX: Fixed bug that lost autochecks when using WATO and cmk -II together

    Checks & Agents:
    * Added check man pages for systemtime, multipath, snmp_info, sylo,
      ad_replication, fsc_fans, fsc_temp, fsc_subsystems
    * Added SNMP uptime check which behaves identical to the agent uptime check


1.1.10b1:
    Core, Setup, etc.:
    * FIX: do not assume 127.0.0.1 as IP address for usewalk_hosts if
      they are not SNMP hosts.
    * FIX: precompile: make sure check includes are added before actual
      checks
    * FIX: setup.sh: do not prepend current directory to url_prefix
    * FIX: output agent version also for mixed (tcp|snmp) hosts
    * RPM: use BuildArch: noarch in spec file rather than as a command
      line option (thanks to Ulrich Kiermayr)
    * setup.sh: Allow to install Check_MK into existing OMD site (>= 0.46).
      This is still experimental!

    Checks & Agents:
    * FIX: Windows agent: fix output of event ID of log messages
    * FIX: if/if64: output speed correctly (1.50MB/s instead of 1MB/s)
    * FIX: drbd now handles output of older version without an ep field
    * FIX: repaired df_netapp32
    * FIX: Added SNMP scan function of df_netapp and df_netapp32
    * FIX: repaired apc_symmetra (was broken due to new option -Ot 
      for SNMP)
    * FIX: df, hr_fs and other filesystem checks: fix bug if using
      magic number. levels_low is now honored.
    * FIX: scan function avoids hr_cpu and ucd_cpu_utilization
      at the same time
    * FIX: HP-UX agent: fixed output of df for long mount points
      (thanks to Claas Rockmann-Buchterkirche)
    * FIX: df_netapp/32: fixed output of used percentage (was always
      0% due to integer division)
    * FIX: fixed manual of df (magic_norm -> magic_normsize)
    * FIX: removed filesystem_trend_perfdata. It didn't work. Use
      now df-parameter "trend_perfdata" (see new man page of df)
    * FIX: cisco_temp_perf: fix return state in case of WARNING (was 0 = OK)
    * FIX: repair PNP template for df when using trends
    * FIX: cisco_qos: fix WATO exception (was due to print command in check)
    * FIX: check_mk check: fixed template for execution time
    * FIX: blade_health, fc_brocade_port_detailed removed debug outputs
    * FIX: netapp_volumes: The check handled 64-bit aggregates correctly
    * FIX: netapp_volumes: Fixed snmp scan function
    * FIX: blade_*: Fixed snmp scan function
    * FIX: nfsmount: fix exception in check in case of 'hanging'
    * systemtime: new simple check for time synchronization on Windows
      (needs agent update)
    * Added Perf-O-Meter for non-df filesystem checks (e.g. netapp)
    * hp_proliant_*: improve scan function (now just looks for "proliant")

    Multisite:
    * FIX: fix json/python Webservice

1.1.9i9:
    Core, Setup, etc.:
    * FIX: check_mk_templates.cfg: add missing check_period for hosts
      (needed for Shinken)
    * FIX: read *.include files before checks. Fixes df_netapp not finding
      its check function
    * FIX: inventory checks on SNMP+TCP hosts ignored new TCP checks
    * local.mk: This file is read after final.mk and *not* backup up
      or restored
    * read all files in conf.d/*.mk in alphabetical order now.
    * use snmp commands always with -Ot: output time stamps as UNIX epoch
      (thanks to Ulrich Kiermayr)

    Checks & Agents:
    * ucd_cpu_load: new check for CPU load via UCD SNMP agent
    * ucd_cpu_util: new check for CPU utilization via UCD SNMP agent
    * steelhead_status: new check for overall health of Riverbed Steelhead appliance
    * steelhead_connections: new check for Riverbed Steelhead connections
    * df, df_netapp, df_netapp32, hr_fs, vms_df: all filesystem checks now support
      trends. Please look at check manpage of df for details.
    * FIX: heartbeat_nodes: Fixed error handling when node is active but at least one link is dead
    * 3ware_units: Handling INITIALIZING state as warning now
    * FIX: 3ware_units: Better handling of outputs from different tw_cli versions now
    * FIX: local: PNP template for local now looks in all template directories for
      specific templates (thanks to Patrick Schaaf)

    Multisite:
    * FIX: fix "too many values to unpack" when editing views in single layout
      mode (such as host or service detail)
    * FIX: fix PNP icon in cases where host and service icons are displayed in 
      same view (found by Wolfgang Barth)
    * FIX: Fixed view column editor forgetting pending changes to other form
           fields
    * FIX: Customlinks snapin persists folding states again
    * FIX: PNP timerange painter option field takes selected value as default now
    * FIX: Fixed perfometer styling in single dataset layouts
    * FIX: Tooltips work in group headers now
    * FIX: Catching exceptions caused by unset bandwidth in interface perfometer

    WATO:
    * FIX: fix problem with vanishing services on Windows. Affected were services
      containing colons (such as fs_C:/).

    Livestatus:
    * FIX: fix most compiler warnings (thanks to patch by Sami Kerola)
    * FIX: fix memory leak. The leak caused increasing check latency in some
      situations
    
1.1.9i8:
    Multisite:
    * New "web service" for retrieving data from views as JSON or 
      Python objects. This allows to connect with NagStaMon 
      (requires patch in NagStaMon). Simply add &output_format=json
      or &output_format=python to your view URL.
    * Added two builtin views for NagStaMon.
    * Acknowledgement of problem now has checkboxes for sticky,
      send notification and persisten comment
    * Downtimes: allow to specify fixed/flexible downtime
    * new display_options d/D for switching on/off the tab "Display"
    * Improved builtin views for downtimes
    * Bugfix: Servicegroups can be searched with the quicksearch snapin using
      the 'sg:' prefix again

    WATO:
    * Fixed problem appearing at restart on older Python version (RH)

1.1.9i7:
    Core, Setup, etc.:
    * Fix crash on Python 2.4 (e.g. RedHat) with fake_file
    * Fixed clustering of SNMP hosts
    * Fix status output of Check_MK check in mixed cluster setups

    Checks & Agents:
    * PNP templates for if/if64: fix bugs: outgoing packets had been
      same as incoming, errors and discards were swapped (thanks to 
      Paul Freeman)
    * Linux Agent: Added suport for vdx and xvdx volumes (KVM+Virtio, XEN+xvda)

    Multisite:
    * Fix encoding problem when host/service groups contain non-ascii
      characters.

    WATO:
    * Fix too-long-URL problem in cases of many services on one host


1.1.9i6:
    INCOMPATIBLE CHANGES:
    * Removed out-dated checks blade_misc, ironport_misc and snia_sml. Replaced
      with dummy checks begin always UNKNOWN.

    Core, Setup, etc.:
    * cmk -D: show ip address of host 
    * Fix SNMP inventory find snmp misc checks inspite of negative scan function
    * Fix output of MB and GB values (fraction part was zero)

    Checks & Agents:
    * megaraid_ldisks: remove debug output
    * fc_brocade_port: hide on SNMP scan, prefer fc_brocade_port_detailed
    * fc_brocade_port_detailed: improve scan function, find more devices
    * New agent for HP-UX
    * hpux_cpu: new check for monitoring CPU load average on HP-UX
    * hpux_if: New check for monitoring NICs on HP-UX (compatible to if/if64)
    * hpux_multipath: New check for monitoring Multipathing on HP-UX
    * hpux_lvm: New check for monitoring LVM mirror state on HP-UX
    * hpux_serviceguard: new check for monitoring HP-UX Serviceguard
    * drbd: Fixed var typo which prevented inventory of drbd general check
      (Thanks to Andreas Behler)
    * mk_oracle: new agent plugin for monitoring ORACLE (currently only
      on Linux and HP-UX, but easily portable to other Unices)
    * oracle_sessions: new check for monitoring the current number of active
      database sessions.
    * oracle_logswitches: new check for monitoring the number of logswitches
      of an ORACLE instances in the last 60 minutes.
    * oracle_tablespaces: new check for monitoring size, state and autoextension
      of ORACLE tablespaces.
    * h3c_lanswitch_cpu: new check for monitoring CPU usage of H3C/HP/3COM switches
    * h3c_lanswitch_sensors: new check for monitoring hardware sensors of H3C/HP/3COM switches
    * superstack3_sensors: new check for monitoring hardware sensors of 3COM Superstack 3 switches

    Multisite:
    * Fixed aligns/widths of snapin contents and several small styling issues
    * Fixed links and border-styling of host matrix snapin
    * Removed jQuery hover menu and replaced it with own code

1.1.9i5:
    Multisite:
    * custom notes: new macros $URL_PREFIX$ and $SITE$, making 
      multi site setups easier
    * new intelligent logwatch icon, using url_prefix in multi site
      setups


1.1.9i4:
    Core, Setup, etc.:
    * added missing 'register 0' to host template
    * setup: fix creation of symlink cmk if already existing

    Multisite:
    * New reschedule icon now also works for non-local sites.
    * painter options are now persisted on a per-user-base
    * new optional column for displaying host and service comments
      (not used in shipped views but available in view editor)

    Livestatus:
    * Check for buffer overflows (replace strcat with strncat, etc.)
    * Reduce number of log messages (reclassify to debug)

    Checks & Agents:
    * apc_symmetra: handle empty SNMP variables and treat as 0.


1.1.9i3:
    INCOMPATIBLE CHANGES:
    * You need a current version of Livestatus for Multisite to work!
    * Multisite: removed (undocumented) view parameters show_buttons and show_controls.
      Please use display_options instead.
    * Finally removed deprecated filesystem_levels. Please use check_parameters instead.
    * Livestatus: The StatsGroupBy: header is still working but now deprecated.
      Please simply use Columns: instead. If your query contains at least one Stats:-
      header than Columns: has the meaning of the old StatsGroupBy: header

    Core, Setup, etc.:
    * Create alias 'cmk' for check_mk in bin/ (easier typing)
    * Create alias 'mkp' for check_mk -P in bin/ (easier typing) 

    Multisite:
    * Each column can now have a tooltip showing another painter (e.g.
      show the IP address of a host when hovering over its name)
    * Finally show host/services icons from the nagios value "icon_image".
      Put your icon files in /usr/share/check_mk/web/htdocs/images/icons.
      OMD users put the icons into ~/local/share/check_mk/web/htdocs/images/icons.
    * New automatic PNP-link icons: These icons automatically appear, if
      the new livestatus is configured correctly (see below). 
    * new view property "hidebutton": allow to hide context button to a view.
    * Defaults views 'Services: OK', 'Services: WARN, etc. do now not create
      context buttons (cleans up button bar).
    * new HTML parameter display_options, which allows to switch off several
      parts of the output (e.g. the HTML header, external links, etc).
    * View hoststatus: show PNP graph of host (usually ping stats)
    * new tab "Display": here the user can choose time stamp
      display format and PNP graph ranges
    * new column "host_tags", showing the Check_MK host tags of a host
    * new datasource "alert_stats" for computing alert statistics
    * new view "Alert Statistics" showing alert statistics for all hosts
      and services
    * Sidebar: Fixed snapin movement to the bottom of the snapin list in Opera
    * Sidebar: Fixed scroll position saving in Opera
    * Fixed reloading button animation in Chrome/IE (Changed request to async mode)
    * Sidebar: Removed scrollbars of in older IE versions and IE8 with compat mode
    * Sidebar: Fixed scrolling problem in IE8 with compat mode (or maybe older IE versions)
      which broke the snapin titles and also the tactical overview table
    * Sidebar: Fixed bulletlist positioning
    * Sidebar: The sidebar quicksearch snapin is case insensitive again
    * Fixed header displaying on views when the edit button is not shown to the user
    * View pages are not refreshed when at least one form (Filter, Commands,
      Display Options) is open
    * Catching javascript errors when pages from other domain are opened in content frame
    * Columns in view editor can now be added/removed/moved easily

    Checks & Agents:
    * Fixed problem with OnlyFrom: in Linux agent (df didn't work properly)
    * cups_queues: fixed plugin error due to invalid import of datetime,
      converted other checks from 'from datetime import...' to 'import datetime'.
    * printer_supply: handle the case where the current value is missing
    * megaraid_ldisks: Fixed item detection to be compatible with different versions of megaraid
    * Linux Agent: Added new 3ware agent code to support multiple controllers
      (Re-inventory of 3ware checks needed due to changed check item names)

    Livestatus:
    * new column pnpgraph_present in table host and service. In order for this
      column to work you need to specify the base directory of the PNP graphs
      with the module option pnp_path=, e.g. pnp_path=/omd/sites/wato/var/pnp4nagios/perfdata
    * Allow more than one column for StatsGroupBy:
    * Do not use function is_contact_member_of_contactgroup anymore (get compatible
      with Nagios CVS)
    * Livestatus: log timeperiod transitions (active <-> inactive) into Nagios
      log file. This will enable us to create availability reports more simple
      in future.

    Multisite:
    * allow include('somefile.mk') in multisite.mk: Include other files.
      Paths not beginning with '/' are interpreted relative to the directory
      of multisite.mk

    Livestatus:
    * new columns services_with_info: similar to services_with_state but with
      the plugin output appended as additional tuple element. This tuple may
      grow in future so do not depend on its length!

1.1.9i2:
    Checks & Agents:
    * ibm_imm_health: fix inventory function
    * if/if64: fix average line in PNP-template, fix display of speed for 20MBit
      lines (e.g. Frame Relay)

    Multisite:
    * WATO: Fixed omd mode/site detection and help for /etc/sudoers
    * WATO: Use and show common log for pending changes 
    * Sidebar Quicksearch: Now really disabling browser built-in completion
      dropdown selections
    
1.1.9i1:
    INCOMPATIBLE CHANGES:
    * TCP / SNMP: hosts using TCP and SNMP now must use the tags 'tcp'
      and 'snmp'. Hosts with the tag 'ping' will not inventorize any
      service. New configuration variable tcp_hosts.
    * Inventory: The call syntax for inventory has been simplified. Just
      call check_mk -I HOSTNAME now. Omit the "tcp" or "snmp". If you
      want to do inventory just for certain check types, type "check_mk --checks=snmp_info,if -I hostnames..."
      instead
    * perfdata_format now defaults to "pnp". Previous default was "standard".
      You might have to change that in main.mk if you are not using PNP (only
      relevant for MRPE checks)
    * inventory_check_severity defaults to 1 now (WARNING)
    * aggregation_output_format now defaults to "multiline"
    * Removed non_bulkwalk_hosts. You can use bulkwalk_hosts with NEGATE
      instead (see docu)
    * snmp_communites is now initialized with [], not with {}. It cannot
      be a dict any longer.
    * bulkwalk_hosts is now initizlized with []. You can do += here just
      as with all other rule variables.
    * Configuration check (-X) is now always done. It is now impossible to
      call any Check_MK action with an invalid configuration. This saves
      you against mistyped variables.
    * Check kernel: converted performance data from counters to rates. This
      fixes RRD problems (spikes) on reboots and also allows better access 
      to the peformance data for the Perf-O-Meters.  Also changed service 
      descriptions. You need to reinventurize the kernel checks. Your old
      RRDs will not be deleted, new ones will be created.
    * Multisite: parameters nagios_url, nagios_cgi_url and pnp_url are now
      obsolete. Instead the new parameter url_prefix is used (which must
      end with a /).

    Core, Setup, etc.:
    * Improve error handling: if hosts are monitored with SNMP *and* TCP,
      then after an error with one of those two agents checks from the
      other haven't been executed. This is fixed now. Inventory check
      is still not complete in that error condition.
    * Packages (MKP): Allow to create and install packages within OMD!
      Files are installed below ~/local/share/check_mk. No root permissions
      are neccessary
    * Inventory: Better error handling on invalid inventory result of checks
    * setup.sh: fix problem with missing package_info (only appears if setup
      is called from another directory)
    * ALL_SERVICES: Instead of [ "" ] you can now write ALL_SERVICES
    * debug_log: also output Check_MK version, check item and check parameters
    * Make sure, host has no duplicate service - this is possible e.g. by
      monitoring via agent and snmp in parallel. duplicate services will
      make Nagios reject the configuration.
    * --snmpwalk: do not translate anymore, use numbers. All checks work
      with numbers now anyway.
    * check_mk -I snmp will now try all checktypes not having an snmp scan
      function. That way all possible checks should be inventorized.
    * new variable ignored_checks: Similar to ignored_checktypes, but allows
      per-host configuration
    * allow check implementations to use common include files. See if/if64
      for an example
    * Better handling for removed checks: Removed exceptions in check_mk calls
      when some configured checks have been removed/renamed

    Checks & Agents:
    * Renamed check functions of imm_health check from test_imm to imm_health
      to have valid function and check names. Please remove remove from
      inventory and re-inventory those checks.
    * fc_brocade_port_detailed: allow to specify port state combinations not 
      to be critical
    * megaraid_pdisks: Using the real enclosure number as check item now
    * if/if64: allow to configure averaging of traffic over time (e.g. 15 min) 
      and apply traffic levels and averaged values. Also allow to specify relative
      traffic levels. Allow new parameter configuration via dictionary. Also
      allow to monitor unused ports and/or to ignore link status.
    * if/if64: Added expected interface speed to warning output
    * if/if64: Allow to ignore speed setting (set target speed to None)
    * wut_webtherm: handle more variants of WuT Webtherms (thanks to Lefty)
    * cisco_fan: Does not inventorize 'notPresent' sensors anymore. Improved output
    * cisco_power: Not using power source as threshold anymore. Improved output
    * cisco_fan: Does not inventorize 'notPresent' sensors anymore. Improved output
    * cisco_power: Not using power source as threshold anymore. Improved output
    * cisco_power: Excluding 'notPresent' devices from inventory now
    * cisco_temp_perf: Do not crash if device does not send current temperature
    * tcp_conn_stats: new check for monitoring number of current TCP connections
    * blade_*: Added snmp scan functions for better automatic inventory
    * blade_bays: Also inventorizes standby blades and has a little more
                  verbose output.
    * blade_blowers: Can handle responses without rpm values now. Improved output
    * blade_health: More detailed output on problems
    * blade_blades: Added new check for checking the health-, present- and
                    power-state of IBM Bladecenter blades
    * win_dhcp_pools: Several cleanups in check
    * Windows agent: allow restriction to ip addresses with only_hosts (like xinetd)
    * heartbeat_rscstatus: Catching empty output from agent correctly
    * tcp_conn_stats: Fixed inventory function when no conn stats can be inventoried
    * heartbeat_nodes: fix Linux agent for hostname with upper case letters (thanks to
            Thorsten Robers)
    * heartbeat_rscstatus: Catching empty output from agent correctly
    * heartbeat_rscstatus: Allowing a list as expected state to expect multiple OK states
    * win_dhcp_pools agent plugin: Filtering additional error message on
      systems without dhcp server
    * j4p_performance: Added experimental agent plugin fetching data via 
      jmx4perl agent (does not need jmx4perl on Nagios)
    * j4p_performance.mem: added new experimental check for memory usage via JMX.
    * if/if64: added Perf-O-Meter for Multisite
    * sylo: fix performance data: on first execution (counter wrap) the check did
      output only one value instead of three. That lead to an invalid RRD.
    * Cleaned up several checks to meet the variable naming conventions
    * drbd: Handling unconfigured drbd devices correctly. These devices are
      ignored during nventory
    * printer_supply: In case of OKI c5900 devices the name of the supply units ins not
      unique. The color of the supply unit is reported in a dedicated OID and added to the
      check item name to have a unique name now.
    * printer_supply: Added simple pnp template to have better graph formating for the check results
    * check_mk.only_from: new check for monitoring the IP address access restriction of the
      agent. The current Linux and Windows agents provide this information.
    * snmp_info check: Recoded not to use snmp_info_single anymore
    * Linux Agent: Fixed <<<cpu>>> output on SPARC machines with openSUSE
    * df_netapp/df_netapp32: Made check inventory resistant against empty size values
    * df_netapp32: Added better detection for possible 32bit counter wrap
    * fc_brocade_port_detailed: Made check handle phystate "noSystemControlAccessToSlot" (10)
      The check also handles unknown states better now
    * printer_supply: Added new parameter "printer_supply_some_remaining_status" to
      configure the reported state on small remaining capacity.
    * Windows agent: .vbs scripts in agents plugins/ directory are executed
      automatically with "cscript.exe /Nologo" to prevent wrong file handlers
    * aironet_clients: Only counting clients which don't have empty values for strength
    * statgrab_disk: Fixed byte calculation in plugin output
    * statgrab_disk: Added inventory function
    * 3ware_disks: Ignoring devices in state NOT-PRESENT during inventory

    Multisite:
    * The custom open/close states of custom links are now stored for each
      user
    * Setting doctype in sidebar frame now
    * Fixed invalid sidebar css height/width definition
    * Fixed repositioning the sidebar scroll state after refreshing the page
    * Fixed mousewheel scrolling in opera/chrome
    * Fixed resize bug on refresh in chrome
    * New view for all services of a site
    * Sidebar snapin site_status: make link target configurable
    * Multisite view "Recently changed services": sort newest first
    * Added options show_header and show_controls to remove the page headers
      from views
    * Cool: new button for an immediate reschedule of a host or service
      check: the view is redisplayed exactly at the point of time when
      Nagios has finished the check. This makes use of MK Livestatus'
      unique waiting feature.

   Livestatus:
    * Added no_more_notifications and check_flapping_recovery_notification
      fields to host table and no_more_notifications field to service table.
      Thanks to Matthew Kent

1.1.8:
    Core, Setup, etc.:
    * setup.sh: turn off Python debugging
    * Cleaned up documentation directory
    * cluster host: use real IP address for host check if cluster has
      one (e.g. service IP address)

    Checks & Agents:
    * Added missing PNP template for check_mk-hr_cpu
    * hr_fs: inventory now ignores filesystem with size 0,
      check does not longer crash on filesystems with size 0
    * logwatch: Fixed typo in 'too many unacknowledged logs' error message
    * ps: fix bug: inventory with fixed user name now correctly puts
      that user name into the resulting check - not None.
    * ps: inventory with GRAB_USER: service description may contain
      %u. That will be replaced with the user name and thus makes the
      service description unique.
    * win_dhcp_pools: better handle invalid agent output
    * hp_proliant_psu: Fixed multiple PSU detection on one system (Thanks to Andreas Döhler)
    * megaraid_pdisks: Fixed coding error
    * cisco_fan: fixed check bug in case of critical state
    * nfsmounts: fix output (free and used was swapped), make output identical to df

    Livestatus:
    * Prohibit { and } in regular expressions. This avoids a segmentation
      fault caused by regcomp in glibc for certain (very unusual) regular
      expressions.
    * Table status: new columns external_command_buffer_slots,
      external_command_buffer_usage and external_command_buffer_max
      (this was implemented according to an idea and special request of
       Heinz Fiebig. Please sue him if this breaks anything for you. I was
       against it, but he thinks that it is absolutely neccessary to have
       this in version 1.1.8...)
    * Table status: new columns external_commands and external_commands_rate
      (also due to Mr. Fiebig - he would have quit our workshop otherwise...)
    * Table downtimes/comments: new column is_service

    Multisite:
    * Snapin Performance: show external command per second and usage and
      size of external command buffer
    * Downtimes view: Group by hosts and services - just like comments
    * Fix links for items containing + (e.g. service descriptionen including
      spaces)
    * Allow non-ASCII character in downtimes and comments
    * Added nagvis_base_url to multisite.mk example configuration
    * Filter for host/service groups: use name instead of alias if 
      user has no permissions for groups

1.1.8b3:
    Core, Setup, etc.:
    * Added some Livestatus LQL examples to documentation
    * Removed cleanup_autochecks.py. Please use check_mk -u now.
    * RRA configuration for PNP: install in separate directory and do not
      use per default, since they use an undocumented feature of PNP.

    Checks & Agents:
    * postfix_mailq: Changed limit last 6 lines which includes all needed
		information
    * hp_proliant_temp/hp_proliant_fans: Fixed wrong variable name
    * hp_procurve_mem: Fixed wrong mem usage calculation
    * ad_replication: Works no with domain controller hostnames like DC02,DC02
    * aironet_client: fix crash on empty variable from SNMP output
    * 3ware_disks, 3ware_units: hopefully repaired those checks
    * added rudimentary agent for HP-UX (found in docs/)

    Multisite:
    * added Perf-O-Meter to "Problems of Host" view
    * added Perf-O-Meter to "All Services" view
    * fix bug with cleaning up persistent connections
    * Multisite now only fetches the available PNP Graphs of hosts/services
    * Quicksearch: limit number of items in dropdown to 80
      (configurable via quicksearch_dropdown_limit)
    * Views of hosts: make counts of OK/WARN/CRIT klickable, new views
      for services of host in a certain state
    * Multisite: sort context buttons in views alphabetically
    * Sidebar drag scrolling: Trying to compensate lost mouse events when
	leaving the sidebar frame while dragging

    Livestatus:
    * check for event_broker_options on start
    * Fix memory leakage caused by Filter: headers using regular expressions
    * Fix two memory leaks in logfile parser

1.1.8b2:
    Core, Setup, etc.:
    * Inventory: skip SNMP-only hosts on non-SNMP checktypes (avoids timeouts)
    * Improve error output for invalid checks
    
    Checks & Agents:
    * fix bug: run local and plugins also when spaces are in path name
      (such as C:\Program Files\Check_MK\plugins
    * mem.vmalloc: Do not create a check for 64 bit architectures, where
      vmalloc is always plenty
    * postfix_mailq: limit output to 1000 lines
    * multipath: handle output of SLES 11 SP1 better
    * if/if64: output operstatus in check output
    * if/if64: inventory now detects type 117 (gigabitEthernet) for 3COM
    * sylo: better handling of counter wraps.

    Multisite:
    * cleanup implementation of how user settings are written to disk
    * fix broken links in 'Edit view -> Try out' situation
    * new macros $HOSTNAME_LOWER$, $HOSTNAME_UPPER$ and $HOSTNAME_TITLE$ for
      custom notes

1.1.8b1:
    Core, Setup, etc.:
    * SNMPv3: allow privProtocol and privPassword to be specified (thanks
      to Josef Hack)
    * install_nagios.sh: fix problem with broken filenames produced by wget
    * install_nagios.sh: updated software to newest versions
    * install_nagios.sh: fix Apache configuration problem
    * install_nagios.sh: fix configuration vor PNP4Nagios 0.6.6
    * config generation: fix host check of cluster hosts
    * config generation: add missing contact groups for summary hosts
    * RPM package of agent: do not overwrite xinetd.d/check_mk, but install
      new version with .rpmnew, if admin has changed his one
    * legacy_checks: fix missing perfdata, template references where in wrong
      direction (thanks Daniel Nauck for his precise investigation)

    Checks & Agents:
    * New check imm_health by Michael Nieporte
    * rsa_health: fix bug: detection of WARNING state didn't work (was UNKNOWN
            instead)
    * check_mk_agent.solaris: statgrab now excludes filesystems. This avoids hanging
      in case of an NFS problem. Thanks to Divan Santana.
    * multipath: Handle new output of multipath -l (found on SLES11 SP1)
    * ntp: fix typo in variable ntp_inventory_mode (fixes inventory problem)
    * if64: improve output formatting of link speed
    * cisco_power: inventory function now ignores non-redundant power supplies
    * zpool_status: new check from Darin Perusich for Solaris zpools

    Multisite:
    * fix several UTF-8 problems: allow non-ascii characters in host names
      (must be UTF 8 encoded!)
    * improve compatibility with Python 2.3
    * Allow loading custom style sheet overriding Check_MK styles by setting
      custom_style_sheet in multisite.mk
    * Host icons show link to detail host, on summary hosts.
    * Fix sidebar problem: Master Control did not display data correctly
    * status_host: honor states even if sites hosting status hosts is disabled
      (so dead-detection works even if local site is disabled)
    * new config variable start_url: set url for welcome page
    * Snapin Quicksearch: if no host is matching, automatically search for
      services
    * Remove links to legacy Nagios GUI (can be added by user if needed)
    * Sidebar Quicksearch: fix several annoyances
    * Views with services of one host: add title with host name and status

    Livestatus:
    * fix memory leak: lost ~4K on memory on each StatsAnd: or StatsOr:
      header (found by Sven Nierlein)
    * fix invalid json output for empty responses (found by Sven Nierlein)
    * fix Stats: avg ___ for 0 matching elements. Output was '-nan' and is
      now '0.0'
    * fix output of floating point numbers: always use exponent and make
      sure a decimal point is contained (this makes JSON/Python detect
      the correct type)

1.1.7i5:
    Core, Setup, etc.:
    * SNMP: do not load any MIB files (speeds up snmpwalk a lot!)
    * legacy_checks: new config variable allowing creating classical
      non-Check_MK checks while using host tags and config options
    * check_mk_objects.cfg: beautify output, use tabs instead of spaces
    * check_mk -II: delete only specified checktypes, allow to reinventorize
      all hosts
    * New option -O, --reload: Does the same as -R, but reloads Nagios
      instead of restarting it.
    * SNMP: Fixed string detection in --snmpwalk calls
    * SNMP: --snmpwalk does walk the enterprises tree correctly now
    * SNMP: Fixed missing OID detection in SNMP check processing. There was a problem
      when the first column had OID gaps in the middle. This affected e.g. the cisco_locif check.
    * install_nagios.sh: correctly detect Ubuntu 10.04.1
    * Config output: make order of service deterministic
    * fix problem with missing default hostgroup

    Multisite:
    * Sidebar: Improved the quicksearch snapin. It can search for services, 
      servicegroups and hostgroups now. Simply add a prefix "s:", "sg:" or "hg:"
      to search for other objects than hosts.
    * View editor: fix bug which made it impossible to add more than 10 columns
    * Service details: for Check_MK checks show description from check manual in
      service details
    * Notes: new column 'Custom notes' which allows customizable notes
      on a per host / per service base (see online docu for details)
    * Configuration: new variable show_livestatus_errors which can be set
      to False in order to hide error about unreachable sites
    * hiding views: new configuration variables hidden_views and visible_views
    * View "Service problems": hide problems of down or unreachable hosts. This
      makes the view consistant with "Tactical Overview"

    Checks & Agents:
    * Two new checks: akcp_sensor_humidity and akcp_sensor_temp (Thanks to Michael Nieporte)
    * PNP-template for kernel: show average of displayed range
    * ntp and ntp.time: Inventory now per default just creates checks for ntp.time (summary check).
      This is controlled by the new variable ntp_inventory_mode (see check manuals).
    * 3ware: Three new checks by Radoslav Bak: 3ware_disks, 3ware_units, 3ware_info
    * nvidia: agent now only queries GPUCoreTemp and GPUErrors. This avoids
      a vmalloc leakage of 32kB per call (bug in NVIDIA driver)
    * Make all SNMP based checks independent of standard MIB files
    * ad_replication: Fixed syntax errors and unhandled date output when
      not replicated yet
    * ifoperstatus: Allowing multiple target states as a list now
    * cisco_qos: Added new check to monitor traffic in QoS classes on Cisco routers
    * cisco_power: Added scan function
    * if64/if/cisco_qos: Traffic is displayed in variable byte scales B/s,KB/s,MB/s,GB/s
      depending on traffic amount.
    * if64: really using ifDescr with option if_inventory_uses_description = True
    * if64: Added option if_inventory_uses_alias to using ifAlias for the item names
    * if64/if: Fixed bug displaying the out traffic (Perfdata was ok)
    * if64/if: Added WARN/CRIT thresholds for the bandwidth usage to be given as rates
    * if64/if: Improved PNP-Templates
    * if64/if: The ifoperstatus check in if64/if can now check for multiple target states
    * if64/if: Removing all null bytes during hex string parsing (These signs Confuse nagios pipe)
    * Fixed hr_mem and hr_fs checks to work with new SNMP format
    * ups_*: Inventory works now on Riello UPS systems
    * ups_power: Working arround wrong implemented RFC in some Riello UPS systems (Fixing negative power
      consumption values)
    * FreeBSD Agent: Added sections: df mount mem netctr ipmitool (Thanks to Florian Heigl)
    * AIX: exclude NFS and CIFS from df (thanks to Jörg Linge)
    * cisco_locif: Using the interface index as item when no interface name or description are set

    Livestatus:
    * table columns: fix type of num_service_* etc.: was list, is now int (thanks to Gerhard Laußer)
    * table hosts: repair semantics of hard_state (thanks to Michael Kraus). Transition was one
      cycle to late in certain situations.

1.1.7i4:
    Core, Setup, etc.:
    * Fixed automatic creation of host contactgroups
    * templates: make PNP links work without rewrite

    Multisite:
    * Make page handler modular: this allows for custom pages embedded into
      the Multisite frame work and thus using Multisite for other tasks as
      well.
    * status_host: new state "waiting", if status host is still pending
    * make PNP links work without rewrite
    * Fix visibility problem: in multisite setups all users could see
      all objects.

1.1.7i3:
    Core, Setup, etc.:
    * Fix extra_nagios_conf: did not work in 1.1.7i2
    * Service Check_MK now displays overall processing time including
      agent communication and adds this as performance data
    * Fix bug: define_contactgroups was always assumed True. That led to duplicate
      definitions in case of manual definitions in Nagios 

    Checks & Agents:
    * New Check: hp_proliant_da_phydrv for monitoring the state of physical disks
      in HP Proliant Servers
    * New Check: hp_proliant_mem for monitoring the state of memory modules in
      HP Proliant Servers
    * New Check: hp_proliant_psu for monitoring the state of power supplies in
      HP Proliant Servers
    * PNP-templates: fix several templates not working with MULTIPLE rrds
    * new check mem.vmalloc for monitoring vmalloc address space in Linux kernel.
    * Linux agent: add timeout of 2 secs to ntpq 
    * wmic_process: make check OK if no matching process is found

    Livestatus:
    * Remove obsolete parameter 'accept_timeout'
    * Allow disabling idle_timeout and query_timeout by setting them to 0.

    Multisite:
    * logwatch page: wrap long log lines

1.1.7i2:
    Incompatible Changes:
    * Remove config option define_timeperiods and option --timeperiods.
      Check_MK does not longer define timeperiod definitions. Please
      define them manually in Nagios.
    * host_notification_period has been removed. Use host_extra_conf["notification_period"]
      instead. Same holds for service_notification_periods, summary_host_notification_periods
      and summary_service_notification_periods.
    * Removed modes -H and -S for creating config data. This now does
      the new option -N. Please set generate_hostconf = False if you
      want only services to be defined.

    Core, Setup, etc.:
    * New config option usewalk_hosts, triggers --usewalk during
      normal checking for selected hosts.
    * new option --scan-parents for automatically finding and 
      configuring parent hosts (see online docu for details)
    * inventory check: put detailed list of unchecked items into long
      plugin output (to be seen in status details)
    * New configuration variable check_parameters, that allows to
      override default parameters set by inventory, without defining 
      manual checks!

    Checks & Agents:
    * drbd: changed check parameters (please re-inventorize!)
    * New check ad_replication: Checks active directory replications
      of domain controllers by using repadm
    * New check postifx_mailq: Checks mailqueue lengths of postifx mailserves
    * New check hp_procurve_cpu: Checks the CPU load on HP Procurve switches
    * New check hp_procurve_mem: Checks the memory usage on HP Procurve switches
    * New check hp_procurve_sensors: Checks the health of PSUs, FANs and
      Temperature on HP Procurve switches
    * New check heartbeat_crm: Monitors the general state of heartbeat clusters
      using the CRM
    * New check heartbeat_crm_resources: Monitors the state of resources and nodes
      in heartbeat clusters using the CRM
    * *nix agents: output AgentOS: in header
    * New agent for FreeBSD: It is based on the linux agent. Most of the sections
      could not be ported easily so the FreeBSD agent provides information for less
      checks than the linux agent.
    * heartbeat_crm and heartbeat_crm.resources: Change handling of check parameters.
      Please reinvenurize and read the updated man page of those checks
    * New check hp_proliant_cpu: Check the physical state of CPUs in HP Proliant servers
    * New check hp_proliant_temp: Check the temperature sensors of HP Proliant servers
    * New check hp_proliant_fans: Check the FAN sensors of HP Proliant servers

    Multisite:
    * fix chown problem (when nagios user own files to be written
      by the web server)
    * Sidebar: Fixed snapin movement problem using older firefox
      than 3.5.
    * Sidebar: Fixed IE8 and Chrome snapin movement problems
    * Sidebar: Fixed IE problem where sidebar is too small
    * Multisite: improve performance in multi site environments by sending
      queries to sites in parallel
    * Multisite: improve performance in high latency situations by
      allowing persistent Livestatus connections (set "persist" : True 
      in sites, use current Livestatus version)

    Livestatus:
    * Fix problems with in_*_period. Introduce global
      timeperiod cache. This also improves performance
    * Table timeperiods: new column 'in' which is 0/1 if/not the
      timeperiod is currently active
    * New module option idle_timeout. It sets the time in ms
      Livestatus waits for the next query. Default is 300000 ms (5 min).
    * New module option query_timeout. It limits the time between
      two lines of a query (in ms). Default is 10000 ms (10 sec).

1.1.7i1: Core, Setup, etc.:
    * New option -u for reordering autochecks in per-host-files
      (please refer to updated documentation about inventory for
       details)
    * Fix exception if check_mk is called without arguments. Show
      usage in that case.
    * install_nagios.sh: Updated to NagVis 1.5 and fixed download URL
    * New options --snmpwalk and --usewalk help implemeting checks
      for SNMP hardware which is not present
    * SNMP: Automatically detect missing entries. That fixes if64
      on some CISCO switches.
    * SNMP: Fix hex string detection (hopefully)
    * Do chown only if running as root (avoid error messages)
    * SNMP: SNMPv3 support: use 4-tuple of security level, auth protocol,
      security name and password instead of a string in snmp_communities
      for V3 hosts.
    * SNMP: Fixed hexstring detection on empty strings
    * New option -II: Is like -I, but removes all previous autochecks
      from inventorized hosts
    * install_nagios.sh: Fix detection of PNP4Nagios URL and URL of
      NagVis
    * Packager: make sanity check prohibiting creating of package files
      in Check MK's directories
    * install_nagios.sh: Support Ubuntu 10.04 (Thanks to Ben)
      
    Checks & Agents:
    * New check ntp.time: Similar to 'ntp' but only honors the system peer
      (that NTP peer where ntpq -p prints a *).
    * wmic_process: new check for ressource consumption of windows processes
    * Windows agent supports now plugins/ and local/ checks
    * [FIX] ps.perf now correctly detects extended performance data output
      even if number of matching processes is 0
    * renamed check cisco_3640_temp to cisco_temp, renamed cisco_temp
      to cisco_temp_perf, fixed snmp detection of those checks
    * New check hr_cpu - checking the CPU utilization via SNMP
    * New check hr_fs - checking filesystem usage via SNMP
    * New check hr_mem - checking memory usage via SNMP
    * ps: inventory now can configured on a per host / tag base
    * Linux: new check nvidia.temp for monitoring temperature of NVIDIA graphics card
    * Linux: avoid free-ipmi hanging forever on hardware that does not support IPMI
    * SNMP: Instead of an artificial index column, which some checks use, now
      the last component of the OID is used as index. That means that inventory
      will find new services and old services will become UNKNOWN. Please remove
      the outdated checks.
    * if: handle exception on missing OIDs
    * New checks hp_blade* - Checking health of HP BladeSystem Enclosures via SNMP
    * New check drbd - Checking health of drbd nodes
    * New SNMP based checks for printers (page counter, supply), contributed
      by Peter Lauk (many thanks!)
    * New check cups_queues: Checking the state of cups printer queues
    * New check heartbeat_nodes: Checking the node state and state of the links
      of heartbeat nodes
    * New check heartbeat_rscstatus: Checks the local resource status of
      a heartbeat node
    * New check win_dhcp_pools: Checks the usage of Windows DHCP Server lease pools
    * New check netapp_volumes: Checks on/offline-condition and states of netapp volumes 

    Multisite:
    * New view showing all PNP graphs of services with the same description
    * Two new filters for host: notifications_enabled and acknowledged
    * Files created by the webserver (*.mk) are now created with the group
      configured as common group of Nagios and webserver. Group gets write
      permissions on files and directories.
    * New context view: all services of a host group
    * Fix problems with Umlauts (non-Ascii-characters) in performance data
    * New context view: all services of a host group
    * Sidebar snapins can now fetch URLs for the snapin content instead of
      building the snapin contents on their own.
    * Added new nagvis_maps snapin which displays all NagVis maps available
      to the user. Works with NagVis 1.5 and newer.

1.1.6:
    Core, Setup, etc.:
    * Service aggregation: new config option aggregation_output_format.
      Settings this to "multiline" will produce Nagios multiline output
      with one line for each individual check.

    Multisite:
    * New painter for long service plugin output (Currently not used
      by any builtin view)

    Checks & Agents:
    * Linux agent: remove broken check for /dev/ipmi0

1.1.6rc3:
    Core, Setup, etc.:
    * New option --donate for donating live host data to the community.
      Please refer to the online documentation for details.
    * Tactical Overview: Fixed refresh timeout typo
      (Was 16 mins instead of 10 secs)

    Livestatus:
    * Assume strings are UTF-8 encoded in Nagios. Convert from latin-1 only
      on invalid UTF-8 sequences (thanks to Alexander Yegorov)

    Multisite:
    * Correctly display non-ascii characters (fixes exception with 'ascii codec')
      (Please also update Livestatus to 1.1.6rc3)

1.1.6rc2:
    Multisite:
    * Fix bug in Master control: other sites vanished after klicking buttons.
      This was due to connection error detection in livestatus.py (Bug found
      by Benjamin Odenthal)
    * Add theme and baseurl to links to PNP (using features of new PNP4Nagios
      0.6.4)

    Core, Setup, etc.:
    * snmp: hopefully fix HEX/string detection now

    Checks & Agents:
    * md: fix inventory bug on resync=PENDING (Thanks to Darin Perusich)

1.1.6rc1:
    Multisite:
    * Repair Perf-O-Meters on webkit based browsers (e.g. Chrome, Safari)
    * Repair layout on IE7/IE8. Even on IE6 something is working (definitely
      not transparent PNGs though). Thanks to Lars.
    * Display host state correct if host is pending (painter "host with state")
    * Logfile: new filter for plugin output
    * Improve dialog flow when cloning views (button [EDIT] in views snapin)
    * Quicksearch: do not open search list if text did not change (e.g. Shift up),
      close at click into field or snapin.

    Core, Setup, etc.:
    * Included three patched from Jeff Dairiki dealing with compile flags
      and .gitignore removed from tarballs
    * Fix problem with clustered_services_of[]: services of one cluster
      appeared also on others
    * Packager: handle broken files in package dir
    * snmp handling: better error handling in cases where multiple tables
      are merged (e.g. fc_brocade_port_detailed)
    * snmp: new handling of unprintable strings: hex dumps are converted
      into binary strings now. That way all strings can be displayed and
      no information is lost - nevertheless.
      
    Checks & Agents:
    * Solaris agent: fixed rare df problems on Solaris 10, fix problem with test -f
      (thanks to Ulf Hoffmann)
    * Converted all PNP templates to format of 0.6.X. Dropped compatibility
      with 0.4.X.
    * Do not use ipmi-sensors if /dev/ipmi0 is missing. ipmi-sensors tries
      to fiddle around with /dev/mem in that case and miserably fails
      in some cases (infinite loop)
    * fjdary60_run: use new binary encoding of hex strings
    * if64: better error handling for cases where clients do not send all information
    * apc_symmetra: handle status 'smart boost' as OK, not CRITICAL

    Livestatus:
    * Delay starting of threads (and handling of socket) until Nagios has
      started its event loop. This prevents showing services as PENDING 
      a short time during program start.

1.1.6b3:
    Multisite:
    * Quicksearch: hide complete host list if field is emptied via Backspace or Del.
      Also allow handle case where substring match is unique.

1.1.6b2:
    Core, Setup, etc.:
    * Packager: fix unpackaged files (sounds, etc)

    Multisite:
    * Complete new design (by Tobias Roeckl, Kopf & Herz)
    * New filters for last service check and last service state change
    * New views "Recently changed services" and "Unchecked services"
    * New page for adding sidebar snapins
    * Drag & Drop for sidebar snapins (thanks to Lars)
    * Grab & Move for sidebar scrolling (thanks to Lars)
    * Filter out summary hosts in most views.
    * Set browser refresh to 30 secs for most views
    * View host status: added a lot of missing information
    * View service status: also added information here
    * Make sure, enough columns can be selected in view editor
    * Allow user to change num columns and refresh directly in view
    * Get back to where you came after editing views
    * New sidebar snapin "Host Matrix"
    * New feature "status_host" for remote sites: Determine connection
      state to remote side by considering a certain host state. This
      avoids livestatus time outs to dead sites.
    * Sidebar snapin site status: fix reload problem
    * New Perf-O-Meters displaying service performance data
    * New snapin "Custom Links" where you easily configure your own
      links via multisite.mk (see example in new default config file)
    * Fixed problem when using only one site and that is not local

    Livestatus:
    * new statistics columns: log_messages and log_messages_rate
    * make statistics average algorithm more sluggish

1.1.5i3:
     Core, Setup, etc.:
     * New Check_MK packager (check_mk -P)

1.1.5i2:
     Core, Setup, etc.:
     * install_nagios.sh: add missing package php5-iconv for SLES11

     Checks & Agents:
     * if64: new SNMP check for network interfaces. Like if, but uses 64 bit
       counters of modern switches. You might need to configure bulkwalk_hosts.
     * Linux agent: option -d enabled debug output
     * Linux agent: fix ipmi-sensors cache corruption detection
     * New check for temperature on Cisco devices (cisco_3640_temp)
     * recompiled waitmax with dietlibc (fixed incompatibility issues
       on older systems)

     Multisite:
     * Filters for groups are negateable.

1.1.5i1:
     Checks & Agents:
     * uptime: new check for system uptime (Linux)
     * if: new SNMP check for network interfaces with very detailed traffic,
       packet and error statistics - PNP graphs included

     Multisite:
     * direct integration of PNP graphs into Multisite views
     * Host state filter: renamed HTML variables (collision with service state). You
       might need to update custom views using a filter on host states.
     * Tactical overview: exclude services of down hosts from problems, also exclude
       summary hosts
     * View host problems/service problems: exclude summary hosts, exclude services
       of down hosts
     * Simplified implementation of sidebar: sidebar is not any longer embeddeable.
     * Sidebar search: Added host site to be able to see the context links on
       the result page
     * Sidebar search: Hitting enter now closes the hint dropdown in all cases

1.1.5i0:
      Core, Setup, etc.:
      * Ship check-specific rra.cfg's for PNP4Nagios (save much IO and disk space)
      * Allow sections in agent output to apear multiple times
      * cleanup_autochecks.py: new option -f for directly activating new config
      * setup.sh: better detection for PNP4Nagios 0.6
      * snmpwalk: use option -Oa, inhibit strings to be output as hex if an umlaut
        is contained.

      Checks & Agents:
      * local: allow more than once performance value, separated by pipe (|)
      * ps.perf: also send memory and CPU usage (currently on Linux and Solaris)
      * Linux: new check for filesystems mount options
      * Linux: new very detailed check for NTP synchronization
      * ifoperstatus: inventory honors device type, per default only Ethernet ports
        will be monitored now
      * kernel: now inventory is supported and finds pgmajfault, processes (per/s)
        and context switches
      * ipmi_sensors: Suppress performance data for fans (save much IO/space)
      * dual_lan_check: fix problem which using MRPE
      * apc_symmetra: PNP template now uses MIN for capacity (instead of AVERAGE)
      * fc_brocade_port_detailed: PNP template now uses MAX instead of AVERAGE
      * kernel: fix text in PNP template
      * ipmi_sensors: fix timeout in agent (lead to missing items)
      * multipath: allow alias as item instead of uuid
      * caching agent: use /var/cache/check_mk as cache directory (instead of /etc/check_mk)
      * ifoperstatus: is now independent of MIB

      Multisite:
      * New column host painter with link to old Nagios services
      * Multisite: new configuration parameter default_user_role
      
      Livestatus:
      * Add missing LDFLAGS for compiling (useful for -g)

1.1.4:
      Summary:
      * A plentitude of problem fixes (including MRPE exit code bug)
      * Many improvements in new Multisite GUI
      * Stability and performance improvements in Livestatus

      Core, Setup, etc.:
      * Check_MK is looking for main.mk not longer in the current and home
        directory
      * install_nagios.sh: fix link to Check_MK in sidebar
      * install_nagios.sh: switch PNP to version 0.6.3
      * install_nagios.sh: better Apache-Config for Multisite setup
      * do not search main.mk in ~ and . anymore (brought only trouble) 
      * clusters: new variable 'clustered_services_of', allowing for overlapping
         clusters (as proposed by Jörg Linge)
      * install_nagios.sh: install snmp package (needed for snmp based checks)
      * Fix ower/group of tarballs: set them to root/root
      * Remove dependency from debian agent package    
      * Fixed problem with inventory when using clustered_services
      * tcp_connect_timeout: Applies now only for connect(), not for
        time of data transmission once a connection is established
      * setup.sh now also works for Icinga
      * New config parameter debug_log: set this to a filename in main.mk and you
        will get a debug log in case if 'invalid output from plugin...'
      * ping-only-hosts: When ping only hosts are summarized, remove Check_MK and
        add single PING to summary host.
      * Service aggregation: fix state relationship: CRIT now worse than UNKNOWN 
      * Make extra_service_conf work also for autogenerated PING on ping-only-hosts
        (groups, contactgroups still missing)

      Checks & Agents:
      * mrpe in Linux agent: Fix bug introduced in 1.1.3: Exit status of plugins was
        not honored anymore (due to newline handling)
      * mrpe: allow for sending check_command to PNP4Nagios (see MRPE docu)
      * Logwatch GUI: fix problem on Python 2.4 (thanks to Lars)
      * multipath: Check is now less restrictive when parsing header lines with
        the following format: "<alias> (<id>)"
      * fsc_ipmi_mem_status: New check for monitoring memory status (e.g. ECC)
         on FSC TX-120 (and maybe other) systems.
      * ipmi_sensors in Linux agent: Fixed compatibility problem with new ipmi
        output. Using "--legacy-output" parameter with newer freeipmi versions now.
      * mrpe: fix output in Solaris agent (did never work)
      * IBM blade center: new checks for chassis blowers, mediatray and overall health
      * New caching agent (wrapper) for linux, supporting efficient fully redundant
        monitoring (please read notes in agents/check_mk_caching_agent)
      * Added new smbios_sel check for monitoring the System Event Log of SMBIOS.
      * fjdarye60_rluns: added missing case for OK state
      * Linux agent: The xinetd does not log each request anymore. Only
        failures are logged by xinetd now. This can be changed in the xinetd
	configuration files.
      * Check df: handle mountpoints containing spaces correctly 
        (need new inventorization if you have mountpoints with spaces)
      * Check md on Linux: handle spare disks correctly
      * Check md on Linux: fix case where (auto-read-only) separated by space
      * Check md on Linux: exclude RAID 0 devices from inventory (were reported as critical)
      * Check ipmi: new config variable ipmi_ignore_nr
      * Linux agent: df now also excludes NFSv4
      * Wrote man-page for ipmi check
      * Check mrpe: correctly display multiline output in Nagios GUI
      * New check rsa_health for monitoring IBM Remote Supervisor Adapter (RSA)
      * snmp scan: suppress error messages of snmpget
      * New check: cpsecure_sessions for number of sessions on Content Security Gateway
      * Logwatch GUI: move acknowledge button to top, use Multisite layout,
         fix several layout problem, remove list of hosts
      * Check logwatch: limit maximum size of stored log messages (configurable
        be logwatch_max_filesize)
      * AIX agent: fix output of MRPE (state and description was swapped)
      * Linux agent: fixed computation of number of processors on S390
      * check netctr: add missing perfdata (was only sent on OK case)
      * Check sylo: New check for monitoring the sylo state
      
      Livestatus:
      * Table hosts: New column 'services' listing all services of that host
      * Column servicegroups:members: 'AuthUser' is now honored
      * New columns: hosts:services_with_state and servicegroups:members_with_state
      * New column: hostgroup:members_with_state
      * Columns hostgroup:members and hostgroup:members_with_state honor AuthUser
      * New rudimentary API for C++
      * Updates API for Python
      * Make stack size of threads configurable
      * Set stack size of threads per default o 64 KB instead of 8 MB
      * New header Localtime: for compensating time offsets of remote sites
      * New performance counter for fork rate
      * New columns for hosts: last_time_{up,down,unreachable}
      * New columns for services: last_time_{ok,warning,critical,unknown}
      * Columns with counts honor now AuthUser
      * New columns for hosts/services: modified_attributes{,_list}
      * new columns comments_with_info and downtimes_with_info
      * Table log: switch output to reverse chronological order!
      * Fix segfault on filter on comments:host_services
      * Fix missing -lsocket on Solaris
      * Add missing SUN_LEN (fixed compile problem on Solaris)
      * Separators: remote sanitiy check allowing separators to be equal
      * New output format "python": declares strings as UTF-8 correctly
      * Fix segault if module loaded without arguments

      Multisite:
      * Improved many builtin views
      * new builtin views for host- and service groups
      * Number of columns now configurable for each layout (1..50)
      * New layout "tiled"
      * New painters for lists of hosts and services in one column
      * Automatically compensate timezone offsets of remote sites
      * New datasources for downtimes and comments
      * New experimental datasource for log
      * Introduce limitation, this safes you from too large output
      * reimplement host- and service icons more intelligent
      * Output error messages from dead site in Multisite mode
      * Increase wait time for master control buttons from 4s to 10s
      * Views get (per-view) configurable browser automatic reload interval
      * Playing of alarm sounds (configurable per view)
      * Sidebar: fix bookmark deletion problem in bookmark snapin
      * Fixed problem with sticky debug
      * Improve pending services view
      * New column with icon with link to Nagios GUI
      * New icon showing items out of their notification period.
      * Multisite: fix bug in removing all downtimes
      * View "Hostgroups": fix color and table heading
      * New sidebar snapin "Problem hosts"
      * Tactical overview: honor downtimes
      * Removed filter 'limit'. Not longer needed and made problems
        with new auto-limitation.
      * Display umlauts from Nagios comments correctly (assuming Latin-1),
         inhibit entering of umlauts in new comments (fixes exception)
      * Switched sidebar from synchronous to asynchronous requests
      * Reduced complete reloads of the sidebar caused by user actions
      * Fix reload problem in frameset: Browser reload now only reloads
        content frames, not frameset.


1.1.3:

      Core, Setup, etc.:
      * Makefile: make sure all files are world readable
      * Clusters: make real host checks for clusters (using check_icmp with multiple IP addresses)
      * check_mk_templates: remove action_url from cluster and summary hosts (they have no performance data)
      * check_mk_template.cfg: fix typo in notes_url
      * Negation in binary conf lists via NEGATE (clustered_services, ingored_services,
	bulkwalk_hosts, etc).
      * Better handling of wrapping performance counters
      * datasource_programs: allow <HOST> (formerly only <IP>)
      * new config variable: extra_nagios_conf: string simply added to Nagios
        object configuration (for example for define command, etc.)
      * New option --flush: delete runtime data of some or all hosts
      * Abort installation if livestatus does not compile.
      * PNP4Nagios Templates: Fixed bug in template file detection for local checks
      * nagios_install.sh: Added support for Ubuntu 9.10
      * SNMP: handle multiline output of snmpwalk (e.g. Hexdumps)
      * SNMP: handle ugly error output of snmpwalk
      * SNMP: allow snmp_info to fetch multiple tables
      * check_mk -D: sort hostlist before output
      * check_mk -D: fix output: don't show aggregated services for non-aggregated hosts
      * check_mk_templates.cfg: fix syntax error, set notification_options to n

      Checks & Agents:
      * logwatch: fix authorization problem on web pages when acknowledging
      * multipath: Added unhandled multipath output format (UUID with 49 signs)
      * check_mk-df.php: Fix locale setting (error of locale DE on PNP 0.6.2)
      * Make check_mk_agent.linux executable
      * MRPE: Fix problems with quotes in commands
      * multipath: Fixed bug in output parser
      * cpu: fixed bug: apply level on 15min, not on 1min avg
      * New check fc_brocade_port_detailed
      * netctrl: improved handling of wrapped counters
      * winperf: Better handling of wrapping counters
      * aironet_client: New check for number of clients and signal
        quality of CISCO Aironet access points
      * aironet_errors: New check for monitoring CRC errors on
        CISCO Aironet access points
      * logwatch: When Agent does not send a log anymore and no local logwatch
                  file present the state will be UNKNOWN now (Was OK before).
      * fjdarye60_sum: New check for summary status of Fidary-E60 devices
      * fjdarye60_disks: New check for status of physical disks
      * fjdarye60_devencs: New check for status of device enclosures
      * fjdarye60_cadaps: New check for status of channel adapters
      * fjdarye60_cmods: New check for status of channel modules
      * fjdarye60_cmods_flash: New check for status of channel modules flash
      * fjdarye60_cmods_mem: New check for status of channel modules memory
      * fjdarye60_conencs: New check for status of controller enclosures
      * fjdarye60_expanders: New check for status of expanders
      * fjdarye60_inletthmls: New check for status of inlet thermal sensors
      * fjdarye60_thmls: New check for status of thermal sensors
      * fjdarye60_psus: New check for status of PSUs
      * fjdarye60_syscaps: New check for status of System Capacitor Units
      * fjdarye60_rluns: New check for RLUNs
      * lparstat_aix: New check by Joerg Linge
      * mrpe: Handles multiline output correctly (only works on Linux,
	      Agents for AIX, Solaris still need fix).
      * df: limit warning and critical levels to 50/60% when using a magic number
      * fc_brocade_port_detailed: allow setting levels on in/out traffic, detect
         baudrate of inter switch links (ISL). Display warn/crit/baudrate in
	 PNP-template

      MK Livestatus:
      * fix operators !~ and !~~, they didn't work (ever)
      * New headers for waiting (please refer to online documentation)
      * Abort on errors even if header is not fixed16
      * Changed response codes to better match HTTP
      * json output: handle tab and other control characters correctly
      * Fix columns host:worst_service_state and host:worst_service_hard_state
      * New tables servicesbygroup, servicesbyhostgroup and hostsbygroup
      * Allow to select columns with table prefix, e.g. host_name instead of name
        in table hosts. This does not affect the columns headers output by
	ColumnHeaders, though.
      * Fix invalid json output of group list column in tables hosts and services
      * Fix minor compile problem.
      * Fix hangup on AuthUser: at certain columns
      * Fix some compile problems on Solaris

      Multisite:
      * Replaced Multiadmin with Multisite.


1.1.2:
      Summary:
      * Lots of new checks
      * MK Livestatus gives transparent access to log files (nagios.log, archive/*.log)
      * Many bug fixes

      MK Livestatus:
      * Added new table "log", which gives you transparent access to the Nagios log files!
      * Added some new columns about Nagios status data to stable 'status'
      * Added new table "comments"
      * Added logic for count of pending service and hosts
      * Added several new columns in table 'status' 
      * Added new columns flap_detection and obsess_over_services in table services
      * Fixed bug for double columns: filter truncated double to int
      * Added new column status:program_version, showing the Nagios version
      * Added new column num_services_pending in table hosts
      * Fixed several compile problems on AIX
      * Fixed bug: queries could be garbled after interrupted connection
      * Fixed segfault on downtimes:contacts
      * New feature: sum, min, max, avg and std of columns in new syntax of Stats:

      Checks & Agents:
      * Check ps: this check now supports inventory in a very flexible way. This simplifies monitoring a great number of slightly different processes such as with ORACLE or SAP.
      * Check 'md': Consider status active(auto-read-only) as OK
      * Linux Agent: fix bug in vmware_state
      * New Checks for APC Symmetra USV
      * Linux Agent: made <<<meminfo>>> work on RedHat 3.
      * New check ps.perf: Does the same as ps, but without inventory, but with performance data
      * Check kernel: fixed missing performance data
      * Check kernel: make CPU utilization work on Linux 2.4
      * Solaris agent: don't use egrep, removed some bashisms, output filesystem type zfs or ufs
      * Linux agent: fixed problem with nfsmount on SuSE 9.3/10.0
      * Check 'ps': fix incompability with old agent if process is in brackets
      * Linux agent: 'ps' now no longer supresses kernel processes
      * Linux agent: make CPU count work correctly on PPC-Linux
      * Five new checks for monitoring DECRU SANs
      * Some new PNP templates for existing checks that still used the default templates
      * AIX Agent: fix filesystem output
      * Check logwatch: Fix problem occuring at empty log lines
      * New script install_nagios.sh that does the same as install_nagios_on_lenny.sh, but also works on RedHat/CentOS 5.3.
      * New check using the output of ipmi-sensors from freeipmi (Linux)
      * New check for LSI MegaRAID disks and arrays using MegaCli (based on the driver megaraid_sas) (Linux)
      * Added section <<<cpu>>> to AIX and Solaris agents
      * New Check for W&T web thermograph (webthermometer)
      * New Check for output power of APC Symmetra USP
      * New Check for temperature sensors of APC Symmetra WEB/SNMP Management Card.
      * apc_symmetra: add remaining runtime to output
      * New check for UPS'es using the generic UPS-MIB (such as GE SitePro USP)
      * Fix bug in PNP-template for Linux NICs (bytes and megabytes had been mixed up).
      * Windows agent: fix bug in output of performance counters (where sometimes with , instead of .)
      * Windows agent: outputs version if called with 'version'
      
      Core, Setup, etc.:
      * New SNMP scan feature: -I snmp scans all SNMP checks (currently only very few checks support this, though)
      * make non-bulkwalk a default. Please edit bulkwalk_hosts or non_bulkwalk_hosts to change that
      * Improve setup autodetection on RedHat/CentOS.  Also fix problem with Apache config for Mutliadmin: On RedHat Check_MK's Apache conf file must be loaded after mod_python and was thus renamed to zzz_check_mk.conf.
      * Fix problem in Agent-RPM: mark xinetd-configfile with %config -> avoid data loss on update
      * Support PNP4Nagios 0.6.2
      * New setup script "install_nagios.sh" for installing Nagios and everything else on SLES11
      * New option define_contactgroups: will automatically create contactgroup definitions for Nagios

1.1.0:
      * Fixed problems in Windows agent (could lead
        to crash of agent in case of unusal Eventlog
	messages)
      * Fixed problem sind 1.0.39: recompile waitmax for
        32 Bit (also running on 64)
      * Fixed bug in cluster checks: No cache files
        had been used. This can lead to missing logfile
	messages.
      * Check kernel: allow to set levels (e.g. on 
	pgmajfaults)
      * Check ps now allows to check for processes owned
        by a specific user (need update of Linux agent)
      * New configuration option aggregate_check_mk: If
        set to True, the summary hosts will show the
	status auf check_mk (default: False)
      * Check winperf.cpuusage now supports levels
        for warning and critical. Default levels are
	at 101 / 101
      * New check df_netapp32 which must be used
        for Netapps that do not support 64 bit 
	counters. Does the same as df_netapp
      * Symlink PNP templates: df_netapp32 and
        df_netapp use same template as df
      * Fix bug: ifoperstatus does not produce performance
        data but said so.
      * Fix bug in Multiadmin: Sorting according to
        service states did not work
      * Fix two bugs in df_netapp: use 64 bit counters
        (32 counter wrap at 2TB filesystems) and exclude
       	snapshot filesystems with size 0 from inventory.
      * Rudimentary support for monitoring ESX: monitor
        virtual filesystems with 'vdf' (using normal df
	check of check_mk) and monitor state of machines 
	with vcbVmName -s any (new check vmware_state).
      * Fixed bug in MRPE: check failed on empty performance
        data (e.g. from check_snmp: there is emptyness
        after the pipe symbol sometimes)
      * MK Livestatus is now multithreaded an can
        handle up to 10 parallel connections (might
        be configurable in a future version).
      * mk_logwatch -d now processes the complete logfile
        if logwatch.state is missing or not including the
	file (this is easier for testing)
      * Added missing float columns to Livestatus.
      * Livestatus: new header StatsGroupBy:
      * First version with "Check_MK Livestatus Module"!
        setup.sh will compile, install and activate
	Livestatus per default now. If you do not want
	this, please disable it by entering <tt>no</tt>,
	when asked by setup.
      * New Option --paths shows all installation, config
        and data paths of Check_mk and Nagios
      * New configuration variable define_hostgroups and
        define service_groups allow you to automatically
        create host- and service groups - even with aliases.
      * Multiadmin has new filter for 'active checks enabled'.
      * Multiadmin filter for check_command is now a drop down list.
      * Dummy commands output error message when passive services
        are actively checked (by accident)
      * New configuration option service_descriptions allows to
        define customized service descriptions for each check type
      * New configuration options extra_host_conf, extra_summary_host_conf
        and extra_service_conf allow to define arbitrary Nagios options
	in host and service defitions (notes, icon_image, custom variables,
        etc)
      * Fix bug: honor only_hosts also at option -C


1.0.39:
      * New configuration variable only_hosts allows
	you to limit check_mk to a subset of your
	hosts (for testing)
      * New configuration parameter mem_extended_perfdata
	sends more performance data on Linux (see 
	check manual for details)
      * many improvements of Multiadmin web pages: optionally 
	filter out services which are (not) currently in downtime
	(host or service itself), optionally (not) filter out summary
	hosts, show host status (down hosts), new action
	for removing all scheduled downtimes of a service.
	Search results will be refreshed every 90 seconds.
	Choose between two different sorting orders.
	Multadmin now also supports user authentication
      * New configuration option define_timeperiods, which
	allows to create Nagios timeperiod definitions.
	This also enables the Multiadmin tools to filter
	out services which are currently not in their
	notification interval.
      * NIC check for Linux (netctr.combined) now supports
	checking of error rates
      * fc_brocade_port: New possibility of monitoring
	CRC errors and C3 discards
      * Fixed bug: snmp_info_single was missing
        in precompiled host checks
	
1.0.38:
      * New: check_mk's multiadmin tool (Python based
	web page). It allows mass administration of
	services (enable/disable checks/notifications, 
	acknowledgements, downtimes). It does not need
	Nagios service- or host groups but works with
	a freeform search.
      * Remove duplicate <?php from the four new 
	PNP templates of 1.0.37.
      * Linux Agent: Kill hanging NFS with signal 9
	(signal 15 does not always help)
      * Some improvements in autodetection. Also make
	debug mode: ./autodetect.py: This helps to
	find problems in autodetection.
      * New configuration variables generate_hostconf and
	generate_dummy_commands, which allows to suppress
	generation of host definitions for Nagios, or 
	dummy commands, resp.
      * Now also SNMP based checks use cache files.
      * New major options --backup and --restore for
	intelligent backup and restore of configuration
	and runtime data
      * New variable simulation_mode allows you to dry
	run your Nagios with data from another installation.
      * Fixed inventory of Linux cpu.loads and cpu.threads
      * Fixed several examples in checks manpages
      * Fixed problems in install_nagios_on_lenny.sh
      * ./setup.sh now understands option --yes: This
        will not output anything except error messages
	and assumes 'yes' to all questions
      * Fix missing 'default.php' in templates for
	local
	
1.0.37:
      * IMPORTANT: Semantics of check "cpu.loads" has changed.
	Levels are now regarded as *per CPU*. That means, that
	if your warning level is at 4.0 on a 2 CPU machine, then 
	a level of 8.0 is applied.
      * On check_mk -v now also ouputs version of check_mk
      * logfile_patterns can now contain host specific entries.
	Please refer to updated online documentation for details.
      * Handling wrapping of performance counters. 32 and 64 bit
	counters should be autodetected and handled correctly.
	Counters wrapping over twice within one check cycle
	cannot be handled, though.
      * Fixed bug in diskstat: Throughput was computed twice
	too high, since /proc/diskstats counts in sectors (512 Bytes)
	not in KB
      * The new configuration variables bulkwalk_hosts and
	non_bulkwalk_hosts, that allow 	to specify, which hosts 
	support snmpbulkwalk (which is
	faster than snmpwalk) and which not. In previos versions,
	always bulk walk was used, but some devices do not support
	that.
      * New configuration variable non_aggregated_hosts allows
	to exclude hosts generally from service aggregation.
      * New SNMP based check for Rittal CMC TC 
	(ComputerMultiControl-TopConcept) Temperature sensors 
      * Fixed several problems in autodetection of setup
      * Fixed inventory check: exit code was always 0
	for newer Python versions.
      * Fixed optical problem in check manual pages with
	newer version of less.
      * New template check_mk-local.php that tries to
	find and include service name specific templates.
	If none is found, default.php will be used.
      * New PNP templates check_mk-kernel.php for major page
	faults, context switches and process creation
      * New PNP template for cpu.threads (Number of threads)
      * Check nfsmounts now detects stale NFS handles and
	triggers a warning state in that case

1.0.36:
      * New feature of Linux/UNIX Agent: "MRPE" allows
	you to call Nagios plugins by the agent. Please
	refer to online documentation for details.
      * Fix bug in logwatch.php: Logfiles names containing spaces
	now work.
      * Setup.sh now automatically creates cfg_dir if
	none found in nagios.cfg (which is the case for the
	default configuration of a self compiled Nagios)
      * Fix computation of CPU usage for VMS.
      * snmp_hosts now allows config-list syntax. If you do
	not define snmp_hosts at all, all hosts with tag
	'snmp' are considered to be SNMP hosts. That is 
	the new preferred way to do it. Please refer
	to the new online documentation.
      * snmp_communities now also allows config-list syntax
	and is compatible to datasource_programs. This allows
	to define different SNMP communities by making use
	of host tags.
      * Check ifoperstatus: Monitoring of unused ports is
	now controlled via ifoperstatus_monitor_unused.
      * Fix problem in Windows-Agent with cluster filesystems:
	temporarily non-present cluster-filesystems are ignored by
	the agent now.
      * Linux agent now supports /dev/cciss/d0d0... in section
	<<<diskstat>>>
      * host configuration for Nagios creates now a variable
	'name host_$HOSTNAME' for each host. This allows
	you to add custom Nagios settings to specific hosts
	in a quite general way.
      * hosts' parents can now be specified with the
	variable 'parents'. Please look at online documentation
	for details.
      * Summary hosts now automatically get their real host as a
	parent. This also holds for summary cluster hosts.
      * New option -X, --config-check that checks your configuration
	for invalid variables. You still can use your own temporary
	variables if you prefix them with an underscore.
	IMPORTANT: Please check your configuration files with
	this option. The check may become an implicit standard in
	future versions.
      * Fixed problem with inventory check on older Python 
	versions.
      * Updated install_nagios_on_lenny.sh to Nagios version
	3.2.0 and fixed several bugs.

1.0.35:
      * New option -R/--restart that does -S, -H and -C and
	also restarts Nagios, but before that does a Nagios
	config check. If that fails, everything is rolled
	back and Nagios keeps running with the old configuration.
      * PNP template for PING which combines RTA and LOSS into
	one graph.
      * Host check interval set to 1 in default templates.
      * New check for hanging NFS mounts (currently only
	on Linux)
      * Changed check_mk_templates.cfg for PING-only hosts:
	No performance data is processed for the PING-Check
	since the PING data is already processed via the
	host check (avoid duplicate RRDs)
      * Fix broken notes_url for logwatch: Value from setup.sh
	was ignored and always default value taken.
      * Renamed config variable mknagios_port to agent_port
	(please updated main.mk if you use that variable)
      * Renamed config variable mknagios_min_version to
	agent_min_version (update main.mk if used)
      * Renamed config variable mknagios_autochecksdir to 
	autochecksdir (update main.mk if used)
      * configuration directory for Linux/UNIX agents is
	now configurable (default is /etc/check_mk)
      * Add missing configuration variable to precompiled
	checks (fix problem when using clusters)
      * Improved multipath-check: Inventory now determines
	current number of paths. And check output is more
	verbose.
      * Mark config files as config files in RPM. RPM used
	to overwrite main.mk on update!
	
1.0.34:
      * Ship agents for AIX and SunOS/Solaris (beta versions).
      * setup script now autodetects paths and settings of your
	running Nagios
      * Debian package of check_mk itself is now natively build
	with paths matching the prepackaged Nagios on Debian 5.0
      * checks/df: Fix output of check: percentage shown in output
	did include reserved space for root where check logic did
	not. Also fix logic: account reserved space as used - not
	as avail.
      * checks/df: Exclude filesystems with size 0 from inventory.
      * Fix bug with host tags in clusters -> precompile did not
	work.
      * New feature "Inventory Check": Check for new services. Setting
	inventory_check_interval=120 in main.mk will check for new services
	every 2 hours on each host. Refer to online documentation
	for more details.
      * Fixed bug: When agent sends invalid information or check
	has bug, check_mk now handles this gracefully
      * Fixed bug in checks/diskstat and in Linux agent. Also
	IDE disks are found. The inventory does now work correctly
	if now disks are found.
      * Determine common group of Apache and Nagios at setup.
	Auto set new variable www_group which replaces logwatch_groupid.
	Fix bug: logwatch directories are now created with correct
	ownership when check_mk is called manually as root.
      * Default templates: notifications options for hosts and
	services now include also recovery, flapping and warning
	events.
      * Windows agent: changed computation of RAM and SWAP usage
	(now we assume that "totalPageFile" includes RAM *and*
	SWAP).
      * Fix problem with Nagios configuration files: remove
	characters Nagios considers as illegal from service
	descriptions.
      * Processing of performance data (check_icmp) for host
        checks and PING-only-services now set to 1 in default
	templates check_mk_templates.cfg.
      * New SNMP checks for querying FSC ServerView Agent: fsc_fans,
	fsc_temp and fsc_subsystems. Successfully tested with agents
	running	on Windows and Linux.
      * RPM packaged agent tested to be working on VMWare ESX 4.0 
	(simply install RPM package with rpm -i ... and open port 
	in firewall with "esxcfg-firewall -o 6556,tcp,in,check_mk")
      * Improve handling of cache files: inventory now uses cache
	files only if they are current and if the hosts are not
	explicitely specified.
	
1.0.33:
      * Made check_mk run on Python 2.3.4 (as used in CentOS 4.7
	und RedHat 4.7). 
      * New option -M that prints out manual pages of checks.
	Only a few check types are documented yet, but more will
	be following.
      * Package the empty directory /usr/lib/check_mk_agent/plugins
	and ../local into the RPM and DEB package of the agent
      * New feature: service_dependencies. check_mk lets you comfortably
	create Nagios servicedependency definitions for you and also
	supports them by executing the checks in an optimal order.
      * logwatch.php: New button for hiding the context messages.
	This is a global setting for all logfiles and its state is
	stored in a cookie.
	
1.0.32:
      * IMPORTANT: Configuration variable datasource_programs is now
        analogous to that of host_groups. That means: the order of
        program and hostlist must be swapped!
      * New option --fake-dns, useful for tests with non-existing
	hosts.
      * Massive speed improvement for -S, -H and -C
      * Fixed bug in inventory of clusters: Clustered services where
	silently dropped (since introduction of host tags). Fixed now.
      * Fixed minor bug in inventory: Suppress DNS lookup when using
	--no-tcp
      * Fixed bug in cluster handling: Missing function strip_tags()
	in check_mk_base.py was eliminated.
      * Changed semantics of host_groups, summary_host_groups,
	host_contactgroups, and summary_host_groups for clusters. 
	Now the cluster names will be relevant, not
	the names of the nodes. This allows the cluster hosts to
	have different host/contactgroups than the nodes. And it is more
	consistent with other parts of the configuration.
      * Fixed bug: datasource_programs on cluster nodes did not work
	when precompiling

1.0.31:
      * New option -D, --dump that dumps all configuration information
	about one, several or all hosts
	New config variables 'ignored_checktypes' and 'ignored_services',
        which allow to include certain checktypes in general or
        some services from some hosts from inventory
      * Config variable 'clustered_services' now has the same semantics
	as ignored_checktypes and allows to make it host dependent.
      * Allow magic tags PHYSICAL_HOSTS, CLUSTER_HOSTS and ALL_HOSTS at
	all places, where lists of hosts are expected (except checks).
	This fixes various problems that arise when using all_hosts at
	those places:
	  * all_hosts might by changed by another file in conf.d
	  * all_hosts does not contain the cluster hosts
      * Config file 'final.mk' is read after all other config files -
	if it exists. You can put debug code there that prints the
	contents of your variables.
      * Use colored output only, if stdout is a tty. If you have
	problems with colors, then you can pipe the output
	through cat or less
      * Fixed bug with host tags: didn't strip off tags when
	processing configuration lists (occurs when using
	custom host lists)
      * mk_logwatch is now aware of inodes of logfiles. This
	is important for fast rotating files: If the inode
	of a logfile changes between two checks mk_logwatch
	assumes that the complete content is new, even if
	the new file is longer than the old one.
      * check_mk makes sure that you do not have duplicate
	hosts in all_hosts or clusters.

1.0.30:
      * Windows agent now automatically monitors all existing
	event logs, not only "System" and "Application".

1.0.29:
      * Improved default Nagios configuration file:
	added some missing templates, enter correct URLs
	asked at setup time.
      * IMPORANT: If you do not use the new default 
	Nagios configuration file you need to rename
	the template for aggregated services (summary
	services) to check_mk_summarizes (old name
	was 'check_mk_passive-summary'). Aggregated
	services are *always* passive and do *never*
	have performance data.
      * Hopefully fixed CPU usage output on multi-CPU
	machines
      * Fixed Problem in Windows Agent: Eventlog monitoring
	does now also work, if first record has not number 1
	(relevant for larger/older eventlogs)
      * Fixed bug in administration.html: Filename for Nagios
	must be named check_mk.cfg and *not* main.mk. Nagios
	does not read files without the suffix .cfg. 
      * magic factor for df, that allows to automatgically 
        adapt levels for very big or very small filesystems.
      * new concept of host tags simplyfies configuration.
      * IMPORTANT: at all places in the configuration where
	lists of hosts are used those are not any longer
	interpreted as regular expressions. Hostnames
	must match exactly. Therefore the list [ "" ] does
	not any longer represent the list of all hosts.
	It is a bug now. Please write all_hosts instead
	of [ "" ]. The semantics for service expressions
	has not changed.
      * Fixed problem with logwatch.php: Begin with
	<?php, not with <?. This makes some older webservers
	happy.
      * Fixed problem in check ipmi: Handle corrupt output
	from agent
      * Cleaned up code, improved inline documentation
      * Fixed problem with vms_df: default_filesystem_levels,
	filesystem_levels and df magic number now are used
	for df, vms_df and df_netapp together. Works now also
	when precompiled.
	
1.0.28:
      * IMPORTANT: the config file has been renamed from
	check_mk.cfg to main.mk. This has been suggested
	by several of my customers in order to avoid 
	confusion with Nagios configuration files. In addition,
	all check_mk's configuration file have to end in
	'.mk'. This also holds for the autochecks. The 
	setup.sh script will automatically rename all relevant
	files. Users of RPM or DEB installations have to remove
	the files themselves - sorry.
      * Windows agent supports eventlogs. Current all Warning
        and Error messages from 'System' and 'Application' are
        being sent to check_mk. Events can be filtered on the
	Nagios host.
      * Fixed bug: direct RRD update didn't work. Should now.
      * Fixed permission problems when run as root.
      * Agent is expected to send its version in <<<check_mk>>>
	now (not any longer in <<<mknagios>>>
      * Fixed bug in Windows agent. Performance counters now output
	correct values
      * Change checks/winperf: Changed 'ops/sec' into MB/s.
	That measures read and write disk throughput
	(now warn/crit levels possible yet)
      * new SNMP check 'ifoperstatus' for checking link
        of network interfaces via SNMP standard MIB
      * translated setup script into english
      * fixed bug with missing directories in setup script
      * made setup script's output nicer, show version information
      * NEW: mk_logwatch - a new plugin for the linux/UNIX agent
	for watching logfiles
      * Better error handling with Nagios pipe
      * Better handling of global error: make check_mk return
	CRIT, when no data can retrieved at all.
      * Added missing template 'check_mk_pingonly' in sample
	Nagios config file (is needed for hosts without checks)
	
1.0.27:
      * Ship source code of windows agent
      * fix several typos
      * fix bug: option --list-hosts did not work
      * fix bug: precompile "-C" did not work because
	of missing extension .py
      * new option -U,--update: It combines -S, -H and
	-U and writes the Nagios configuration into a
	file (not to stdout).
      * ship templates for PNP4Nagios matching most check_mk-checks.
	Standard installation path is /usr/share/check_mk/pnp-templates
	
1.0.26:
      -	Changed License to GNU GPL Version 2
      * modules check_mk_admin and check_mk_base are both shipped
	uncompiled.
      * source code of windows agent togehter with Makefile shipped
	with normal distribution
      * checks/md now handles rare case where output of /proc/mdstat
	shows three lines per array

1.0.25:
      * setup skript remembers paths

1.0.24:
      * fixed bug with precompile: Version of Agent was always 0

1.0.23:
      * fixed bug: check_config_variables was missing in precompiled
	files
      * new logwatch agent in Python plus new logwatch-check that
	handles both the output from the old and the new agent

1.0.22:
      * Default timeout for TCP transfer increased from 3.0 to 60.0
      * Windows agent supports '<<<mem>>>' that is compatible with Linux
      * Windows agents performance counters output fixed
      * Windows agent can now be cross-compiled with mingw on Linux
      * New checktype winperf.cpuusage that retrieves the percentage
	of CPU usage from windows (still has to be tested on Multi-CPU
	machine)
      * Fixed bug: logwatch_dir and logwatch_groupid got lost when
	precompiling. 
      * arithmetic for CPU usage on VMS multi-CPU machines changed

1.0.21:
      * fixed bug in checks/df: filesystem levels did not work
	with precompiled checks

1.0.20:
      * new administration guide in doc/
      * fixed bug: option -v now works independent of order
      * fixed bug: in statgrab_net: variable was missing (affected -C)
      * fixed bug: added missing variables, imported re (affected -C)
      * check ipmi: new option ipmi_summarize: create only one check for all sensors
      * new pnp-template for ipmi summarized ambient temperature
 
1.0.19:
      * Monitoring of Windows Services
      * Fixed bug with check-specific default parameters
      * Monitoring of VMS (agent not included yet)
      * Retrieving of data via an external programm (e.g. SSH/RSH)
      * setup.sh does not overwrite check_mk.cfg but installs
	the new default file as check_mk.cfg-1.0.19
      * Put hosts into default hostgroup if none is configured<|MERGE_RESOLUTION|>--- conflicted
+++ resolved
@@ -1,11 +1,8 @@
 1.2.6p1:
     Checks & Agents:
     * 2051 FIX: windows agent: no longer outputs stderr of local and plugin scripts...
-<<<<<<< HEAD
     * 2088 FIX: cisco_cpu: Dealing with non CPU utilization information correctly...
-=======
     * 2055 FIX: agent_vsphere, licenses check: now really configurable on / off...
->>>>>>> 2eee2f46
 
     Multisite:
     * 2054 FIX: Sidebar snapin "Tree of folders": fixed exception when using localized default value...
