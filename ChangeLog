--- conflicted
+++ resolved
@@ -7,12 +7,9 @@
     * 1928 netapp_api_if: Improved handling and check output of virtual interfaces...
     * 1929 netapp_api_if: improved inventory and check output of virtual interfaces...
     * 1881 FIX: omd_status: Check works now event when a site is reported as not OK...
-<<<<<<< HEAD
-    * 1886 FIX: win_printers: Fixed exception in WATO when displaying default parameters
-=======
     * 1923 FIX: cisco_qos: Fixed exception in discovery that might lead to missing services
     * 1924 FIX: cisco_power: Fixed missing power supplies in case where name is not unique
->>>>>>> e0e95504
+    * 1886 FIX: win_printers: Fixed exception in WATO when displaying default parameters
 
     Multisite:
     * 1884 FIX: Fixed exception in virtual host tree snapin
