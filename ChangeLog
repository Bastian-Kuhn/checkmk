1.2.7i3:
    Core & Setup:
    * 2465 FIX: Fixed broken Check_MK Discovery checks (check reports "(null)")

    Checks & Agents:
    * 2312 New checks for EMC VPLEX: emc_vplex_cpu, emc_vplex_director_stats, emc_vplex_if, emc_vplex_volumes...
    * 1260 jolokia_metrics.perm_gen: New Check to monitor used Perm Space on a JVM
    * 2317 agent_ruckus_spot: new special agent for querying access point statistics via web interface...
    * 2371 appdynamics_memory, appdynamics_sessions, appdynamics_web_container: New checks for AppDynamic...
    * 2398 agent_vsphere: now able to opt-out of servers ssl certifcate check...
    * 2448 Various Checks for Citrix XenApp 7.x Farms...
    * 2399 agent_vsphere/esx_vsphere_counters.if: now also reports interface state, bandwidth and mac address...
    * 1262 check_dns, check_ldap, check_smtp: It is now possible to customize the service descriptions of this checks....
    * 2127 haproxy.frontend, haproxy.server: new checks and agent plugin for HAProxy
    * 2285 Modified checks for printer pages: canon_pages, printer_pages, printer_pages_ricoh, printer_pages.include...
            NOTE: Please refer to the migration notes!
    * 2129 db_ checks: new mk_db2.linux agent supporting the existing db2_ checks
    * 1269 esx_vsphere_counters.diskio: Check now uses the default diskstat implementation...
            NOTE: Please refer to the migration notes!
    * 1272 alcatel_power, alcatel_temp Support for stacked environments...
            NOTE: Please refer to the migration notes!
    * 1273 bvip_cams, bvip_fans, bvip_info, bvip_link, bvip_poe, bvip_temp, bvip_util, bvip_video_alerts: New Checks for Bosch Video over IP Cameras
    * 2405 New checks for UCS bladecenter: ucs_bladecenter_topsystem, ucs_bladecenter_faulinst...
    * 2451 wut_webtherm.humidity, wut_webtherm.pressure: Two new checks for humidity and air pressure sensors for WuT devices...
            NOTE: Please refer to the migration notes!
    * 2472 MSSQL Agent Plugin: Can now be configured to auth as database user...
    * 2286 hp_procurve_cpu, hp_procurve_mem, hp_procurve_sensors: now can monitor HP 2920 Switch Stack...
    * 2287 New Checks fjdarye500_cadaps fjdarye500_cmods fjdarye500_cmods_flash fjdarye500_cmods_mem fjdarye500_conencs fjdarye500_cpsus fjdarye500_devencs fjdarye500_disks fjdarye500_expanders fjdarye500_inletthmls fjdarye500_sum fjdarye500_syscaps fjdarye500_thmls: Fujitsu Eternus DX500 S3
    * 2409 AIX DB2 monitoring: the agent plugin now processes all db2 instances in parallel...
    * 2288 check_mk_agent.aix: New sections for HACMP cluster manager...
    * 2289 New checks: aix_hacmp_resources, aix_hacmp_services, aix_hacmp_nodes...
    * 2410 ESX / agent_vsphere: Now able to re-use session cookies...
    * 2290 New check hp_procurve_temp: monitors the system temperature of HP Switches which support the HP-ICF-CHASSIS-Mib
    * 2291 check juniper_trpz_aps: now monitor the number of access points of all juniper trapeze devices which support the TRAPEZE-NETWORKS-REGISTRATION-MIB
    * 2315 FIX: windows agent: BOM replacement, fixed incorrect byte offset...
    * 2316 FIX: windows agent: fix garbled output of cached agent plugins...
    * 2358 FIX: check_mk_agent.solaris: more correct computation of zfs used space...
    * 2350 FIX: FreeBSD Agent: Changed bash path to /usr/local/bin/bash...
            NOTE: Please refer to the migration notes!
    * 2351 FIX: FreeBSD Agent: Made plugin/local paths standard conform...
            NOTE: Please refer to the migration notes!
    * 2352 FIX: FreeBSD Agent: Removed statgrab cpu section because there is a dedicated cpu section...
    * 2359 FIX: adva_fsp_if: Use more reliable SNMP table, avoids sporadic problems...
    * 2360 FIX: esx_vsphere_vm.snapshot: Fix output of snapshot age in performance data and graph...
    * 2378 FIX: if: Now fixing encoding in interface descriptions according to rule...
    * 2362 FIX: mk_logwatch: fix cases where one logfile is listsed more than once in logwatch.cfg...
    * 2363 FIX: jolokia_metrics.uptime: Do not inventory instances where Uptime is missing - avoid crashed check
    * 2381 FIX: emc_datadomain_fans: Made check more robust against broken SNMP output
    * 2366 FIX: carel_sensors: fix crash in case of missing temperature sensor
    * 2382 FIX: mssql_backup: Formating age output more human friendly
    * 2383 FIX: FreeBSD Agent: Fixed handling <<<ps>>> section when jailed
    * 2368 FIX: ucd_cpu_load: fix exception in case of dump SNMP agent sending 12,540000 instead of 12.540000
    * 2318 FIX: windows agent: no longer crashes when a cached plugin has several hundred sections...
    * 2319 FIX: winperf_if: fixed exception when using windows_if.ps1 in an old windows version...
    * 1261 FIX: apc_symmetra_power: Ignore unused phases during discovery
    * 2320 FIX: winperf_msx_queues: no longer crashes in service discovery if there are no msx queues available
    * 2321 FIX: process discovery: fixed exception during service discovery when no explicit process matching was set...
    * 2394 FIX: megaraid_ldisks: Is now supporting LSI CacheCade drives
    * 2449 FIX: db2_mem: Fixed scaling of perfdata...
    * 1264 FIX: ad_replication: Fixed handling of agent output without Destination DC entry
    * 1265 FIX: check_mk_agent.aix: Filesystem Section now ignores cdrfs filesystems
    * 1266 FIX: cisco_mem_asa: Special memory check for cisco asa devices....
            NOTE: Please refer to the migration notes!
    * 2400 FIX: windows_if.ps1: fixed exception in plugin when an interface team had no members
    * 2374 FIX: md: Fix exception for certain outputs of certain special MD configurations...
    * 2458 FIX: FreeBSD-Agent: Fixed uptime calculation
    * 1271 FIX: omd_apache: Fixed handling of urls with whitespace
    * 2402 FIX: netapp_api_disk: fixed broken WATO and check configuration...
    * 2403 FIX: ibm_imm_fan: fixed exception with invalid formatted fan speed information...
    * 2404 FIX: apache_status: now able to handle BusyServers and IdleServers...
    * 2406 FIX: fileinfo: fixed missing size performance data for very large (e.g 2TB) files and fileinfo groups...
    * 2450 FIX: citrix_serverload: Changed representation of load to percent in rule and graphs, added perfometer
    * 2408 FIX: ibm_imm_fan: fixed exception while parsing fan percentage values
    * 2469 FIX: Fixed service discovery on SNMP host having no system description OID
    * 2480 FIX: Fixed exception when configuring predictive levels for network interfaces
    * 2376 FIX: Fix parsing of performance data from MRPE based checks
    * 2377 FIX: cpu.loads: Fix output of reference for predition (was scaled wrongly by number of cores)
    * 2473 FIX: cisco_asa_failover: Reworked check to reflect expected primary/secondary states of devices...
    * 2476 FIX: check_bi_aggr: Fixed exception when authentication is enabled
    * 2477 FIX: SNMP: Fixed exception when processing specific SNMP data with missing columns...
    * 1274 FIX: heartbeat_crm: Handle case of error messages from CRM
    * 2488 FIX: veem_jobs: fix problems with spaces or single quotes in the names of jobs...
    * 2494 FIX: Clasic SNMP mode now uses normal snmpwalk when bulkwalks are disabled with SNMPv3
    * 2495 FIX: printer_supply: Fixed exception when unit type is not available via SNMP
    * 2496 FIX: Fixed CPU load checks when monitoring raspbian/babanian systems
    * 2497 FIX: veeam_client: Fixed exception when client is missing in agent output
    * 2498 FIX: livestatus_status: Records the number of hosts/services now
    * 2489 FIX: cmciii_lcp_water: New check replacing cmciii_lcp_waterin/out, support for newer devices...
            NOTE: Please refer to the migration notes!
<<<<<<< HEAD
    * 2500 FIX: qlogic_fcport: Can now deal with missing port status information...
=======
    * 1275 FIX: Fileinfo: Fixed handling of output from AIX Agent
>>>>>>> f4a64812

    Multisite:
    * 2385 SEC: Fixed possible reflected XSS on all GUI pages where users can produce unhandled exceptions...
    * 2387 SEC: Fixed XSS problem on all pages using confirm dialogs outputting user provided parameters...
    * 2388 SEC: Fixed reflected XSS on the index page using the start_url parameter
    * 2389 SEC: Fixed XSS using the _body_class parameter of views...
    * 2390 SEC: Fixed possible XSS issue on views...
    * 2391 SEC: Auth cookie is using "secure" flag when HTTPS request detected...
    * 2392 SEC: Auth cookie is always using "httponly" flag...
    * 1268 The Snapins "Folders" and "Tree of Folders" can now be used by users without wato permission
    * 1270 Multsite site Hostfilters for views can now be negated
    * 2471 User IDs are now allowed to contain special characters (like German umlauts)...
    * 2484 Virtual Host Tree now allows adding levels of WATO folders...
    * 2314 FIX: Availability: fixed exception when grouping by host or service group
    * 2361 FIX: Fix exception for missing key 'title' in certain cases of older customized views
    * 2379 FIX: Plugin-Output: Fixed handling of URLs within output of check_http...
    * 2380 FIX: Custom Host Notes painter was showing service notes when used in service based views
    * 2393 FIX: Fixed exception "user_confdir" not set in case of exceptions during login
    * 1263 FIX: Fixed handling of urls in views...
    * 2396 FIX: LDAP: Fixed handling of LDAP trees having special chars in the path (e.g. in OU names)...
    * 2459 FIX: Preventing caching of all HTTP requests to dynamic pages (*.py)...
    * 2468 FIX: Fixed actions for duplicate host names on different sites...
    * 2470 FIX: Fixed exception in logwatch log list in rare cases...
    * 2375 FIX: prediction preview: automatically select valid prediction period

    WATO:
    * 2365 Removed old deprecated notification global options for plain emails...
    * 2384 SEC: Prevent user passwords from being visible in webserver log on user creation...
    * 2386 SEC: Fixed possible XSS on WATO rule edit page...
    * 2373 Skip unmonitored hosts during bulk discovery...
    * 2462 Users with access to host/services can now edit the disabled services rule for their hosts/folders...
    * 2463 Hiding not permitted actions from service discovery page when only permitted on host...
    * 2479 Allowing dots in host-, service- and contact groups now
    * 2486 Remove special handling for non-distributed-setups in WATO...
    * 2487 Remove dangerous <i>Factory Reset</i> button...
    * 2344 FIX: Improved validation of selected rules when editing BI aggregations...
    * 2346 FIX: Notifications: Fixed garbled page when switching on/off bulks/backlog/user rules
    * 2372 FIX: Avoid freezing WATO during bulk discovery if hosts do not respond in a timely manner
    * 1267 FIX: Fixed confirm activating foreign changes dialog...
    * 2397 FIX: Fixed wrong confirm text in distributed setup when activating foreign changes
    * 2461 FIX: Service Discovery: Hiding action buttons to rules when user is not permitted to rulesets
    * 2464 FIX: UDP ports for SNMP communication can now be configured via WATO
    * 2466 FIX: Fixed exception when searching for rulesets / global settings using special characters like umlauts
    * 2467 FIX: Fixed encoding exception occuring in localized GUI when a WATO action triggers an error message...
    * 2407 FIX: WATO master/slave replication: fixed problem where the configuration from the master site was not activate on slave site...
    * 2474 FIX: Fixed possible corruption of user datasets (contact, mail, rbn config)...
    * 2499 FIX: Git: Fixed message "Please tell me who you are. Run git config ..." on making changes...

    Notifications:
    * 2478 Integrated notification plugin for mobile phone push messages via Pushover...
    * 2313 FIX: notification bulking: fixed exception for plugins which are not configured with checkboxes, e.g. sms
    * 2347 FIX: Improved error message in notify.log when sendmail is missing
    * 2348 FIX: HTML-Mails: Added missing link to service descriptions
    * 2349 FIX: HTML-Mails: Fixed state colors in Outlook

    BI:
    * 2369 FIX: Fix exception in BI availability via table "Hostname Aggregations"
    * 2370 FIX: Fix computation of "in downtime" and "acknownledged" of hosts in BI aggregations...
    * 2485 FIX: Fix Icon "BI Aggregations containing this service", also avoid BI compilation without need...

    Event Console:
    * 2411 Check check_mkevents: Now able to look for events matching the host alias...
    * 2322 FIX: mkeventd: MIBs are now only loaded if SNMP Traps translation is activated...
    * 2460 FIX: Slightly more robust SNMP trap translation...

    Livestatus:
    * 2493 FIX: Fixed wrong JSON format when using stats queries together with header columns...

    HW/SW-Inventory:
    * 2128 mk_inventory.vbs: inventory plugin for Windows now available as vbs script...
    * 2367 FIX: win_system: Fixed exception when non-UTF-8 sequences are contained agent output
    * 2483 FIX: win_exefiles: more gracefully handle incomplete lines, avoid execption


1.2.7i2:
    Core & Setup:
    * 2339 FIX: Discovery service: Fixed handling of agent / SNMP communication errors...
    * 2307 FIX: Windows Agent MSI installer: removed version information from product name...

    Checks & Agents:
    * 2117 postfix_mailq: agent and check now retrieve and monitor active queue data as well
    * 2325 oracle_tablespaces: correctly handle case where check runs in clustered mode...
    * 2216 raritan_pdu_ocprot: New check to monitor overcurrent protectors of Raritan PDUs...
    * 2119 omd_status: check can now work in a cluster environment
    * 2219 hr_cpu: Reworked check to use WATO rule allowing averaging and predictive levels...
            NOTE: Please refer to the migration notes!
    * 1255 AIX Agent now supports fileinfo. Thanks to Falk Grunert (IBM)
    * 2284 kaspersky_av_client, mcafee_av_client: New Checks, Monitoring Signature and Fullscan Age...
    * 2308 agent_vsphere, esx_vsphere_sensors: now reports additional sensor information (cpu, storage controller, memory)...
    * 2327 mbg_lantime_ng_state, mbg_lantime_state: change default parameters to 2/3 for stratum, 10/20us for offset
    * 2220 pfsense_counter: New check to monitor several global packet rates on pfSense firewalls
    * 2120 datapower_cpu, datapower_mem: new checks to monitor CPU and memory and IBMs Datapower Gateways
    * 2121 datapower_temp: new check to monitor temperature sensors of IBMs Datapower Gateways
    * 2122 datapower_fan: new check to monitor fan status of IBM Datapower Gateways
    * 2123 datapower_fs: new check to monitor filesystems on IBMs Datapower Gateways
    * 2124 datapower_pdrive, datapower_ldrive: new checks to monitor disk states of IBM Datapower Gateways
    * 2125 datapower_raid_bat: new check to monitor the battery of RAID controllers of IBM Datapower Gateways
    * 2330 ovs_bonding: Linux agent now supports OVS version 6.2...
    * 2126 cisco_ace_rserver: new check to monitor real servers of Cisco ACE servers
    * 2235 lnx_quota: Extended linux quota check with group quota check...
    * 2222 citrix_serverload: Load now formatted in percent, correctly treat license error...
    * 1259 wut_webtherm: Check now uses the Check_MK defaults for temperature checks...
            NOTE: Please refer to the migration notes!
    * 2323 FIX: df: Fix new graphs for all filesystem checks in case of existing inode information
    * 2305 FIX: agent_vsphere, esx_vsphere_sensors: now able to handle sensor names with semicolon...
    * 2118 FIX: aix_sap_processlist: agent plugin now is more general to deal with various AIX versions...
    * 1253 FIX: printer_io,printer_supply: prevent discovery on not supported devices
    * 2217 FIX: md: Fix handling of found and expected disks
    * 2309 FIX: cpu_util checks: removed superfluous space in check output
    * 1257 FIX: oracle_jobs: Fix: Discovery now supports the old oracle plugin again
    * 1258 FIX: fileinfo solaris: Fixed configuration crash...
    * 2221 FIX: cisco_temperature: Fixed order of device levels for some devices...
    * 2329 FIX: windows_intel_bonding: Fix exception in case of no existing bonding device
    * 2355 FIX: docsis_channels_upstream: Fix graph definitions
    * 1906 FIX: oracle_recovery_status: added support for missing files...
    * 2311 FIX: windows agent: now replaces BOM (byte order marks) from local and plugin scripts...
    * 2357 FIX: livestatus_status: no not alarm switched off host freshness nor event handlers on CMC <= 1.2.6...

    Multisite:
    * 2260 Improved load time of Check_MK GUI...
    * 2332 New icon for hosts/services that are out of their service period...
    * 2341 LDAP Sync: Automatically syncing credential changes to slave sites in distributed setups...
    * 2324 FIX: Add icon for those checks that cannot be rescheduled...
    * 2261 FIX: Fixed wrong pnp template cache path in non OMD environments...
    * 2262 FIX: Fixed deletion of foreign views/dashboards...
    * 2335 FIX: Fixed PNP default template for active checks with arguments...
    * 2337 FIX: Fixed problem with long hanging pnp graph rendering calls
    * 2338 FIX: Logging internal GUI exceptions to web.log instead of apache error_log...
    * 2340 FIX: Email validation: Top level domains can now have a maximum length of 24 characters
    * 2353 FIX: Fix showing options for availability in BI mode, where above header
    * 2356 FIX: Fixed exception in Multisite JSON output
    * 2310 FIX: multisite view data export: fixed exception when using joined columns...

    WATO:
    * 1254 The target address for crash reports can now be configured in wato global settings
    * 1256 lvm_vgs: Check now has his own configuration in wato...
            NOTE: Please refer to the migration notes!

    Notifications:
    * 2343 FIX: Rule Based Notifications GUI can now deal with latin-1 encoded plugin output in backlog...

    BI:
    * 2354 BI aggregations now also consider the service period...
    * 2336 FIX: BI compilation diagnostics are now logged to the generic web.log...

    Event Console:
    * 2333 The Event Console log level can now be configured via GUI...
    * 2334 Logging details about loaded SNMP MIB modules during startup
    * 2326 Allow relating Event Console hosts to monitoring hosts now also by alias...
    * 2328 FIX: Fix sporadic error "Connection reset by peer" when reloading Event Console...
    * 2342 FIX: SNMP-Traps: Also deleting compiled files when removing a MIB file


1.2.7i1:
    Core & Setup:
    * 1759 Packed RPM and DEB agent packages are now shipped with normal Check_MK package...
    * 1228 Linux Agent: Now supports systemd...
    * 2167 SNMPv3: Added support for using SNMP contextes in requests...
    * 2231 More transparently show errors during service discovery...
    * 1791 FIX: Fix problem where many bogus RRD files for Check_MK service would be created...
    * 1792 FIX: Fix path to special agents in case of manual installation
    * 1797 FIX: Fix incomplete configuration during checking when using CMC...
    * 1832 FIX: Fix "global name 'splitted' is not defined" in bulk inventory...
    * 1808 FIX: Fixed broken nagios config when using RBN without a host defined...
    * 1842 FIX: Rewrote implementation of service discovery (formerly inventory)...
    * 1869 FIX: Deleting outdated persisted agent sections now
    * 1919 FIX: cmk --snmpwalk: continue if one of the OIDs to walk fails
    * 1880 FIX: inventory_processes rules can now be configured without setting levels...
    * 1882 FIX: Fixed exception "filesystem_levels" not defined when compiling config for nagios
    * 1977 FIX: Dramatically reduced size of Check_MK check helper processes...
    * 1982 FIX: Fixed exception during checking regular checking when having checks without discovery function
    * 2012 FIX: Piggyback hostname translation can now deal correctly with umlauts
    * 2014 FIX: Fixed different issues running Check_MK on CentOS 5.x
    * 2037 FIX: Inventorize piggy back data even if access to normal agent fails
    * 2016 FIX: Fixed service discovery / monitoring on hosts which have only piggyback data (e.g. ESX VMs)...
    * 2089 FIX: Debug mode shows details about errors in autochecks as expected now
    * 2093 FIX: Fixed handling of check_mk commandline parameter "-c"
    * 2187 FIX: Avoid CLOSE_WAIT sockets for agent connection in case of timeouts...
    * 2194 FIX: Avoid new discovered checks from being used without config reload
    * 2180 FIX: cmk -D showed always "bulkwalk: no" for SNMPv3 hosts (which is wrong)...
    * 2182 FIX: Fixed services randomly becoming stale when using CMC...

    Checks & Agents:
    * 1665 agent_netapp: New special agent for NetApp monitoring via Web-API...
    * 1782 msexch_replhealth: new check for monitoring health of MS Exchange DAG
    * 1458 msexch_dag.contentindex, msexch_dag.copyqueue, msexch_dag.dbcopy: new checks for MS Exchange Mailbox Servers in a DAG...
    * 1207 services: Check can now be configured with additional names for matching...
    * 1786 casa_cpu_mem, casa_cpu_temp, casa_cpu_util, casa_fan, casa_power: support more devices, also C100G
    * 1787 docsis_channels_upstream, docsis_channels_downstream: now also support CASA 100G
    * 1519 etherbox.temp: Now supports lower levels, output configurable to Celsius, Fahrenheit or Kelvin...
            NOTE: Please refer to the migration notes!
    * 1520 hwg_temp: Now uses new temperature ruleset, allows lower levels and alternate output units....
            NOTE: Please refer to the migration notes!
    * 1521 carel_sensors: Now uses new Temperature WATO-Rule...
            NOTE: Please refer to the migration notes!
    * 1459 netscaler_cpu: new check to monitor the CPUs of Citrix Netscaler Appliances
    * 1460 df_netscaler: new check to monitor filesystem usage on Citrix Netscaler devices
    * 1820 mem.linux: new dedicated check for Linux memory management...
            NOTE: Please refer to the migration notes!
    * 1831 diskstat: detect multipath devices and handle them instead of the physical paths...
    * 1462 netscaler_ha: new check to monitor the HA state of Citrix Netscaler appliances
    * 1838 emc_datadomain_mtree: New check for EMC Datadomain MTrees...
    * 1464 netscaler_mem: new check to monitor the memory usage of Citrix Netscaler Appliances
    * 1822 oracle_undostat: rule for non space error count...
    * 1823 mk_oracle_crs: compatibility against CRS 10.2 + 11.1...
    * 1825 oracle_recovery_status: backupcheck for user managed backups...
    * 1826 oracle_dataguard_stats: New rule for apply_lag_min, removed default rule...
    * 1807 check_mail: Added new check to check IMAP/POP3 login (incl. forwarding of mails to event console)...
    * 1841 fileinfo, fileinfo.groups: new parameter for selecting ranges of the time of the day...
    * 1668 Interface groups: Can create groups out of interface item names...
    * 1669 mrpe program check_16bit_program.cc: Monitors 16 bit programs on windows...
    * 1849 netscaler_dnsrates: new check for DNS statistics of Citrix Netscaler Loadbalancers
    * 1850 netscaler_health.fan, netscaler_health.psus, netscaler_health.temp: new checks to monitor the health of Citrix Netscaler Loadbalancers
    * 1214 ups_bat_temp,ups_capacity,ups_in_freq,ups_in_voltage,ups_out_load,ups_out_voltage: Checks now detect more UPS Devices...
    * 1523 lnx_thermal: Now supports setting levels...
            NOTE: Please refer to the migration notes!
    * 1670 winperf_processor: fixed invalid check values on counter wrap...
    * 1524 kentix_temp: Now supports setting levels...
            NOTE: Please refer to the migration notes!
    * 1525 viprinet_temp: Now uses new Temperature WATO rule...
            NOTE: Please refer to the migration notes!
    * 1673 netapp_volumes: now able to configure levels by magic factor
    * 1854 netscaler_tcp_conns: new check to monitor tcp connections on Citrix Netscaler Loadbalancer Appliances
    * 1857 ibm_svc_portsas: new check and extended special agent for IBM SVC / Storwize V3700 / V7000 devices
    * 1918 ps: new option for checking the age of a process (on Linux)...
    * 1920 df: Linux filesystem check now supports displaying data reserved for root...
    * 1675 esx_vsphere_hostsystem.cpu_util_cluster: Averaged CPU utilization of all cluster nodes...
    * 1216 hp_procurve_cpu: Can now be configured with Wato
    * 1676 if.include: now able to detect grouped interfaces...
    * 1928 netapp_api_if: Improved handling and check output of virtual interfaces...
    * 1827 oracle_tablespace: WATO rule for default increment...
            NOTE: Please refer to the migration notes!
    * 1217 dell_om_sensors: Check now uses generic temperature features...
            NOTE: Please refer to the migration notes!
    * 1929 netapp_api_if: improved inventory and check output of virtual interfaces...
    * 1218 Inital Agent Version for zOS (IBM Mainframes)...
    * 1948 Livedump: Host names can now be prefixed with an individual string...
    * 1958 akcp_daisy_smoke: added new check for smoke sensors on expansion boards which are daisy chained to an AKCP securityProbe 5E...
    * 1219 synology_disks, synology_fans, synology_info, synology_raid, synology_status, synology_update: Multiple Synology NAS Checks
    * 1968 qlogic_fcport, qlogic_sanbox, qlogic_sanbox_fabric_element: Supporting SAN Switch Module for IBM BladeCenter(R) now
    * 1220 if,if64: Discovery can now be based on port description...
    * 1930 Windows agent: now able to unpack plugins.cap file (created by Check_MK agent bakery)...
    * 1933 esx_vsphere_objects: now able to set a different alert level when the host/vm reports 'unknown'...
    * 1860 df and other filesystem checks: process total fs size as perfdata...
    * 1222 mbg_lantime_ng_state: Support for the new Meinberg Lantime MIB (MBG-LANTIME-NG-MIB)...
    * 1961 akcp_exp_humidity, akcp_exp_smoke, akcp_exp_temp, akcp_exp_water: New checks to monitor AKCP securityProbe and expansion boards...
    * 1991 emc_datadomain_temps: make configurable via WATO, add Perf-O-Meter...
            NOTE: Please refer to the migration notes!
    * 1939 check_ftp: changed service description if the ftp port differs from 21...
            NOTE: Please refer to the migration notes!
    * 1992 df: Show usages near to zero with a higher precision - not simply as 0.00
    * 1996 kernel.util: Also output values for steal and guest (no PNP template yet)
    * 1998 statgrab_net: New implementation of network interface monitoring via statgrab...
            NOTE: Please refer to the migration notes!
    * 1889 cmciii.phase: New check to monitor input phases for Raritan PDUs
    * 2005 services: change service description from service_ to Service or new installations
    * 1862 netscaler_vserver: new check to monitor VServers on Citrix Netscaler Appliance
    * 2036 docsis_channels_upstream: Add handling for codewords (WATO rule, rate computation, Perf-O-Meter)
    * 1947 agent_ucs_bladecenter: Monitors UCS Bladecenter via Web-API...
    * 2039 mk_logwatch: new per-logfile-options maxfilesize and maxlinesize...
    * 1891 apc_symmetra: Now supports setting levels on remaining battery time...
    * 1892 hp_procurve_mem: Now supports setting levels in WATO...
            NOTE: Please refer to the migration notes!
    * 1952 check_mk_agent.linux: integrated runas plugin into check_mk_agent.linux...
    * 2083 Added Siemens PLC (SPS) monitoring...
    * 1893 cisco_power: Now discovers all power supplies, not only redundant ones...
    * 2052 winperf_if: Now able to automatically group teamed interfaces and more...
            NOTE: Please refer to the migration notes!
    * 2053 New windows plugin: windows_if.ps1, renders wmic_if.ps1 obsolete...
    * 1864 akcp_exp_drycontact, akcp_exp_temp : change to service output and levels...
    * 2043 ibm_svc_mdiskgrp: Fix computation of capacity, show and check provisioning...
            NOTE: Please refer to the migration notes!
    * 2044 IBM SVC checks: renamed services, remove bogus IBM SVC...
    * 1894 hwg_humidity: New check to monitor humidity sensors attached to HWg-STE...
    * 1866 ibm_imm_fan, ibm_imm_temp: new checks to monitor fans and temp sensors on IBM Servers via the IMM
    * 1867 ibm_imm_voltage: new check to monitor power supply and CMS battery voltages on servers via IBMs IMM
    * 1225 sansymphony_alerts,sansymphony_pool,sansymphony_ports,sansymphony_serverstatus,sansymphony_virtualdiskstatus: New Checks for Datacore Sansymphony...
    * 2056 winperf_processor: additionally reports user and privileged(system) time...
    * 1226 mysql: New check to show the version of the mysql deamon
    * 2100 if64: check can now impose limits on the number of outgoing and incoming non-unicast packets per second
    * 1227 mysql_ping: New Check to detect misconfiguration of the mk_mysql plugin
    * 2134 winperf_phydisk: allow device to appear more than one time in agent output...
    * 2102 mbg_lantime_ng_fan, mbg_lantime_ng_state, mbg_lantime_state: new checks for Meinberg LANTIME Clocks supporting the new MBG-LANTIME-NG-MIB
    * 2057 New checks for postgreSQL monitoring...
    * 2137 diskstat: new implementation of Linux Disk IO check...
            NOTE: Please refer to the migration notes!
    * 1229 MySQL: The MySQL Plugin now supports multiple instances...
            NOTE: Please refer to the migration notes!
    * 2138 df: Filesystem check now outputs performance data for inodes (and shows a graph)
    * 1231 mssql_counters.file_sizes: It's now possible to set levels for Filesizes
    * 2104 aix_if: new agent section and check...
            NOTE: Please refer to the migration notes!
    * 2061 DB2 monitoring: Additional checks for AIX (and presumably linux)...
    * 2105 mbg_lantime_ng_refclock: new check for Meinberg LANTIME clocks supporting the new MBG-LANTIME-NG MIB
    * 2062 grouped interfaces: additional information in check output and new port state 'degraded'...
            NOTE: Please refer to the migration notes!
    * 2153 siemens_plc.duration siemens_plc.flag siemens_plc.info: New Checks for Siemens PLC devices
    * 2063 winperf_if: now also able to detect the interface port state 'lowerLayerDown'...
    * 2154 Interface-Checks: Separate traffic thresholds for in and out are now possible...
    * 2155 siemens_plc_counter: added new check for monitoring increasing counter values
    * 2106 aix_sap_processlist: new check and agent plugin to monitor the process list of SAP Application Server Instances on AIX systems
    * 2156 Interface-Checks: Can now be configured to use predictive traffic levels
    * 2165 aix_agent: Local checks can now also be executed in run cached mode...
    * 1830 oracle_rman: added detection of INCR0/1 backups...
            NOTE: Please refer to the migration notes!
    * 1900 mk_oracle: added oracle session environment...
    * 1901 mk_oracle: IGNORE_DB_NAME for special environments...
    * 1902 mk_oracle: Performance hint for RMAN checks...
    * 1903 mk_oracle: Remote Monitoring of Oracle Databases...
    * 2183 ps: allow levels of used RAM in percentage of total RAM of host...
    * 2184 statgrab_mem: converted to the same logic as the other memory checks...
            NOTE: Please refer to the migration notes!
    * 2185 canon_pages: added support for b/w A4 and color A4/A3 counters
    * 2186 check_mk_agent.aix: use GNU df in order to exclude NFS for filesystem monitoring...
    * 2112 hitachi_hnas_bossock: new check to monitor number of running Bossock Fibers
    * 2196 winperf_if: for Windows interfaces show original Windows state names
    * 2199 livestatus_status: now in addition check master settings of monitoring core...
    * 2113 hitachi_hnas_drives: new check to determine the overall status of all system drives of Hitachi NAS devices
    * 2201 apt: New check for checking pending APT updates on Debian and Ubuntu...
    * 2114 hitachi_hus_dkc, hitachi_hus_dku: new checks to monitor hardware states of Hitachi Unified Storage DKUs and DKCs
    * 2115 bluenet_meter: new check to monitor energy and power related parameters of Bachmann Bluenet PDUs
    * 2205 check_icmp: new option for pinging the host alias or an explicity address...
    * 2210 check_bi_aggr: new option for honoring downtimes and acknowledgements...
    * 2211 netapp_api_disk.summary: output physical size of broken disks as an additional information
    * 1242 enterasys_powersupply: It's now possible to choice which redundancy state treated as OK...
    * 2214 icom_repeater: New set of checks for Icom repeaters...
    * 2245 AIX-Agent: Added support for the uptime check
    * 2076 fortigate_cpu_base, fortigate_sessions_base: supports wider range of models...
    * 2227 isc_dhcpd: New agent plugin and check for checking IP address pools of ISC DHCP-Daemon
    * 2252 SEC: mk_logwatch: Fixed mostly uncritical command injection from config...
    * 2270 windows agent: now able to add cached information into section headers...
    * 2271 logwatch_ec: Now able to create a single check for each logfile forwarded to the event console...
    * 2283 cisco_srst_call_legs cisco_srst_phones cisco_srst_state: New checks for monitoring Cisco SRST routers
    * 1246 blade_bays, blade_blades, blade_blowers, blade_health, blade_mediatray: Checks now support IBM Flex Bladecenter
    * 2274 windows agent: "check_mk_agent.exe test" now also outputs stderr of plugins...
    * 2275 windows agent: new subfolders, improved folder cleanup during uninstall...
            NOTE: Please refer to the migration notes!
    * 2276 mk_inventory.ps1: now uses directory ./state for its statefiles
    * 2277 mk_oracle.ps1: changed location of config file...
            NOTE: Please refer to the migration notes!
    * 2232 printer_supply: move setting for "some remaining" status from global option to check parameters...
    * 2293 logwatch: Remove global setting logwatch_service_output from WATO...
    * 2294 if, if64: Move global option for padding port numbers with zeroes into rule...
    * 2296 win_dhcp_pools: Convert global option for discovery empty pools into rule set...
    * 1247 alcatel_timetra_chassis: New Check for Slots, Power Supplies, MDAs, cf cards and Fans of Alcatel Switches Supporting the TIMETRA-CHASSIS-MIB
    * 1248 acme_sbc, acme_sbc.settings: New Checks to monitor an ACME Session Border Controller...
    * 2256 mk_mysql: MySQL monitoring is now available for windows...
    * 1249 alcatel_cpu, alcatel_temp, alcatel_fans: New checks for Alcatel switches based on IND1 MIB
    * 1250 alcatel_timetra_cpu: New CPU Check for Alcatel Switches supporting the TIMETRA MIB
    * 2215 pfsense_status, pfsense_if: Two new checks to monitor the interfaces and status of pfSense firewalls...
    * 1251 lvm_vgs: New Checks for LVM volume groups...
    * 2280 agent_vsphere: now provides more information if the login attempt fails...
    * 2116 bluenet_sensor, bluenet_sensor.hum: new checks to monitor temperature and humidity of Bachmann Bluenet PDUs
    * 1252 hitachi_hus_status: New check to monitor global status on Hitachi Hus Systems
    * 1457 FIX: logins: new check renamed from "users" check...
            NOTE: Please refer to the migration notes!
    * 1762 FIX: lnx_thermal: Now ignoring trip points with level 0...
    * 1763 FIX: diskstat: Fixed error in config example of manpage
    * 1755 FIX: cisco_vpn_tunnel: fix exception in case tunnel is not OK
    * 1756 FIX: agent_ibmsvc: do not abort execution if one of the sections fail
    * 1778 FIX: cisco_secure: do not warn for port where port security cannot be enabled
    * 1764 FIX: mk_sap: Fixed exception when saving status file
    * 1663 FIX: winperf_if: fixed incorrect enumeration of interface index...
    * 1204 FIX: veeam_client: Not longer throwing an error in case of currenlty running backup
    * 1666 FIX: inventory check esx_vsphere_hostsystem: no longer crashes if information is missing...
    * 1767 FIX: fc_port: Re-enabled check discovery of this check
    * 1768 FIX: brocade_fcport/brocade_info: Only try to discover these services when device provides correct info...
    * 1769 FIX: megaraid_bbu: Fixed exception for some controllers reporting "full charge capacity"
    * 1770 FIX: megaraid_pdisks: Now handling unconfigured good/bad states...
    * 1771 FIX: domino_mailqueues: Fixed exception during inventory when no data usable data available
    * 1208 FIX: cifsmounts: Detects now unreachable CIFS mounts
    * 1772 FIX: lparstat_aix: Check handles already working agent output again
    * 1793 FIX: fritz: avoid Exception in inventory function of fritz checks if agent output is empty
    * 1795 FIX: Fix internal exception in WATO rule for filesystems...
    * 1522 FIX: quantum_libsmall_door, quantum libsmall_status: Fixed broken scan function
    * 1818 FIX: dell_poweredge_cpu: Fix exception where BrandName is missing
    * 1819 FIX: dell_poweredge_temp: Make output and service description consistent with other temperature checks...
            NOTE: Please refer to the migration notes!
    * 1388 FIX: oracle_asm_diskgroup: fixed wrong calculation of free space in NORMAL/HIGH redundancy Disk Groups...
    * 1389 FIX: oracle_rman: detect failed jobs...
    * 1390 FIX: mk_oracle: better detection of RMAN Archivelog Backups...
    * 1391 FIX: oracle_instance: New function for Primary Database not OPEN...
    * 1833 FIX: jolokia_metrics.gc: fix recently introduced exception for missing variable
    * 1463 FIX: juniper_screenos_mem, juniper_trpz_mem: pnp template fixed
    * 1806 FIX: services check was not recognizing configured state when no service was found
    * 1840 FIX: oracle_tablespaces: fix implementation of magic factor
    * 1848 FIX: df: title of pnp graphs for filesystem checks fixed...
    * 1821 FIX: mk_oracle: changed connection to dedicated server mode...
    * 1824 FIX: oracle_recovery_status: removed default values from Check...
    * 1209 FIX: livestatus_status: Check handles cluster using in cluster now
    * 1809 FIX: cisco_temp_perf: Fixed exception when no temperature threshold provided by device
    * 1812 FIX: juniper_screenos_mem: Fixed too large memory reported (byte <> kbyte mixup)
    * 1814 FIX: agent_ibmsvc: Fixed missing executable flag
    * 1817 FIX: The Check_MK service did not result in CRITICAL/WARNING states when using Nagios as core...
    * 1844 FIX: oracle_crs_res: fix computation of node a ressource is running on...
    * 1852 FIX: solaris_multipath: this check now works with inventory to remember the number of total paths...
            NOTE: Please refer to the migration notes!
    * 1828 FIX: oracle_dataguard_stats: Bugfix for 'params_value' referenced before assignment...
    * 1853 FIX: cisco_power, cisco_fan, cisco_temp_perf: fixed service description for some special cases...
            NOTE: Please refer to the migration notes!
    * 1671 FIX: windows agent: fixed gaps in eventlog monitoring after agent restart...
    * 1856 FIX: ibm_svc_array ibm_svc_mdisk ibm_svc_mdiskgrp ibm_svc_portfc: made checks more robust for varying number of parameters of IBM SVC agent plugin...
    * 1874 FIX: ps: Old process inventory configurations work now again...
    * 1875 FIX: Fixed possible exceptions of CMC Check_MK helpers when using some custom checks...
    * 1858 FIX: docsis_channels_downstream: allow for negative values of power in dBm
    * 1847 FIX: oracle_logswitches: Fixed description of WATO rule for levels...
    * 1877 FIX: printer_input/printer_output: Check can now handle non reported capacity unit
    * 1921 FIX: kemp_loadmaster_realserver: reimplementation, now use vendor specific information
    * 1859 FIX: cups_queues: linux agent now runs section cups_queues in cached mode...
    * 1881 FIX: omd_status: Check works now even when a site is reported as not OK...
    * 1923 FIX: cisco_qos: Fixed exception in discovery that might lead to missing services
    * 1924 FIX: cisco_power: Fixed missing power supplies in case where name is not unique
    * 1886 FIX: win_printers: Fixed exception in WATO when displaying default parameters
    * 1887 FIX: Logwatch event console forwarding: Better handling of logwatch states
    * 1969 FIX: apc_symmetra: Fix wrong critical state "0 batteries need replacement"
    * 1926 FIX: ps: reenable compatiblity with existing configurations...
    * 1970 FIX: lparstat_aix: Made the check compatible to different kinds of lparstat output...
    * 1971 FIX: printer_input/printer_output: Discovery is using name field when available no...
            NOTE: Please refer to the migration notes!
    * 1931 FIX: agent_vsphere: no longer crashes when host has no license information
    * 1932 FIX: check_http: Check SSL Certificate: did not work when SNI Option was set...
    * 1975 FIX: check_bi_aggr: Ignoring proxy settings from environment now
    * 1936 FIX: check_form_submit: fixed crash on certain form fields with unnamed input elements
    * 1960 FIX: akcp_sensor_drycontact: Service description prefix changed from "Device" to "Dry Contact"...
            NOTE: Please refer to the migration notes!
    * 1938 FIX: docsis_channels_upstream: fixed missing checks if channels had the same ChannelId...
    * 1940 FIX: ps: Fixed a rare crash on malformed agent output...
    * 1941 FIX: df.include: fixed exception on emtpy filesystems...
    * 1942 FIX: netapp_api_volumes: fixed exception when performance data generation was enabled
    * 1993 FIX: solaris_multipath: Fix detection of expected number of paths
    * 1944 FIX: hr_mem: no longer reports incorrect memory values when cached memory values are broken...
    * 1994 FIX: lparstat: Support new AIX version with two new columns nsp and utctc
    * 1997 FIX: checkpoint_connections, checkpoint_packets: Detect more recent devices
    * 1999 FIX: raritan_pdu_inlet_summary, raritan_pdu_inlet, ups_socomec_outphase: renamed services to be consistent...
            NOTE: Please refer to the migration notes!
    * 2000 FIX: check_mk_agent.freebsd: Add missing <<<local>>> section, plugins was twice instead...
    * 2004 FIX: windows_updates: fix exception in WATO when displaying default levels
    * 2006 FIX: services: Add WATO rule for configuring parameters of discovered checks...
    * 2007 FIX: md: Handle rebuild of RAID 5 correctly, handle sitatuation of replacement correctly...
    * 2028 FIX: hyperv_vms: new plugin that allows spaces in VM names...
    * 2013 FIX: stulz_pump: Fixed exception during checking for some devices
    * 2030 FIX: netapp_api_temp: add Perf-O-Meter, make configurable via WATO...
            NOTE: Please refer to the migration notes!
    * 2031 FIX: brocade_mlx_temp: make configurable via new WATO rule, add Perf-O-Meter, add default levels...
            NOTE: Please refer to the migration notes!
    * 2032 FIX: brocade.temp: use new generic WATO rule, add Perf-O-Meter...
            NOTE: Please refer to the migration notes!
    * 2033 FIX: check_mk-zfs_arc_cache: add Perf-O-Meter
    * 2034 FIX: netapp_api_volumes: added Perf-O-Meter
    * 2035 FIX: check_mk-netapp_api_if, check_mk-if_brocade: added missing Perf-O-Meters
    * 2017 FIX: Solaris-Agent: Prevent hanging agent in uptime section...
    * 1890 FIX: cisco_temperature: Replaces cisco_temp_perf and cisco_temp_sensor...
            NOTE: Please refer to the migration notes!
    * 2018 FIX: ibm_imm_health: Fixed exception when host does provides empty SNMP data
    * 2019 FIX: heartbeat_crm: Be compatible to yet unknown crm_mon output format
    * 2048 FIX: netapp_api_fan, netapp_api_psu, netapp_api_temp: fixed typo in service description Shelfes -> Shelves
            NOTE: Please refer to the migration notes!
    * 2021 FIX: if_lancom: Also used for checking ELSA/T-Systems branded devices
    * 2022 FIX: SNMP: Fixed handling of backslashes in SNMP data...
            NOTE: Please refer to the migration notes!
    * 1863 FIX: cisco_power: fix for cases with a slash in the device description of a power supply...
            NOTE: Please refer to the migration notes!
    * 2023 FIX: if_lancom: Handle point-2-point interfaces of newer firmwares correctly
    * 2027 FIX: fc_port: Fixed exception when wirespeed is reported as 0 by the device
    * 1224 FIX: Fixed rare Bug in case of clusterd network interfaces...
    * 2079 FIX: freebsd agent: Was unable to find ntpq command with FreeBSD10...
    * 2082 FIX: jolokia_metrics.mem: Fixed levels on total memory usage
    * 2049 FIX: window agents: prevent errors with invalid plugin output...
    * 2050 FIX: netapp_api_if: Fixed invalid speed warning for virtual interface groups...
    * 2086 FIX: apc_ats_status: Fixed exception when source different than selected source
    * 2087 FIX: netapp_api_temp: Fixed exception when dealing with old discovered checks...
    * 2051 FIX: windows agent: no longer outputs stderr of local and plugin scripts...
    * 2088 FIX: cisco_cpu: Dealing with non CPU utilization information correctly...
    * 2055 FIX: agent_vsphere, licenses check: now really configurable on / off...
    * 2091 FIX: The check-mk-agent RPM packages can now update the old check_mk-agent named RPMs...
    * 2046 FIX: Replace GBit with Gbit, MBit with Mbit, KBit with Kbit...
    * 2098 FIX: ibm_svc_mdiskgrp: fix rounding bug, decimal digits of size (GB, TB) were always lost
    * 2094 FIX: Fixed missing agent section when ntpq times out after 5 seconds
    * 2095 FIX: oracle_crs_voting: Also handling voting disks with id 0 (seen on old CRS 10.2.0.5.0)...
    * 2101 FIX: cisco_temperature: check can now handle cases when no description of the sensor is available
    * 2096 FIX: jolokia_metrics: Now deal with missing thread related infos (jboss might only send ThreadCount)
    * 1895 FIX: temperature.include: Fixed Fahrenheit handling...
    * 2097 FIX: apc_symmetra: Fixed false alert during self test...
    * 2143 FIX: Solaris-Agent: Fixed broken zfsget checks on solaris 10
    * 2144 FIX: Fixed exception in inventory GUI when trying to render dates of inventorized exe files...
    * 2058 FIX: ucs_bladecenter_fans.temp, ucs_bladecenter_psu.chassis_temp: fixed broken temperature checks (nagios only)...
    * 2059 FIX: ucs_bladecenter_if: fixed exception when fibrechannel interfaces were not configured...
    * 1233 FIX: Fixed fileinfo check for solaris in case of missing files
    * 1236 FIX: multipath: Now show correct error in case of removed multipaths instead of check crash
    * 2152 FIX: apache_status: Fixed plugin to work on CentOS/RedHat 5.x...
    * 1896 FIX: ups_socomec_capacity: Now no longer critical when device reports -1 minutes left on battery...
    * 1238 FIX: check_mk_agent.linux: Do not execute the multipath section if no /etc/multipath.conf exsist.
    * 1240 FIX: multipath: improved detection for not installed multipath
    * 2159 FIX: netapp_api_disk.summary: Changed default thresholds to WARN on the first broken disk, CRIT on 50%...
    * 2161 FIX: heartbeat_crm: Fixed UnboundLocalError exception on some systems
    * 2162 FIX: citrix_sessions: Handle not set thresholds on single values correctly...
    * 2163 FIX: printer_supply: Now auto detects whether or not a supply is consumable or filling up...
    * 2164 FIX: printer_supply: Fixed handling different capacities than percentage when used upturned levels
    * 2169 FIX: jolokia_metrics.threads: Fixed graph template...
    * 2170 FIX: jolokia_metrics_gc: Fixed exception when GC time not reported by server
    * 2109 FIX: netapp_api_volumes: now using the defined levels when using the Nagios core
    * 1241 FIX: hp_prolaint: Unkown state is not longer handled as OK...
    * 2171 FIX: netapp_api_vf_status: Handling "DR backup" as normal (OK) state now
    * 1898 FIX: mk_oracle: Bugfix for error while loading shared libraries: libsqlplus.so
    * 1899 FIX: mk_oracle: backport of werk 1564 from agent...
    * 2110 FIX: netapp_api_aggr: check did not take configured levels when using Nagios
    * 1954 FIX: fileinfo / fileinfo.groups: Fixed discovery function for fileinfo groups and equalize agent output of fileinfo agents...
    * 1904 FIX: mk_oracle: added processes check to ASM...
    * 1905 FIX: oracle_recovery_status: Bugfix for checkpoints in the future...
    * 2111 FIX: hitachi_hnas_volume: fix for cases when size information of volumes is not available
    * 2190 FIX: jolokia_metrics.gc: Fixed exception in check if no warn/crit levels are defined
    * 2192 FIX: check_notify_count": Fix exception in PNP template in case of explit email addresses...
    * 2172 FIX: Allowing OIDs in checks not starting with a dot again...
    * 2173 FIX: mk-job: Fixed quoting of command line arguments
    * 2198 FIX: windows_updates: Fix missing warning if reboot required in case forced reboot is in the past...
    * 1955 FIX: lnx_quota: Fixed status message to show the correct values of limits...
    * 2064 FIX: windows agent: crash.log now uses \r\n as newline
    * 2202 FIX: hr_fs: Remove Label:... from mount point, replace \ with /...
            NOTE: Please refer to the migration notes!
    * 2065 FIX: windows agent: now correctly installs service with elevated privileges...
    * 2179 FIX: apc_symmetra: Fixed regression introduced with last release when output state is empty
    * 2067 FIX: windows agent: product version is no longer set to 1.0.0...
    * 2068 FIX: Filesystem checks: Fix crash when legacy parameters (tuple) were used...
    * 2213 FIX: cisco_temperature: Fixed behaviour in cases where device reports status but no temperature...
    * 2069 FIX: netapp_api_disk.summary: fixed one missing disk in summary check...
    * 2070 FIX: agent_netapp: fixed exception when a channel has no shelf-list configured
    * 2212 FIX: oracle_tablespaces: Fix plugin output in case of detected problem in Autoextend settings...
    * 1243 FIX: mk_postgres: Prevent loading of .psqlrc...
    * 2234 FIX: AIX Agent: Forced load of environment and fixed call of trd (Libelle Business Shadow)...
    * 2247 FIX: ibm_svc_mdiskgrp: Made check working with different firmware versions outputs
    * 2071 FIX: windows agent: fileinfo check now correctly reports empty directories...
    * 2072 FIX: agent_netapp, netapp_api_volumes, netapp_api_disks: Improved check output...
    * 2075 FIX: check_mk_agent: fixed formatting error for windows eventlog entries > 2048 characters...
    * 2077 FIX: Windows MSI Installer: fixed automatical install of agent plugins...
    * 1244 FIX: windows_tasks: Fixed handling of tasks manually stopped by admin...
    * 1245 FIX: printer_output: Now correctly detect a bin with unknown as name
    * 2265 FIX: db2_version: improved check output when version information is missing...
    * 2266 FIX: windows agent: fixed invalid agent output if system memory exceeds 2TB RAM...
    * 2267 FIX: mk_db2.aix agent plugin: no longer throws an error when a db2 profile is not set up properly...
    * 2268 FIX: db2_tablespaces: no longer throws exception in checks when complete db2 instance vanishes
    * 2272 FIX: mrpe: made UNKNOWN message more clear in case of an invalid state char
    * 2255 FIX: checkpoint_*: Fixed exception in scan function when sysDescr has less than 2 spaces...
    * 2278 FIX: printer_supply: now able to toggle the point of view for used and remaining material...
            NOTE: Please refer to the migration notes!
    * 2258 FIX: windows_multipath: Fixed exception in case check reports more paths than expected

    Multisite:
    * 1758 Improved exception hander: Shows details without additional debug request, added mailto link for error report...
    * 1788 New personal setting for start page, right after login...
    * 1776 Dashboard: Allowing unicode characters in static text dashlet
    * 1210 New Downtime Filter for comments...
    * 1811 Added new filter for regex based filtering of contacts to log based views...
    * 1667 Sidebar snapin 'Tree of Folders' and 'WATO folder' filter now available on slave sites...
    * 1815 Dashboard: Sidebar snapins can now be added as dashlets to dashboards...
    * 1979 Relative timestamps display warnings when they should be in future but are in past
    * 1937 cpu.loads: performance graph now displays number of CPUs
    * 2040 Allow commands for setting downtimes and acknowledging on BI aggregates...
    * 2042 Services are now sorted in a natural way, this affects services containing numbers...
    * 2140 Remove PNP Timeranges from range selection, put these ranges directly into the list...
    * 2166 LDAP: Multiple LDAP groups can be configured for assigning single roles to users...
    * 2174 Added action popup to host & service views, supporting custom actions now...
    * 2175 Added icon uploader, unified icon selection...
    * 2200 New filter for (de-)selecting preliminary notifications to "check-mk-notify"...
    * 2209 New filter for selecting hosts/services in/out of their service period
    * 2181 Admins can now delete views/dashboards/reports created by other users
    * 2249 Builtin icon visibility can now be configured...
    * 2228 New matrix views for displaying performance data of service in a matrix table...
    * 2273 New multisite filter: Start of downtime...
    * 1781 FIX: Fix broken grouping by host/service group in availability
    * 1783 FIX: Finish the view "History of Scheduled Downtimes"...
    * 1206 FIX: Hostname not longer shown as column in host views
    * 1766 FIX: Fixed exceptions in Web GUI when host or service groups used non ascii characters in names...
    * 1773 FIX: Fixed different exceptions when using localized multisite
    * 1774 FIX: IE: Always use the latest available rendering enginge of the used browser...
    * 1777 FIX: Fixed js error making the "add to visual" link break on pages with context...
    * 1798 FIX: Filters are now retained when adding a view to a dashboard...
    * 1799 FIX: Dashboards: Existing views added to dashboards now get a correct title / title_url
    * 1800 FIX: Fixed umlauts and HTML tags in exception texts...
    * 1796 FIX: Fix filtering in Multisite View BI Boxes...
    * 1802 FIX: Links in messages like "successfully sent X commands" are now working again...
    * 1803 FIX: Fixed exception in Check_MK prediction page...
    * 1804 FIX: Fixed prechecked checkboxes in view actions after first action submit...
    * 1843 FIX: Fixed crash in display of crash report for precompiled host checks
    * 1870 FIX: Joined columns were empty in CSV, JSON or PYTHON exports of view...
    * 1871 FIX: Site filter is only shown as host related filter now...
    * 1872 FIX: View editor hides filter selection for object types which have no filter to choose...
    * 1876 FIX: User sorting of views can now be disabled again
    * 1884 FIX: Fixed exception in virtual host tree snapin
    * 1885 FIX: Fixed filtering by software versions in software package search
    * 1972 FIX: Prevent erasing of quicksearch field when sidebar is reloaded (e.g. during activate changes)...
    * 1221 FIX: veeam_client: Multisite perfometer is now more robust
    * 1989 FIX: Fix sorting of services in availability views
    * 1978 FIX: Fixed linking to other views using "joined columns"...
    * 1980 FIX: logwatch: Fixed exception when acknowledging errors of a single logfile on a single host
    * 1981 FIX: Not trying to render view in view editor when the view is not valid
    * 1983 FIX: Fixed special case in language configuration via user profile...
    * 1984 FIX: Fixed loosing sidebar after switching to/from edit mode in dashboard edior on page reload...
    * 1985 FIX: PNP graph dashlet handles graphs in distributed setups correctly...
    * 1945 FIX: doc/treasures/downtime: Fix setting and removing of downtimes...
    * 2008 FIX: Users created during basic auth login get the role assigned configured in "default user profile"...
    * 2011 FIX: "Service Group" view sorts/groups the services now correctly by host
    * 2024 FIX: Views: Fixed problem when filtering views by strings containing umlauts...
    * 2054 FIX: Sidebar snapin "Tree of folders": fixed exception when using localized default value...
    * 2090 FIX: Fixed errors when editing / rendering custom url dashlets in some cases...
    * 2092 FIX: Dashboards: Possible to configure an empty custom title
    * 2145 FIX: LDAP-Sync: Handling user ids with special characters more user friendly...
    * 2149 FIX: LDAP: The diagnostic log has been changed to use a fixed path...
    * 2150 FIX: Reworked internal logging mechanism...
    * 1953 FIX: Fixed processing of html processing in input fields...
    * 1239 FIX: Fixed doc/treasures/downtime script to work with current GUI version
    * 2157 FIX: LDAP: Fixed group-to-role/group-to-contactgroup sync with OpenLDAP (using posixGroup)
    * 2141 FIX: Fix computation of explicit time ranges with time of day...
    * 2142 FIX: Fix non-working option for disabling column headers in grouped boxed views...
    * 2168 FIX: Fixed automation actions with transid=-1 when using basic authentication
    * 2177 FIX: Host/Service statistics dashlets honor the site filter correctly now
    * 1957 FIX: Fixed default value for text input fields in notification plugins...
    * 2233 FIX: Fixed WATO folder view and Host Tags search with HTML Entity encoding...
    * 2074 FIX: pnptemplate netapp_api_volume: fixed title
    * 2251 FIX: Adding views to dashboards / reports is now respecing all set filters...
    * 2253 FIX: Availability context button is now visible again for host- and servicegroups
    * 2257 FIX: Improved handling of duplicate hostnames across different sites...
    * 2299 FIX: Fixed search filter for check command when command was active...

    WATO:
    * 1760 Added search form to manual checks page
    * 1785 Upload SNMP MIBs via WATO...
    * 1461 msexch_dag.copyqueue: added a WATO rule for this check
    * 1868 "Successfully created the host" message is also shown on host diagnose page now
    * 1674 ibm_svc_license / other license checks: now able to configure limits...
            NOTE: Please refer to the migration notes!
    * 1934 WATO Web-API: Documentation is finally available...
    * 1935 WATO Web-API: Reduced number configurable role permissions...
    * 1949 ibm_svc_host / other license checks: now able to configure limits...
    * 1950 ibm_svc_mdisk / disk checks: now able to configure the return state for state and mode of disk...
    * 1951 check_http: now able to configure warning and critical limit for certificate age...
    * 2136 Unify headers of Host/Service rules, EC rules and notification rules...
    * 2176 One custom icon or action can be configured per process/service...
    * 2250 Added download page for shipped agents and plugins...
    * 2264 WATO Web API: new function get_all_hosts (returns all host attributes)
    * 2297 Cleanup global settings, rename sections, remove obsolete settings...
    * 2300 New catalog of check plugins and manpages now available as a new WATO module...
    * 1761 FIX: Ruleset search is now consistent for host & serviceparameters and manual checks
    * 1765 FIX: Fixed bug when generating nagvis backends while having sites with livestatus proxy configured...
    * 1789 FIX: Fix preview of passive checks in WATO list of services
    * 1790 FIX: Fix WATO parameters page for passive checks...
    * 1794 FIX: Fix exception in WATO service list in case of vanished checks
    * 1805 FIX: Changing roles marks sites where users can login dirty for sync now...
    * 1211 FIX: Fixed g_git_messages error on activate changes...
    * 1212 FIX: Fixed default value in wato parameter page for timeperiods...
    * 1816 FIX: Fixed garbled output on "rename host" result page
    * 1879 FIX: Not showing "only show permitted hosts/services" option for users not having "see all" permissions...
    * 1922 FIX: Fix exception in saving of hosttags if hosttag has at least one auxiliary tag
    * 1883 FIX: Fixed lossing service context when cloning a rule
    * 1925 FIX: Fix missing auxilliary tags that have their own topic...
    * 1927 FIX: Fixed level description in WATO rules, change from if above into at
    * 1976 FIX: Sorting BI rule choice dropdown field entries now
    * 1986 FIX: Added nicer error message when calling the rename host page with a non existant host
    * 1987 FIX: Editing auxtags shows existing topics in dropdown instead of as "create new topic"
    * 2001 FIX: Fix exception of missing .site when editing a non-existing host
    * 2002 FIX: Mark slave sites as dirty if BI aggregates are changes and login is allowed...
    * 2009 FIX: Fixed styling of site login page for establishing a distributed monitoring WATO sync...
    * 2003 FIX: Fix saving of "Users are allowed to directly login into the Web GUI of this site"...
    * 2010 FIX: Improved error message when trying to add group assignment rule without having a group configured
    * 1946 FIX: WATO Web-API: edit host action does no longer unset all unspecified attributes...
    * 1223 FIX: Fixed manual configuration of ntp peer check...
    * 2025 FIX: Fixed exception when synchronising custom ldap attributes in distributed WATO setup
    * 2026 FIX: Fixed exception when using umlauts in notification plugin descriptions...
    * 2078 FIX: Fixed exception with some snapshots when using a localized GUI...
    * 2080 FIX: Fixed UnicodeDecodeError when using a localized GUI on notification configuration page
    * 2084 FIX: Disabled notification for a user is now shown on profile page even when not permitted to edit...
    * 2045 FIX: Avoid fetching SNMP data when showing service list in WATO - unless Full Scan is pressed
    * 2047 FIX: Allow overriding existing WATO rules by own files in local/ hierarchy...
    * 2146 FIX: In distributed environments user notification rules trigger a profile synchronisation now...
    * 2158 FIX: Condition column in WATO rule tables has now a flexible width...
    * 2160 FIX: Fixed rename of hosts where a host with this name did exist before
    * 2191 FIX: Fixed handling of URL variable 'mode' in web API for discovering services...
    * 1956 FIX: WATO Web-API: Fixed exception information for single sites...
    * 2178 FIX: Fixed handling of user erros in WATO when using Python < 2.5
    * 2203 FIX: Fix sorting of unselected elements in a list choice with two panes
    * 2244 FIX: Fixed sorting of host tag topics in dropdown selections
    * 2263 FIX: Bulk service discovery: Fixed error when doing bulk inventory on locked folders...
    * 2254 FIX: Fixed error message in parameter columns of discovered services...
    * 2230 FIX: Fix two exceptions in case of errors during bulk discovery
    * 2259 FIX: Raw Edition: Added missing agent download icons to WATO quickaccess snapin

    Notifications:
    * 1662 notification plugin spectrum: finalized script. now able to handle host notications
    * 1213 New Notification macros $SERVICEFORURL$ and $HOSTFORURL$...
    * 2041 Notification Spooler can now handle incoming and outgoing persistent TCP connections...
            NOTE: Please refer to the migration notes!
    * 2135 Allow to filter notification contacts based on values of custom macros...
    * 1235 Added notification plugin for Braintower SMS Gateways...
    * 2188 Rule based notification now allow match for notification comment...
    * 2195 New condition "Match Contacts" in rule based notifications...
    * 2304 notification bulking: now able to configure the notification sort order in emails...
    * 1661 FIX: mknotifyd: improved performance when receiving forwarded notifications
    * 1664 FIX: mknotifyd: further performance improvements for notification forwarding
    * 1205 FIX: RBN: Fixed match contactgroup condition...
    * 1810 FIX: Rule based notifications: Fixed output of non contact mail recipient address in analyze table...
    * 1988 FIX: Gracefully handle invalid empty bulk notification files from previous buggy versions
    * 2015 FIX: Fixed sending notifications for services with umlauts in names...
    * 2038 FIX: Log complete Email address into monitoring history when notifying explicity addresses
    * 2081 FIX: Improved logging of mkeventd in error cases
    * 2193 FIX: Remove duplicate performance data from host notifications...
    * 2207 FIX: Fix exception in rule based notifiations with Nagios core and event type filter...
    * 2243 FIX: Check_MK notifications don't fail anymore when duplicate hosts are configured

    BI:
    * 1784 FIX: Fix exception in BI Boxes when parents are being used
    * 2020 FIX: Fixed non working FOREACH_CHILD mechanism for BI rules
    * 2085 FIX: Host search for child nodes can now filter child nodes by tags or patterns...
    * 1897 FIX: Fixed exception in BI Availability view...
    * 2073 FIX: BI aggregation: fixed exception when showing clusters in BI boxes

    Reporting & Availability:
    * 2301 Availability now allows just showing rows with outage times above certain levels...
    * 2302 Availability: new option in "Labelling" for omitting legend for availability levels
    * 1990 FIX: Fix two exceptions in PDF exports of host group views
    * 2189 FIX: Allow changing graph number from 1 to "all" when editing PNP graph in report...
    * 2206 FIX: Add missing option "Show timeline of each object directly in table" for reports...
    * 2295 FIX: Fix exception in reporting for views that do not show a host name

    Event Console:
    * 1845 Keep record of original source IP address of a syslog message or SNMP trap...
    * 1873 SEC: Escaping event text of event console messages correctly in views...
    * 1672 Now able to reclassify logwatch messages before forwarding them to the event console...
    * 1878 SEC: Fixed possible shell injection when filtering the EC archive...
    * 2099 Allow replication of Event Console rule and settings...
    * 2107 mkeventd: can now handle syslog format of Sophos firewalls
    * 2223 Allow cancelling actions to be omitted of the cancelled event is not (yet) open...
    * 2248 The Event Console can now translate incoming SNMP traps...
    * 2225 Restructured Event Console rules into packs...
    * 1839 FIX: Fix exception when notifying EC alert into monitoring for traps (because PID is missing)
    * 1813 FIX: Fixed bug in event console rule editor when no contact groups configured
    * 1974 FIX: Event console views were randomly ignoring host filters...
    * 1861 FIX: exception in mkeventd when archiving certain event log lines
    * 1865 FIX: mkeventd: fixed exception when executing a shell script as action
    * 2133 FIX: Fix visualization of global EC setting for Rule Optimizer...
    * 2139 FIX: Fix exception in Event Console when archiving events with match groups and non ASCII characters
    * 2151 FIX: Fixed wrong time in events when forwarding logwatch to EC between timezones...
    * 2281 FIX: mkeventd: fix: now able to create notifications with events containing umlauts...
    * 2282 FIX: mkeventd: fixed exception in notification if the application field of the event was not set...

    Livestatus:
    * 2229 Do not fail on non-existing Livestatus columns any longer, output None or null instead...
    * 2208 FIX: Add missing Livestatus column service_period...

    HW/SW-Inventory:
    * 1846 Keep track of changes of software and hardware...
    * 1855 esx_systeminfo: new inventory plugin to retrieve info about the host operating system for ESX servers
    * 2204 Inventory of switch ports, allows searching for unused ports...
    * 2298 Inventory: add host name (Linux, AIX, Windows), add IP addresses and routes (Linux)
    * 1851 FIX: win_exefiles: inventory check can now handle time stamps in us english locale
    * 1943 FIX: inventory plugin win_os: no longer detects incorrect i386 architecture...
    * 1995 FIX: dmidecode: Fix parsing when memory devices are listed before controller
    * 2147 FIX: Fixed exception in HW-/SW-Inventory GUI with special characters in inventorized data...
    * 2148 FIX: win_os: Fixed inventory of OS with older powershell versions
    * 2108 FIX: win_bios win_disks win_system win_video: these inventory checks can now handle colons in the output
    * 2197 FIX: win_reg_uninstall: Fix exception in case of invalid output line...
    * 2224 FIX: Fixed sorting in inventory based views...
    * 2246 FIX: Linux CPU Inventory: Fixed wrong number of CPUs when first CPU is not in first slot
    * 2226 FIX: prtconf: Fix computation of CPU clock speed: 1MHz is 1000^2 Hz, not 1024^2


1.2.6b1:
    Core & Setup:
    * 1439 mk-job: now also available on solaris systems...
    * 1648 New installations have the service to check for unchecked services enabled by default...
    * 1723 New check API function get_average() as more intelligent replacement for get_counter()...
    * 1725 The get_average() function from now on only returns one argument: the average...
            NOTE: Please refer to the migration notes!
    * 1483 FIX: Savely replace illegal vertical bars in check plugin output...
    * 1431 FIX: windows_agent: fixed error on parsing unicode formatted logfiles...
    * 1545 FIX: Check_MK Inventory check is now resulting in correct state on duplicate host
    * 1555 FIX: Improved validation on timeperiod references of non existing periods...
    * 1574 FIX: Hosts named like used python modules do not break precompiled checks anymore...
    * 1624 FIX: Remove illegal characters from service descriptions of active checks...
    * 1628 FIX: Remove trailing backslashes from service descriptions...
    * 1649 FIX: Check_MK inventory service has been renamed to Check_MK Discovery...
    * 1706 FIX: Fix file permissions when installing MKPs to 0644 or 0755...
    * 1750 FIX: Handle rare cases where SNMP response string begins with a line feed...
    * 1740 FIX: Changed default service discovery check intervall to 12 hours

    Checks & Agents:
    * 1197 climaveneta_temp: New check for temperature sensors on Climaveneta clima devices
    * 1167 citrix_license/esx_license: Can now be configured to always show OK as state
    * 1198 climaveneta_fan: New check for fan speed on Climaveneta devices
    * 1199 climaveneta_alarm: New check to display the alarm states on Climaveneta devcies
    * 1484 dell_om_sensors: Use sensor name as item...
            NOTE: Please refer to the migration notes!
    * 1200 Docsis Checks: Now HW Rev2 of Arris Cable Modems are detected.
    * 1486 mk_oracle: completely overhauled ORACLE monitoring...
    * 1201 allnet_ip_sensoric: Detect Temperature Sensors now in more cases...
    * 1171 Added new check for monitoring mail delivery (SMTP -> IMAP/POP3 mailbox)...
    * 1444 f5_bigip_chassis_temp, f5_bigip_cpu_temp: Two new checks to replace the old f5_bigip_temp...
            NOTE: Please refer to the migration notes!
    * 1432 agent_vsphere: now able to monitor virtual machines snapshots...
    * 1507 New optional parse_function for check API...
    * 1445 quantum_libsmall_door, quantum_libsmall_status: Two new checks for monitoring small Quantum tape libraries
    * 1448 domino_info: check is extended to also show and monitor the lnNotesServerState
    * 1509 if, if64: New option for make inventory based on port alias...
    * 1440 livedump: now able to add hosts icon_image on config generation...
    * 1517 carel_sensors: New check for monitoring temperature sensors of Carel AC devices
    * 1551 f5_bigip_vserver: add performance data for connections and connection rate
    * 1554 mk_oracle: You can now monitor multiple ORACLE releases on the same host
    * 1518 raritan_pdu_inlet, raritan_pdu_inlet_summary: Modified existing check to give one item per phase and support setting levels....
            NOTE: Please refer to the migration notes!
    * 1592 AIX: New Plugin to monitor errpt in logwatch style...
    * 1565 mem.win: set default levels for page file to 80%/90%
    * 1608 zpool_status: Add an overall state check (thx to Craig Cook)...
    * 1594 ibm_svc_host: Can now be set to be always OK...
    * 1595 esx_vsphere_objects_count: New Check to Ouput the number of VMs
    * 1567 postfix_mailq: speedup in Linux agent for large mail queues...
    * 1611 mssql.vbs: Supporting SQL-Server 2014 now
    * 1568 f5_bigip_cluster_v11: new check for F5 cluster status for firmware version 11
    * 1450 checkpoint_connections, checkpoint_packets: new checks to monitor Checkpoint firewalls
    * 1569 check_mk_agent.openbsd: add sections for mem and lnx_if (memory and network interfaces)...
    * 1451 users: new check to monitor number of users logged in on a linux system...
    * 1615 qnap_disks: Added support for Fujitsu NAS QR802
    * 1616 drbd: Added support for Ahead/Behind cluster states (DRBD >= 8.3.10)
    * 1626 Renamed service descriptions of filesystem, process and logwatch checks...
    * 1627 megaraid_ldisks: Warn if current cache or write policy differs from logical drive default policy...
    * 1629 check_mk_agent.freebsd: several new features and improvements, now only use statgrab...
    * 1630 smart: update in plugin that also outputs information about disks attached to a MegaRAID controller...
    * 1631 juniper_bgp_state: check now detects and supports more differen device models...
    * 1645 Added basic kernel section to FreeBSD agent...
    * 1597 bluecat_dhcp, bluecat_dns: Checks can now be used in Check_MK Cluster Mode
    * 1599 check_mk_agent.aix: Simple run_cached Feature for plugins...
    * 1699 Windows agent: new option "file" for writing output into a file...
    * 1684 cisco_vpn_tunnel: Now supporting VPN 3000 Conncentrator devices
    * 1685 enterasys_*: Now supporting device C2G124-48 (Rev 05.02.18.0002)
    * 1694 cisco_wlc/cisco_wlc_clients: Added support for Cisco AIR-CT2504-K9
    * 1726 Move variable data of Linux/UNIX agents to /var/lib/check_mk_agent...
            NOTE: Please refer to the migration notes!
    * 1734 check_sql: Added support for DB2 (thanks to Troels Arvin)
    * 1757 Check SSH can now be configured  in WATO
    * 1478 FIX: kernel.util, statgrab_cpu: fix computation of utilization...
    * 1480 FIX: brocade_vdx_status: disable check on some devices that do not support it...
    * 1485 FIX: dell_om_disks, dell_om_esmlog, dell_om_mem, dell_om_processors, dell_om_sensors: detect more devices...
    * 1202 FIX: cisco_power, cisco_temp_perf: Both checks now using a new service description...
            NOTE: Please refer to the migration notes!
    * 1446 FIX: cisco_temp_perf: Check now finds missing sensors in case where also cisco_temp_sensor is being used....
    * 1203 FIX: veeam_client: Now supports multiple Backups for one host...
            NOTE: Please refer to the migration notes!
    * 1437 FIX: veeam_jobs: fixed incorrect state for BackupSync job...
    * 1511 FIX: oracle_jobs: avoid broken checks, make compatible with old version...
    * 1513 FIX: Handle broken SNMP bulk walk implementation of Mikrotik Router firmware RouterOS v6.22...
    * 1503 FIX: Fixed monitoring of multiple SAP instances with one mk_sap plugin...
    * 1515 FIX: cisco_secure: fix service description, fix OK state in case of no violation
    * 1449 FIX: nginx_status: agent plugin no longer honours "http(s)_proxy" env variables of root user
    * 1387 FIX: mk_oracle: Correctly deal with underscore in SID for Oracle 9.2-10.1...
    * 1532 FIX: mk_sap: Cleaning up old state information from sap.state file...
    * 1548 FIX: bluecat_ntp: do not inventorized devices where NTP information is missing
    * 1549 FIX: bluecat_threads: do not inventorize this check where information is missing...
    * 1536 FIX: fritz!Box special agent now deals with new URLs (firmware >= 6.0) correctly
    * 1550 FIX: zfs_arc_cache: do not inventorize of no cache information available...
    * 1572 FIX: Sample configs, plugins etc. for windows agent use windows linebreaks now...
    * 1575 FIX: vSphere Monitoring works with RedHat 5.x now...
    * 1584 FIX: winperf_if: Fixed checks of interfaces with equal names but one with index...
    * 1590 FIX: printer_supply_ricoh: Fixed broken check
    * 1591 FIX: netapp_volumes: The state mixed_raid_type is now treated as non-critical state
    * 1602 FIX: dell_om_esmlog: Fixed typo in plugin output
    * 1603 FIX: ad_replication: fixed typo in plugin output
    * 1604 FIX: mysql_slave: Dealing with situation where connection with master is lost
    * 1563 FIX: Reworked configuration of process monitoring...
            NOTE: Please refer to the migration notes!
    * 1593 FIX: IBM SVC Checks: The Service Descriptions not longer contain IBM SVC as prefix...
            NOTE: Please refer to the migration notes!
    * 1564 FIX: check_mk_agent.linux: fix situation where async plugin is not executed after crash...
    * 1609 FIX: zpool_status: fix problem when the zpool has a separate log or cache device...
    * 1566 FIX: 3ware_disks: consider VERIFYING state as OK now...
    * 1612 FIX: job: Fixed wrong reported start time for running jobs
    * 1596 FIX: etherbox: Fix for the inventory in case of not connected temperature sensors...
    * 1571 FIX: check_mk_agent.linux: fix output of lnx_if on Ubuntu 8.04 (on older kernels), repairs tcp_conn_stats...
    * 1622 FIX: megaraid_bbu: handle case isSOHGood and consider it as critical...
    * 1617 FIX: lnx_if: Deal with data provided by cluster host
    * 1618 FIX: ad_replication: Output of timeLastSuccess and timeLastFailure was inverted...
    * 1623 FIX: hp_proliant_mem: support for some yet unhandled status situations
    * 1640 FIX: check_jolokia_metrics_serv_req: Fixed wrong levels shown for upper thresholds
    * 1632 FIX: hr_fs: remove ugly "mounted on:" information appearing on Juniper devices
    * 1646 FIX: hyperv_vms: Plugin garbles following plugin output when no VMs exist...
    * 1647 FIX: agent_ipmi: Check_MK service gets critical now when ipmi-sensors command fails
    * 1453 FIX: drbd.stats: tried to send non-numeric write order parameter to rrd...
    * 1598 FIX: bluecat_dhcp: Check is not longer found in inventory if dhcp service is not activated
    * 1635 FIX: multipath: fix parsing output of multipath on RedHat6 with space in alias
    * 1652 FIX: kaspersky_av_quarantine: Fixed exception when a file was found in quarantine
    * 1653 FIX: megaraid_pdisks: Resulting states are now hard coded within the check...
    * 1654 FIX: statgrab_disk: Fixed scaling of values shown in PNP graphs...
    * 1655 FIX: AIX Agent: Fixed broken filesystem checks when having PowerHA installed...
    * 1656 FIX: cisco_vpn_tunnel: Refactored complete check, fixed threshold bugs...
    * 1677 FIX: f5_bigip_interfaces: Cleaned up check a bit
    * 1679 FIX: ups_bat_temp: Now skipping sensors which are reported to have 0 upsBatteryTemperature
    * 1681 FIX: cmciii_lcp_fans: Skipping non FAN units now; cleaned up check
    * 1682 FIX: cmciii_lcp_waterflow: Check can now deal with devices with a different setup
    * 1701 FIX: Correctly show absolute level for CPU load in case of warn/crit...
    * 1702 FIX: Fix check_notify_count: notification had been counted twice...
    * 1703 FIX: ups_test: Fix computation of time since last self test...
    * 1454 FIX: megaraid checks: megacli binaries in lowercase (Ubuntu..) are now also detected by the linux agent
    * 1455 FIX: hp_proliant_mem:  avoid a crash of the check when module_condition is empty
    * 1688 FIX: juniper_screenos_mem: Fixed wrong total memory computation
    * 1658 FIX: agent_vsphere: no longer crashes when decommissioned vms report no hardware information...
    * 1708 FIX: cups_queues: fix outputting of current printer jobs if printer daemon is CUPS...
    * 1710 FIX: omd_status: Fix totally missing section in Linux agent...
    * 1711 FIX: win_printers.ps1: ignore temporary printers created by RDP terminal sessions...
    * 1712 FIX: hyper_vms: fixed for snapshot VMs with (...) in their names...
    * 1713 FIX: check_fstab_mounts: now correctly ignores swap space...
    * 1716 FIX: windows_tasks: consider state SCHED_S_TASK_QUEUED (0x00041325) as OK now
    * 1721 FIX: dell_om_mem: Handle formerly unhandled situations with multiple errors...
    * 1695 FIX: brocade_vdx_status: Is now not bein inventorized anymore for devices not supporting the check
    * 1722 FIX: lnx_thermal: fix invalid zero temperature if mode file is missing
    * 1696 FIX: cisco_temp_sensor: Value reported of check was not always correct (precision was wrong)...
    * 1727 FIX: cisco_secure: Fixed inventory exception when port security is not enabled
    * 1728 FIX: cisco_temp_perf: Not inventorized anymore for hosts supporting cisco_temp_sensor
    * 1724 FIX: emc_datadomain_temps: convert to new standard check output, add PNP template
    * 1729 FIX: apc_symmetra_test: Cleaned up check, fixed exception when self test date is zero
    * 1730 FIX: apc_symmetra: Fixed exception when last diagnose date was not known
    * 1731 FIX: ipmi_sensors: Fixed agent part when ipmi-sensors call on first agent run...
    * 1732 FIX: dell_powerconnect_cpu: Fixed exception during inventory for incompatible devices
    * 1733 FIX: dell_powerconnect_psu: Skipping inventory of not supported System temp sesnor for M6220 devices...
    * 1747 FIX: zfsget: try to speed up agent code for Linux/Solaris/FreeBSD by using -t filesystem,volume...
    * 1659 FIX: windows agent: fixed output of 64 bit performance counters...
    * 1748 FIX: win_dhcp_pools: fix naming of WATO rules and informal WARN/CRIT levels in performance data
    * 1735 FIX: oracle_instance: Inventory function deals better with old bogus agent output
    * 1736 FIX: lparstat_aix: Trying to deal with more kind of lparstat output...
    * 1737 FIX: mk_sap: Working around garbled SAP state file when multiple instances were running parallel
    * 1738 FIX: oracle_instance: Be compatible to old oracle agent outputs
    * 1751 FIX: winperf_ts_sessions: try to fix invalid number of active and inactive sessions...
    * 1739 FIX: lnx_thermal: Be more compatible to thermal devices which report no "type"

    Multisite:
    * 1508 Allow input of plugin output and perfdata when faking check results...
    * 1493 Added config option "Default filter group" to set the initial network topology view filter...
    * 1497 Implemented password policy capabilities for local users...
    * 1499 SEC: Fixed XSS injections in different places...
    * 1069 SEC: Replaced insecure auth.secret mechanism...
            NOTE: Please refer to the migration notes!
    * 1500 SEC: Preventing livestatus injections in different places...
    * 1530 Dashboard: Host/service statistics dashlets now deal with the context...
    * 1558 Better visualize manually changed notification enable/disable
    * 1621 Sorting Check_MK* services always on top of services lists
    * 1636 Crash checks now have an icon for viewing and sending a crash dump...
    * 1700 Enable icon for link to host/service parameters per default now...
    * 1705 Better styling of dashboard designer
    * 1714 Add support for jsonp export (next to json and python)...
    * 1715 Output icon information in CSV/JSON/Python export of views...
    * 1164 FIX: Fixed links from servicegroup overviews to single servicegroups
    * 1166 FIX: Also prevting stylesheet update issues during version updates (just like for JS files)
    * 1481 FIX: Fix broken layout of Host-, Service- and Contactgroup filters
    * 1482 FIX: Fix exception when editing a visual of type single host group...
    * 1487 FIX: Fixed exception in Web GUI "Internal error:: name 'Filter' is not defined" in manual setups (using setup.py)...
    * 1488 FIX: Fixed wrong information showing up on "Host Group" and "Service Group" views...
    * 1433 FIX: Quicksearch: no longer shows an invalid search result when looking for multiple hosts...
    * 1494 FIX: Fixed error in NagVis Maps snapin when some users had no contact groups assigned
    * 1496 FIX: Fixed exception after editing a dashboard as user without permission to publish dashboards...
    * 1436 FIX: quicksearch: search with multiple patterns (h: / s:) no longer discards the host pattern...
    * 1438 FIX: quicksearch: fixed various non-working quicksearch filters...
    * 1501 FIX: Legacy view formats created with 2014-09 snapshots are now converted...
    * 1506 FIX: Fixed randomly hidden dashboard title...
    * 1527 FIX: Fixed views missing values of some filters (serviceregex, hostgroup filters, ...)...
    * 1528 FIX: Fixed actions in mobile GUI...
    * 1529 FIX: Mobile-GUI: Fixed "all host problems" view not showing all problems...
    * 1533 FIX: Fixed sorting of hosts with same name in "services of host" view
    * 1534 FIX: Fixed filtering views in distributed setup lead to empty views...
    * 1553 FIX: Fix deleting (acknowleding) of logfiles in logwatch...
    * 1537 FIX: Added transformation code for user dashboards created between 2014-08 and 2014-10...
    * 1538 FIX: Only allow switching sites on/off when permitted to...
    * 1539 FIX: Fixed refreshing of PNP graphs in dashboards...
    * 1543 FIX: Hosttag columns are now available right ater creating a tag...
    * 1544 FIX: Fixed exception in complain phase in view editor...
    * 1573 FIX: WATO Quickaccess snapin: Pending button is not overlapped by icons anymore
    * 1557 FIX: Fix sorting of hostnames that only differ in lower/uppercaseness
    * 1577 FIX: Fixed editing of views using the "Downtime for host/service" sorter or column...
    * 1578 FIX: Folding states of containers with umlauts in titles are now persisted...
    * 1580 FIX: Views: Hardcoded single context filters are not shown in filter form anymore...
    * 1581 FIX: Single context views with missing context show an error message now...
    * 1585 FIX: Dashboard: Fixed mass client CPU load consumption when making graph dashlets too small...
    * 1586 FIX: Dashboard: Toggling edit/non-edit is now reflected when reloading the page
    * 1605 FIX: Fixed perfometer of check check_mk-printer_supply_ricoh
    * 1607 FIX: check_http: Fixed broken links in escaped plugin output
    * 1614 FIX: Fixed wrong URL in webapi.py documentation
    * 1619 FIX: Renamed "Hostgroups" and "Servicegroups" views to "Host Groups" and "Service Groups"
    * 1638 FIX: Fixed styling small styling problems in wiki snapin
    * 1641 FIX: Quicksearch: Now able to search for services with backslashes in names
    * 1642 FIX: Quicksearch: Improved error handling on invalid search statements (invalid regexes)
    * 1651 FIX: Consolidated painters of service list views...
    * 1678 FIX: Fixed problem with garbled styles on user profile page after saving
    * 1680 FIX: Fixed various dashlet designer position/resizing issues...
    * 1683 FIX: Replaced a lot of old GIF images with better looking PNG images
    * 1687 FIX: Add visual to dashboard menu can now be closed with click anywhere on page
    * 1709 FIX: Fix exception when a non-Ascii character is part of the variable part of a view title
    * 1691 FIX: Fixed problem when watching BI aggregations with umlauts in titles or group name

    WATO:
    * 1170 Added buttons to move rules to top/bottom of the list to ruleset edit dialog
    * 1489 Added iCalendar import for generating timeperiods e.g. for holidays...
    * 1495 Most WATO tables can now be sorted (where useful)...
    * 1504 WATO makes host tag and group information available for NagVis...
    * 1535 Disabled services on service discovery page now link to the ruleset
    * 1587 SEC: Prevent logging of passwords during initial distributed site login...
    * 1560 Put host and service groups into one WATO menu item...
    * 1561 Remove Auditlog from the main WATO menu and put it into the activate Changes page
    * 1562 Move manual checks into a new WATO module...
    * 1697 Allow non-Ascii characters in topic of host tag groups
    * 1707 WATO rule editor: show title of tag group when rendering the conditions of a rule...
    * 1689 Creating WATO backends for each configured site now...
    * 1690 Pending changes can now be discarded...
    * 1693 Added search form to global settings page...
    * 1717 Split up LDAP configuration dialog into four boxes...
    * 1165 FIX: Fixed exception in service discovery of logwatch event console forwarding checks...
    * 1490 FIX: Timperiod excludes can now even be configured when creating a timeperiod...
    * 1491 FIX: Fixed bug in dynamic lists where removing an item was not always possible...
    * 1492 FIX: Fixed too long URL bug when deleting a timeperiod right after creating one
    * 1498 FIX: Fixed displaying of global settings titles / help texts...
    * 1502 FIX: Fixed removing elements from ListOf choices during complain phase
    * 1505 FIX: Snapshots are now bound to the used monitoring core...
    * 1540 FIX: Host diagnose page: Some tests were failing randomly
    * 1541 FIX: Fixed missing form fields for notification method when editing rbn default rule
    * 1542 FIX: Changed text of "debug_log" option to be clearer in distributed setups...
    * 1546 FIX: Fixed adding cluster nodes to new cluster in complain phase...
    * 1556 FIX: WATO inventory ignores already inventorized checks which does not exist anymore...
    * 1576 FIX: SNMP Community host attribute is now visible for IE<=8...
    * 1588 FIX: Renamed SNMP communities rule to SNMP credentials
    * 1589 FIX: Restructured SNMP credentials rule specification...
    * 1620 FIX: Fixed exception during host renaming when host has no perfdata
    * 1625 FIX: Safely handle characters that have a special meaning in regexes when creating service-specific rules...
    * 1637 FIX: Fixed exception in notification analysis when notifications have not NOTIFICATIONTYPE set
    * 1639 FIX: Interfaces with speed more than 10GBit/s can now be configured correctly
    * 1633 FIX: Fix problem that attributes of new WATO folders have not been saved...
    * 1634 FIX: Fix editing of cluster hosts in WATO: cluster-property no longer goes lost...
    * 1686 FIX: Host renaming also updates explicit negated hosts in rules

    Notifications:
    * 1512 Bulk notification can now be grouped according to custom macro values...
    * 1650 Enabled rule based notifications by default (for new installations)...
    * 1749 Allow title of notifiation script to be in third line if second line is encoding: utf-8...
    * 1660 notification plugin spectrum: now configurable via flexible notifications
    * 1168 FIX: HTML mails can now be configured to display graphs among each other...
    * 1514 FIX: Try harder to detect previous hard state in notification when using Nagios as core...
    * 1582 FIX: Fixed missing graphs in mails when sending notifications to non-contacts...
    * 1583 FIX: Can use contact groups without hosts/services assigned in RBN rules now...
    * 1606 FIX: Moved notify.log to var/log/notify.log in OMD environments...
    * 1570 FIX: Fix notification of check_http active checks with Nagios core...
    * 1704 FIX: Fix notification analyser in case there are non-Ascii characters in the notification context

    BI:
    * 1435 FIX: Saving BI aggregations: No longer reports 'Request-URI Too Large'...
    * 1559 FIX: Fix link from BI icon to BI views (aggregations affected by this host/service)
    * 1692 FIX: Aggregations with umlauts in title/topic can now be displayed in BI/Availability

    Reporting & Availability:
    * 1720 FIX: Remove bogus column H.Down if "Consider times where the host is down" is switch off...

    Event Console:
    * 1169 Added host state type filter to "recent event history" view
    * 1718 Show groups of regex match of events in details views of Event Console
    * 1719 Allow to allow both host name and IP address when checking for events in Event Console...
    * 1531 FIX: Fixed exception in event history view when displaying CHANGESTATE events
    * 1610 FIX: Hostname translation now also works for incoming SNMP traps
    * 1643 FIX: Improved error handling of exceptions when processing log lines
    * 1644 FIX: Fixed matching dynamic number of regex match groups...
    * 1698 FIX: Fix specifying explicit path to unix socket for check_mkeventd

    Livestatus:
    * 1613 FIX: Fixed invalid json format in Stats query with requested heaeders...

    HW/SW-Inventory:
    * 1479 liveproxyd: new function for collecting remote inventory data...
            NOTE: Please refer to the migration notes!
    * 1452 Solaris HW/SW-Inventory added...
    * 1547 FIX: win_cpuinfo: fix case where NumberOfCores is missing (Windows 2003)...
    * 1552 FIX: mk_inventory.ps1: fix garbled or missing entries by removing bogus binary zeroes...
    * 1752 FIX: win_exefiles: handle case gracefully where no size information is available
    * 1753 FIX: win_bios: handle case with colons in BIOS version

    inventory:
    * 1516 FIX: win_disks: fix exception in case of empty signature


1.2.5i6:
    Core & Setup:
    * 1008 Overall check timeout for Check_MK checks now defaults to CRIT state...
    * 1373 SEC: Do not ouput complete command line when datasource programs fail...
    * 1425 New section header option "encoding" for agent output...
    * 1129 FIX: Windows MSI-Installer: some systems created corrupted check_mk_agent.msi files...
    * 1426 FIX: windows agent: logwatch: no longer reports incorrect formatted texts (japanese characters)...
    * 1429 FIX: Disabled snmp checktypes are now sorted out before Check_MK contacts the snmp host...

    Checks & Agents:
    * 0185 knuerr_rms_humidity, knuerr_rms_temp: Two new Checks to Monitor the Temperature and the Humidity on Knürr RMS Devices
    * 1065 heartbeat_crm / heartbeat_crm.resources: Rewrote checks / formalized parameters...
    * 1068 livedump: Added optional check interval (detect staleness) / option to encrypt mails...
    * 1093 windows agent: performance counter can now be specified by name...
    * 0189 docsis_channels: Support for Frequency of Downstream Channels for Devices with DOCSIS MIB
    * 0190 docsis_channels_upstream: New check for monitoring upstream channels on cable modems with DOCSIS MIB
    * 0193 docsis_cm_status: New Check Status Check for Cable Modems with Docsis MIB.
    * 1070 printer_input/printer_output: New checks to monitor input/output sub-units of printers...
    * 0196 esx_vsphere_hostsystem: New subcheck for maintenance mode...
    * 0197 check_uniserv: New Check for Uniserv Data Management Services...
    * 0199 veeam_client: Check rewritten to get a nicer output
    * 0200 arris_cmts_cpu,arris_cmts_temp: New Checks for Arris CMTS Devices ( Temperature and CPU Utilization)
    * 0202 cisco_temp_sensor: It is now possible to configure this check in WATO....
    * 1172 New check sap.value_groups...
    * 1173 cisco_secure: Check creates now a summary instead one service by port...
            NOTE: Please refer to the migration notes!
    * 1174 rms200_temp: New Temperature check for RMS200 Devices
    * 1175 dell_idrac_disks: New Check for Harddisks using Dell iDrac
    * 0644 adva_fsp_if: instead of lower warning and critical levels check now supports lower and upper levels
            NOTE: Please refer to the migration notes!
    * 1006 printer_pages: add Perf-O-Meter and PNP template
    * 0646 brocade_fcport: the administrative states for which ports are inventorized can now be configured in WATO
    * 1010 chrony: new check for NTP synchronization via chrony on Linux...
    * 1011 ibm_svc_systemstats.disk_latency: introduce levels for alerting...
    * 1372 cisco_vss: new check for monitoring state of Cisco Virtual Switches
    * 0648 brocade_fcport: new speed calculation of isl_ports...
    * 0649 f5_bigip_pool: check now also prints the node names of down nodes
    * 1374 arc_raid_status: moved plugin into main Linux agent...
            NOTE: Please refer to the migration notes!
    * 1375 vxvm_enclosures, vxvm_multipath, vxvm_objstatus: joined into one agent plugin called vxvm...
    * 1376 dmraid: moved plugin code into normal Linux agent...
    * 1377 Renamed agent plugin resolve_hostname into dnsclient, make portable to all Unices...
    * 1146 nfsmounts: supported by AIX agent now...
    * 1103 windows agent: now able to omit context text of logfiles...
    * 1150 netstat: new check for monitoring TCP/UDP connections and Linux and AIX...
    * 0654 oracle_instance: now also monitors the log mode
    * 1176 winperf_msx_queues: The list of counters for inventory can now be configured host based using wato
    * 0656 brocade_fcport: inventory rule can now choose upon physical und operations states as well, state choices were also updated
    * 1177 Hivemanger: New agent to check hivemanager devices
    * 1383 oracle_asm_diskgroup: Account for offline disks and required mirror free space...
            NOTE: Please refer to the migration notes!
    * 1178 arris_cmts_mem: New check for Memory usage on arris cmts modules.
    * 1179 bluecat_dhcp: New Check for DHCP Service on bluecat adonis devices.
    * 1180 bluecat_dns, bluecat_dns_queries: New DNS Checks for Bluecat Adonis.
    * 1181 bluecat_ntp: New Check for NTP on bluecat adonis or proteus devices
    * 1105 wmic_if.ps1: Powershell version of the wmic_if.bat script...
    * 1182 bluecat_ha: New Check for HA Status on Bluecat Adonis devices
    * 1183 bluecat_commandserver: New Check for bluecat adonis devices
    * 1397 juniper_screenos_cpu, juniper_screenos_fan, juniper_screenos_mem, juniper_screenos_temp, juniper_screenos_vpn: new checks for Juniper ScreenOS Firewalls
    * 1106 mk_inventory.ps1: now uses the MK_CONFDIR environment variable from the agent (if available)...
    * 1107 windows agent: now sets additional environment variables...
    * 1108 printer_io.include: included tray description in check output
    * 0657 diskstat: cluster support added for single disk modes
    * 1111 vCenter monitoring: greatly improved performance (at least 40 times faster)...
    * 1112 esx_vsphere_hostsystem.mem_usage_cluster: allows to monitor total RAM usage of all nodes in a cluster...
    * 0658 brocade_info: new check to retrieve informational data about Brocade switches
    * 1385 oracle_instance: new WATO rules for archivelog, logging, login and uptime...
    * 1403 kernel.util: allow levels for the total CPU utilization...
            NOTE: Please refer to the migration notes!
    * 1117 agent_vsphere: now able to query license information from esx system...
    * 1118 bluecat_dns, bluecat_dhcp: no able to run as clustered checks...
    * 1409 Extended Check_MK-API: check function may return None...
    * 0659 domino_tasks: new check to monitor tasks on a lotus domino server via snmp
    * 1187 Hivemanager: Extended Check and Agent...
    * 1130 esx monitoring: agent_vsphere now retrieves additional data (used by HW-inventory)...
    * 1422 agent_vsphere: now able to configure where the power state of a vm or esx-host should be assigned...
    * 1442 ups_socomec_out_source: New check for checking the power source of out phases for Socomec UPSs
    * 0662 domino_mailqueues: new check to monitor mail queues in Lotus Domino
    * 1188 veeam_client: Check now also outputs ReadSize and TransferedSize...
    * 0663 domino_info: new check to extract informational data about a Lotus Domino Server
    * 0664 domino_users: new check to monitor the number of users on a Domino Notes server
    * 1447 domino_transactions: new check to monitor the number of transactions per minute on Lotus Domino servers
    * 1190 statgrab_cpu: Check can now handle parameters
    * 1191 Linux agent now also sends information about tmpfs...
    * 1193 ps: Manual Checks can now use RegEx for user matching...
    * 1194 Linux Agent now supports monitoring of cifs mounts
    * 1195 AIX Agent now also supports monitoring of cifs mounts
    * 1196 apache_status: Added timeout...
    * 1443 ups_socomec_outphase: New check for monitoring the out phases of Socomec UPSs
    * 1051 FIX: tcp_conn_stats: fix missing performance data...
    * 1142 FIX: winperf_ts_sessions: fix computation, check has never really worked
    * 1090 FIX: zfsget: fixed exception which happened on incomplete zfs entries
    * 0187 FIX: hp_proliant_power: Fixed Wato configuration
    * 0192 FIX: oracle_rman_backups: Not longer try to make a inventory for broken plugin outputs
    * 0194 FIX: raritan_pdu_inlet: Check now outputs the correct values...
            NOTE: Please refer to the migration notes!
    * 1071 FIX: oracle_rman_backups: Only inventorize ARCHIVELOG / DB FULL / DB INCR entries...
    * 1152 FIX: mk-job: The check now captures currently running jobs and their start time...
    * 0198 FIX: cisco_temp_sensor: Removed dicey detection for temperature value....
    * 0645 FIX: brocade_fcport: since in newer firmware (7.*) swFCPortSpeed is deprecated, we then calculate port speed from IF-MIB::ifHighSpeed
    * 1097 FIX: windows_agent: preventing missing agent sections on first query...
    * 1009 FIX: df: deal with space in file system type for PlayStation file system...
    * 1098 FIX: esx_vsphere_counters.diskio: Now reports unknown when counter data is missing
    * 1143 FIX: dell_powerconnect_temp: fix configuration via WATO...
    * 1144 FIX: blade_bx_temp, dell_chassis_temp, emerson_temp, ibm_svc_enclosurestats, ups_bat_temp: rename service description...
            NOTE: Please refer to the migration notes!
    * 1145 FIX: windows_tasks: handle case correctly where task is currently running...
    * 1378 FIX: mk_logwatch: remove exceeding \n when rewriting message and using \0...
    * 1147 FIX: upc_capacity, ups_socomec_capacity: Fix checking of battery left levels...
    * 1099 FIX: tsm_scratch: now returns the variable name instead the values during inventory...
    * 0650 FIX: f5_bigip_pool: limits to the number of active nodes are now correctly applied...
            NOTE: Please refer to the migration notes!
    * 1102 FIX: esx_vsphere_counters: no longer raise false alarms because of invalid data from ESX Host...
    * 1149 FIX: check_mk-ibm_svc_systemstats.diskio, check_mk-ibm_svc_systemstats.iops: fix exception in Perf-O-Meter
    * 0651 FIX: f5_bigip_interfaces: Fix invalid throughput values, detect newer F5 devices...
    * 1393 FIX: casa_cpu_temp, casa_cpu_util: Change service description to standard...
            NOTE: Please refer to the migration notes!
    * 1104 FIX: winperf_if: Improved matching of data from wmic_if.bat / wmic_if.ps1 scripts...
    * 1110 FIX: windows agent: fixed missing agent section problem if a cached script ran into a timeout...
    * 1113 FIX: oracle_rman: fixed exception when backup was currently running
    * 1114 FIX: bluecat_threads: no longer detected on wrong systems...
    * 1116 FIX: megaraid_ldisk: now longer raises an exception for adapters with 'No Virtual Drive Configured'
    * 1122 FIX: windows agent: unicode logfile monitoring: now able to detect incomplete written lines...
    * 1184 FIX: cisco_power: Fixed detection of item. In some cases the status information was part of the item...
            NOTE: Please refer to the migration notes!
    * 1078 FIX: Fix compensation for daylight safing time in prediction
    * 1126 FIX: bluecat_ntp: check no longer crashes on evaluating sysLeap values higher than 1...
    * 1127 FIX: bluecat_dhcp: fixed exception when data was available.. returns UNKNOWN when data is missing
    * 1128 FIX: bluecat_dns: now reports UNKNOWN if no snmp data is available
    * 1131 FIX: esx_vsphere_hostsystem.maintenance: fixed misspelling in service description...
            NOTE: Please refer to the migration notes!
    * 1161 FIX: fc_port: Fixed invalid values of counters, fixed wrong values in graphs...
    * 1192 FIX: veeam_jobs: Check now recognize sync jobs...
    * 1386 FIX: oracle_jobs: Bugfix for forever running jobs...
    * 1427 FIX: esx_vsphere_hostsystem.multipath: no longer crashes at invalid multipath types...

    Multisite:
    * 1066 New Dashboard Designer...
    * 1392 WATO Folder filter: show only the paths a user is allowed to see
    * 1398 Allow to spread times of next check when rescheduling...
    * 1405 Checkbox for settings downtimes on the hosts of the selected services...
    * 1410 Output log text of scheduled downtime log entries...
    * 1411 New builting views for the history of scheduled downtimes
    * 1185 mobile ui: Added a new view to see events from the Event Console
    * 1412 Speed up of displaying and sorting after WATO folder path
    * 1477 New screenshot mode for Multisite...
    * 1067 FIX: Fixed login problem in LDAP connector when no user filter specified...
    * 1094 FIX: sidebar snaping 'Tree of folders': fixed exception
    * 1154 FIX: Availability: Fixed unwanted redirect to edit annotation page after editing availability options...
    * 1401 FIX: Display options in views are now again persistent...
    * 1120 FIX: Multisite filters Host/Service Contactgroup: Fixed livestatus exception...
    * 1158 FIX: Moved filter logic to visuals module...
            NOTE: Please refer to the migration notes!
    * 1077 FIX: Fixed labelling of Y achsis in prediction graphs...
    * 1162 FIX: User profiles can not be edited on WATO remote sites anymore...

    WATO:
    * 1096 New WATO web service: manage hosts via a new HTTP API...
    * 1155 NagVis map edit/view permissions can now be set using roles/groups...
    * 1115 Renamed rule: Hosts using SNMP v2c -> Legacy SNMP devices using SNMP v2c...
    * 1404 Make title/help of custom user attributes localizable...
    * 1159 Remote BI Aggregations can now be configured to be checked as single services...
    * 1163 Service discovery: Added direct link to check parameter ruleset of services...
    * 1428 Web-API: now able to add cluster hosts...
    * 1064 FIX: Fixed rare issue with WATO communication in distributed setups (different OS versions)...
    * 1089 FIX: Snapshot restore: fixed exception during exception handling......
    * 1091 FIX: logwatch patterns: allow unicode text in pattern comment
    * 1092 FIX: logwatch: now able to enter unicode text into the "Pattern (Regex)" field
    * 0191 FIX: Added swp files to the ignore list for the WATO git feature...
    * 1153 FIX: Changed custom user attributes can now be used immediately...
    * 0201 FIX: Fixed error message in Rulelist of RBN...
    * 1100 FIX: WATO backup domains: fixed bug were excluded files still got deleted on snapshot restore...
    * 1101 FIX: WATO check parameter: renamed 'Nominal Voltages' to 'Voltage Levels..'
    * 1396 FIX: Fix default setting of Enable sounds in views...
    * 1109 FIX: WATO active checks: passwords no longer shown as plain text....
    * 1119 FIX: WATO create rule: No longer raises an incorrect permission warning when creating a new rule...
    * 1121 FIX: Rule based notifications formular: No longer raises Request-Uri-Too-Large errors...
    * 1160 FIX: Fixed wrong named column in mkeventd rules
    * 1430 FIX: Clone group: Now displays correct alias name of cloned group...

    Notifications:
    * 1151 Add variables (HOST/SERVICE)ACK(AUTHOR/COMMENT) to notification context...
    * 1394 HTML notifications have a new content field for debugging variables...
    * 1400 Added example notification script for Pushover to doc/treasures/notifications...
    * 1123 Rule based notifications: New condition "Match Service Groups"
    * 1186 RBN: It's now possible to Filter for contactgroups...
    * 1189 sms notification: also send information about Downtimes, Acknowledgments and Fallping now
    * 1424 mknotifyd: now able to check if its still listening for telegrams...
    * 1156 FIX: Graphs in HTML mails are now sent again where they where missing...
    * 1157 FIX: Fixed SMS plugin on at least debian (distrs which have no sendsms/smssend)...
    * 1407 FIX: Fix exception in rule based notification on non-Ascii characters in log message
    * 1408 FIX: mknotifyd now really reads all configuration files below mknotifyd.d...

    BI:
    * 1406 Assume PEND in count_ok aggregations if all nodes are PEND...

    Event Console:
    * 1148 Allow execution of actions when cancelling events...
    * 1395 Event Console can now create notifications via Check_MK RBN...
    * 1007 FIX: check_mkevents: fix case where events contain binary zeroes
    * 1399 FIX: Fix left-over tac processes when showing Event Console history...
    * 1402 FIX: Fixed cased where counting events did not reach required count...
    * 1124 FIX: WATO EC configuration: no longer raises an exception when user has restricted WATO access...
    * 1125 FIX: EC actions are now saved when an EC rule has "Send monitoring notification" set...

    HW/SW-Inventory:
    * 0643 windows inventory: OS now contains the install date, reg_uninstall now contains the path...
            NOTE: Please refer to the migration notes!
    * 0652 windows software inventory gives some more details about OS and installed software...
            NOTE: Please refer to the migration notes!
    * 0653 script to extract HW/SW-Inventory data in CSV format...
    * 0660 mk_inventory-ps1: new uses the Install Location as path for win_reg_uninstall
    * 0661 HW/SW-Inventory: install date of software packages no longer in unix timestamps but date format...
            NOTE: Please refer to the migration notes!
    * 1413 HW/SW-Inventory implementation step one finished...
    * 0655 FIX: win_cpuinfo and mk_inventory.ps1 agent: unit of CPU speed fixed, fixes for long output lines in agent
    * 1379 FIX: Fixed filter "Host has inventory data"...
    * 1423 FIX: Host HW-inventory: now longer generates an exception on displaying the BIOS date

    check:
    * 1384 oracle_jobs: new WATO rules, changed service name to SID.OWNER.NAME...
            NOTE: Please refer to the migration notes!


1.2.5i5:
    Core & Setup:
    * 1012 Fix quoting of backslashes in custom checks with nagios core...
            NOTE: Please refer to the migration notes!
    * 1038 Massive speedup of cmk --snmptranslate
    * 1035 FIX: Do not fail on errors in *.mk files anymore - except in interactive mode...
    * 0174 FIX: Fixed appending of --keepalive-fd parameters to checkhelpers...
    * 1053 FIX: Fixed events check always being reporting OK state...
    * 1045 FIX: Gracefully restart check_mk helpers in case of memory leak...
    * 0633 FIX: diskstat: fixed performance data of old legacy disk IO read/write data...

    Checks & Agents:
    * 0168 f5_bigip_pool: Added Wato configuration...
    * 0995 raritan_pdu_outletcount: new check for outlet count of Raritan PX-2000 family PDUs
    * 0169 websphere_mq_channels,ebsphere_mq_queues: New Checks to monitor IBM Websphere MQ Queues and Channels...
    * 1034 Always provide also 64 bit version of Windows agent
    * 0170 hp_proliant_power: New check to monitor the Power Meter on Prolaint Servers and iLO Boards
    * 0172 zfsget: Check is now usable in cluster_mode...
    * 1039 aix_diskiod: new check for disk IO on AIX
    * 0997 New checks and a special agent for ALLNET IP Sensoric devices...
    * 0175 logwatch.groups: New logwatch subcheck who can be used to group logfiles together....
    * 1041 aix_memory: new check for RAM and SWAP on AIX
    * 0998 ibm_imm_health: Trying to recognice newer versions of IBM IMM now too
    * 0628 raritan_pdu_inlet: now also monitors the three phases of the inlet
    * 1073 sni_octopuse_cpu: added PNP graph definition and Perf-O-Meter
    * 0178 mssql_tablespaces: It is now possible to define thresholds
    * 0999 allnet_ip_sensoric.pressure: New Check for Pressure Sensors in ALLNET IP Sensoric devices
    * 1082 windows agent: now also available as msi installer...
    * 0179 check_dns: It is now possible to use the local dns server in wato configuration...
    * 1058 livedump-mail-fetch: Now supporting either quoted-printable or non encoded mails...
    * 0180 sap: It is now possible to add multiple sap instances to the sap.cfg file...
    * 0181 citrix_sessions, citrix_serverload: New checks for Citrix Load (a Score calculated by citrix) and the number of sessions
    * 0637 jolokia_metrics.gc, jolokia_metrics.tp, jolokia_info: two new subchecks for the jolokia_metrics checks and better error handling for jolokia_info...
    * 1000 qlogic_sanbox.temp: New Check for temperature sensors in QLogic SANbox Fibre Channel Switches
    * 1001 qlogic_sanbox.psu: New Check for power supplies in QLogic SANbox Fibre Channel Switches
    * 0182 MegaCli: Agent now also supports the 64bit version (Thanks to Philipp Lemke)
    * 1132 qlogic_fcport: New Check for Fibre Channel Ports in QLogic SANbox FC Switches
    * 1133 qlogic_sanbox_fabric_element: New Check for Fabric Elements in QLogic SANbox Fibre Channel Switches
    * 1134 bintec_sensors.fan: New Check for Fan Speed of Bintec Routers
    * 1135 bintec_sensors.voltage, bintec_sensors.temp: New Checks for Voltage and Temperature Sensors of Bintec Routers
    * 1048 mem.win: support predictive levels...
    * 1136 bintec_brrp_status: New Check for BRRP States on Bintec Routers
    * 0640 jolokia_metrics.gc, jolokia_metrics.tp: now come with its own pnp templates
    * 1088 included check_mk_agent windows msi installer...
    * 0183 sentry_pdu: New check to monitor plugs of sentry PDUs
    * 0184 knuerr_sensors: New Check to monitor Sensors on a Knürr RMS Device
    * 0994 FIX: agent plugin smart: fixed syntax error
    * 0989 FIX: logwatch.ec: Fix forwarding multiple messages via syslog/TCP...
    * 0943 FIX: if.include: fixed incorrect traffic percentage values in the check output of if checks...
    * 0944 FIX: oracle_tablespaces: fixed calculation of space left and number of remaining increments...
    * 1032 FIX: check_traceroute: Fix option Use DNS, worked vice versa
    * 0171 FIX: hp_blade_psu: Fixed pnp template...
    * 0996 FIX: apc_symmetra_test: Handle unknown date of last self test as intended...
    * 0173 FIX: hitachi_hnas_volume: Fixed bug when snmp outputs empty lines
    * 1037 FIX: bintec_info: support bintec RXL12500
    * 0948 FIX: mk_inventory.ps1: increased caching time to 14400, fixed incorrect default cachefile path
    * 0827 FIX: lnx_thermal: Not checking active trip points (e.g. cooling device triggers) anymore
    * 1043 FIX: printer_supply: fix value error in default parameters...
    * 0626 FIX: veeam_jobs: agent now supports output lines longer than 80 chars
    * 1072 FIX: printer_supply: fix colors of Perf-O-Meter on HP OfficeJet...
    * 0950 FIX: check_mkevents: now able to resolve the hostname of the remote hosts...
    * 0177 FIX: esx_vsphere_hostsystem.multipath: Fixed return state in case of paths in standby...
    * 1054 FIX: mysql_slave: Only monitor the age of the slave when it is running
    * 1075 FIX: if, if64: Fixed PNP template in order to correctly scale Y axis
    * 0631 FIX: fc_port: several fixes for the perfometer to display the right values...
    * 0632 FIX: brocade_fcport: fix perfometer output of out bandwidth when averaging is switched on
    * 1055 FIX: mysql_slave: Fixed detecting CRIT states when IO/SQL slaves are not running
    * 0634 FIX: Max Bandwidth for PNP-Graphs of Interface checks corrected...
    * 0635 FIX: fc_port: the check no longer inventorizes ports with administrative state of 'unknown' or 'offline'
    * 0636 FIX: fc_port: do not inventorize if brocade fibre channel mib is also supported on the device...
    * 1083 FIX: ad_replication.bat: does not return data if the server is no DC
    * 0638 FIX: windows_updates: agent plugin now always sends section header, even if no update information provided...
    * 1084 FIX: ps: now able to handle bigger process groups without constant MKCounterWrapped Exceptions...
    * 1087 FIX: Active checks: Non-ascii check commands now converted into utf-8...
    * 1049 FIX: ups_capacity: Fix exception when running on battery...
    * 0639 FIX: jolokia_metrics: fix for problem when catalina uses the standalone engine
    * 1050 FIX: websphere_mq_queues: make compatible with old agent, fix not-found case

    Multisite:
    * 1013 Sort host names naturally, e.g. foobar11 comes after foobar2...
    * 1033 New Mutisite filter for the number of services a host has...
    * 0949 quicksearch: now able to search for multiple hosts at once...
    * 1052 SEC: index start URL can not be used to redirect to absolute URLs anymore...
    * 1085 quicksearch: multiple hostname matches now lead to the searchhost view instead of the hosts view...
    * 1047 Virtual Host Tree: Allow to use topic as tree level...
    * 1062 SEC: Fixed several XSS issues on different pages...
    * 1063 SEC: Fixed several XSS issues on different pages...
    * 0945 FIX: Sidebar snapin "Problem hosts": Now excludes hosts and services in downtime
    * 1036 FIX: doc/treasures/downtime: fix --url option, better error output
    * 1074 FIX: Fix Virtual Host Tree snapin...
    * 1059 FIX: LDAP: Using configured user filter during login to prevent temporary created users...
    * 1060 FIX: Fixed exception during first login of a user when saving of access times is enabled...

    WATO:
    * 0825 WATO: Hover menu of user online state shows the last seen date/time now
    * 1057 WATO folder permissions are only exported to NagVis when configured...
    * 1086 check_http: now able to enter non-ascii signs in "Send HTTP POST data" rule...
    * 0990 FIX: Fix HTTP error handling in bulk inventory...
    * 1004 FIX: Fix exception when saving rules, caused by empty item
    * 0947 FIX: WATO snapshots: fixed missing files on restoring nagvis backup domains
    * 0826 FIX: Fixed problem where user access times were not updated correctly
    * 1044 FIX: Remove icon for service parameters in WATO service list for missing services...
    * 1056 FIX: Fixed selection of hosts for bulk actions

    Notifications:
    * 1042 Rule based notifications: allow matching on host groups...
    * 0828 FIX: Mails sent with mail/asciimail plugin now really set the from address
    * 1061 FIX: SMS notifications: correctly handling spaces in phone numbers...

    Reporting & Availability:
    * 0991 FIX: Availability: optionally show time stamps as UNIX epoch time...
    * 1076 FIX: Fix wrong percentual host availability > 100% when excluding downtimes...

    Event Console:
    * 1040 FIX: Avoid sporadic errors when checking event state in Event Console...

    Livestatus:
    * 0988 FIX: livedump: Fix exception in case no contact groups are defined for a service
    * 0951 FIX: table servicegroups: fixed service visibility when using group_authorization AUTH_STRICT...

    HW/SW-Inventory:
    * 0625 hw/sw inventory now reads the kernel version and architecture for linux and windows
    * 0627 lnx_video, win_video: added inventory function and agent for linux video cards, modified windows inventory function
    * 0629 improvements to windows sw/hw inventory (encoding, more details for sw inventory)
    * 0630 win_disks: hardware inventory for physical disks in windows
    * 1046 Added AIX support for HW/SW-Inventory...
    * 0167 FIX: mk_inventory.linux: Changed field separator from pipe to tab...
    * 1005 FIX: Fix exception when using pretty-print output format
    * 0946 FIX: hw/sw inventory: fixed display bug for byte fields with the value 0...
    * 0641 FIX: windows inventory: moved encoding from checks to windows agent plugin


1.2.5i4:
    Core & Setup:
    * 0940 SEC: Fixed various core SIGSEGV when using malformed livestatus queries...

    Checks & Agents:
    * 0812 nginx_status: New check for monitoring status information of the Nginx web server...
    * 0986 citrix_licenses: new check for monitoring Citrix licenses
    * 0814 Agent versions can now be checked with "at least version X" parameters...
    * 0815 mysql_slave: New check for monitoring MySQL slave sync state
    * 0617 adva_fsp_if: new check to monitor interfaces of the ADVA FSP 3000 scalable optical transport solution
    * 0618 adva_fsp_current: new check for the power supply units of the ADVA FSP 3000 scalable optical transport solution
    * 0619 adva_fsp_temp: new check to monitor temperature and temperature trends on ADVA scalable optical transport solutions
    * 0993 raritan_pdu_inlet: now delivers performance data
    * 0624 fc_port: new check for fibre channel devices supporting the FCMGMT MIB
    * 1003 ibm_svc_enclosure: support new firmware, also check fan modules
    * 0616 FIX: brocade.fan, brocade.power, brocade.temp: will now only discover services which are not marked as absent
    * 0992 FIX: zfs_arc_cache: returns OK even if values of arc meta are missing...
    * 0936 FIX: agent_ibmsvc: improved error messages on using wrong credentials
    * 0621 FIX: zfsget: better filesystem selection and calculation of sizes...
    * 0819 FIX: Fixed keepalive termination in case of exceptions during checking...
    * 0622 FIX: cisco_temp_sensor: fix to also work with newer IOS versions
    * 0623 FIX: fsc_fans: upper levels for fan RPMs are now optional also for the check
    * 0823 FIX: mk_sap: Fixed some wrong calculated values (decimal numbers)...

    Multisite:
    * 0982 SEC: Fix two XSS weaknesses according to CVSS 8.5 AV:N/AC:M/Au:S/C:C/I:C/A:C...
    * 0983 SEC: Fix security issue in code of row selections (checkboxes) (CVSS 4.9 AV:N/AC:M/Au:S/C:N/I:P/A:P)...
    * 0934 FIX: Logwatch messages with class unknown ( 'u' ) now displayed as WARN...
    * 0166 FIX: mobile gui: Fixed colors of command list...
    * 0820 FIX: Fixed wrong NagVis links in "custom links" snapin
    * 0938 FIX: logwatch: fixed incorrect display of warning messages
    * 0939 FIX: Fixed multisite exception caused by missing explanation text for a AUTODELETE event action
    * 0822 FIX: Sorting columns in view dashlets is now working again
    * 0941 FIX: esx_vsphere_hostsystem.cpu_usage: pnpgraph now displays AVERAGE instead of MAX values in all timeframes...
    * 0942 FIX: check_mk-winperf.cpuusage.php: now displays AVERAGE values instead of MAX...

    WATO:
    * 0984 Fix code injection for logged in users via automation url...
            NOTE: Please refer to the migration notes!
    * 0987 New button for updating DNS cache...
    * 0824 SEC: Valuespecs: Fixed several possible HTML injections in valuespecs...
    * 0813 FIX: LDAP: Improved slightly missleading logging of LDAP sync actions...
    * 0935 FIX: CPU utilization: increased maximum value to 10000...
    * 0821 FIX: Reducing size of auth.php (needed for authorisation in NagVis) in large environments...

    Notifications:
    * 1002 FIX: Fix crash when debugging notifications with non-Ascii characters...

    Reporting & Availability:
    * 0985 Availability: display phases of freqent state changes as "chaos"...

    Event Console:
    * 0816 States of events can now be set by patterns...

    HW/SW-Inventory:
    * 0620 new version of Check_MKs hardware and software inventory including a much extended windows agent and inventory functions
    * 0818 FIX: Fixed exception in HW/SW inventory search dialog...


1.2.5i3:
    Core & Setup:
    * 0884 New options --oid and --extraoid for cmk --snmpwalk...
    * 0785 FIX: Availability: fixed memory leak in table statehist...
    * 0903 FIX: availability: fixed bug causing the availability feature not considering timeperiod transitions
    * 0888 FIX: Fix SNMP inventory check in simulation mode

    Checks & Agents:
    * 0149 cisco_secure: New check for Port Security on Cisco swichtes
    * 0751 New localcheck for Linux that makes sure that filesystems in /etc/fstab are mounted...
    * 0783 enterasys_lsnat: new check monitoring the current LSNAT bindings
    * 0601 printer_alerts: check can now display a textual representation of the alert code...
            NOTE: Please refer to the migration notes!
    * 0799 ibm_svc_systemstats.cpu_util: New check for CPU Utilization of an IBM SVC / V7000 device in total
    * 0800 ibm_svc_nodestats.cache, ibm_svc_systemstats.cache: New checks for Cache Usage of IBM SVC / V7000 devices
    * 0150 printer_suply: New option to upturn toner levels...
    * 0801 ibm_svc_eventlog: New Check for Messages in Event log of IBM SVC / V7000 devices
    * 0151 enterasys_cpu_util: Changed check to not longer summarize all modules...
            NOTE: Please refer to the migration notes!
    * 0802 ibm_svc_nodestats.iops, ibm_svc_systemstats.iops: new checks for IO operations/sec on IBM SVC / V7000 devices
    * 0602 cmciii.humidity: new check for Rittals CMC III humidity sensors
    * 0829 oracle_tablespaces: improved formatting of levels text in check output...
    * 0757 Linux multipath check can now use the alias instead of the UUID as item...
    * 0879 windows_tasks: output last and next run time
    * 0881 rmon_stats: now needs to be activated via a rule in order to be inventorized...
            NOTE: Please refer to the migration notes!
    * 0804 ibm_svc_portfc: New check for status of FC Ports in IBM SVC / Storwize V3700 / V7000 devices
    * 0805 ibm_svc_enclosure: New Check for Enclosures, Canisters and PSUs in IBM SVC / Storwize V3700 / V7000 devices
    * 0806 ibm_svc_enclosurestats.temp: New Check for temperature in enclosures of IBM SVC / Storwize V3700 / V7000 devices
    * 0807 ibm_svc_enclosurestats.power: New check for power consumption of enclosures of IBM SVC / Storwize V3700 / V7000 devices
    * 0808 brocade_mlx*: Checks now also work correctly with Brocade ADX / FGS / ICX devices
    * 0892 wagner_titanus_topsense: new info check and overall status check for Wagner Titanus Top Sens devices
    * 0893 wagner_titanus_topsense.alarm: New check for Alarms Triggered on Wagner Titanus Top Sens devices
    * 0894 wagner_titanus_topsense.smoke: New check for Smoke Detectors in Wagner Titanus Top Sens devices
    * 0895 wagner_titanus_topsense.chamber_deviation: New Check for Chamber Deviation from Calibration Point in Wagner Titanus Top Sens devices
    * 0152 fsc_fans: Added support for Wato configuration and upper limits
    * 0896 wagner_titanus_topsense.airflow_deviation: New Check for Airflow Deviation in Wagner Titanus Top Sens devices
    * 0897 wagner_titanus_topsense.temp: New Check for Temperature measured by Wagner Titanus Top Sens devices
    * 0898 ibm_svc_nodestats.disk_latency, ibm_svc_systemstats.disk_latency: New Checks for Disk Latency in IBM SVC / Storwize V3700 / V7000 devices
    * 0156 akcp_daisy_temp: New Check for akcp daisyTemp sensor chains...
    * 0899 enterasys_temp: New Check for temperature sensor in Enterasys Switches
    * 0901 ibm_svc_portfc: more devices recognized...
    * 0952 ibm_svc_array: New check for Status of RAID Arrays in IBM SVC / Storwize devices.
    * 0911 esx_vsphere_hostsystem.multipath: now able to configure paths minimum count...
    * 0159 brocade: Added support for brocade fdx switches
    * 0160 brocade_vdx_status: New check to monitor the operational state of vdx switches.
    * 0916 if: now able to configure minimum bandwidth limits
    * 0917 df checks: now able to show time left until disk full as perfometer and pnpgraph...
    * 0954 juniper_bgp_state: New Check for BGP status at Juniper Routers
    * 0955 zfs_arc_cache, zfs_arc_cache.l2: New Checks for Hit Ratios and Sizes of ZFS arc Cache
    * 0162 if_brocade: New if64 Check version for Brocade VDX Switches...
            NOTE: Please refer to the migration notes!
    * 0956 fast_lta_headunit.status, fast_lta_headunit.replication: New checks for FAST LTA Storage Systems
    * 0957 fast_lta_silent_cubes.capacity: New check for Total Capacity over all Silent Cubes on FAST LTA Storage Systems
    * 0975 esx_vsphere_vm.guest_tools: renamed check (formerly esx_vsphere_vm.guestTools)...
            NOTE: Please refer to the migration notes!
    * 0920 blade_bays: now also detects if blade server is switched off
    * 0977 check_traceroute: new active check for checking presence and absence of routes...
    * 0959 libelle_business_shadow.info, libelle_business_shadow.process, libelle_business_shadow.status: New Checks for Libelle Business Shadow
    * 0960 libelle_business_shadow.archive_dir: New check for the Archive Dir of Libelle Business Shadow...
    * 0978 Fix security issue with mk-job on Linux...
            NOTE: Please refer to the migration notes!
    * 0925 ps: improved/fixed calculation of CPU utilization (linux)...
    * 0926 windows agent: local / plugin scripts now get the REMOTE_HOST as environment variable
    * 0163 kaspersky_av_quarantine,kaspersky_av_tasks,kaspersky_av_updates: New checks for kaspersky anti virus on linux
    * 0164 symantec_av_progstate,symantec_av_quarantine, symantec_av_updates: New checks for Symantec Anti Virus on Linux
    * 0615 apc_symmetra: check now also monitors the battery replacement status
    * 0927 windows agent: now able to evaluate logfiles written in unicode (2 bytes per character)...
    * 0165 ups checks now supports also GE devices (Thanks to Andy Taylor)...
    * 0928 runas: new plugin script to include and execute mrpe, local and plugin scripts as different user...
    * 0929 windows agent: now able to include and execute additional local and plugin scripts as different user...
    * 0812 nginx_status: New check for monitoring status information of the Nginx web server...
    * 0961 fast_lta_volumes: new check of capacity of volumes in FAST LTA Storage Systems...
    * 0777 FIX: special agent emcvnx: did not work with security file authentication...
    * 0786 FIX: zfsget: fixed compatibility with older Solaris agents...
    * 0809 FIX: brocade_fcport: Fixed recently introduced problem with port speed detection
    * 0787 FIX: df: fixed problems on some filesystem checks when legacy check parameters where used...
    * 0803 FIX: agent_ibmsvc: raw data for System Info Check and License Check now in correct format...
    * 0788 FIX: oracle_tablespaces: now able to bear None values as warn/crit levels...
    * 0789 FIX: oracle_tablespaces: fixed bug when using dynamic filesystem levels...
    * 0603 FIX: cmciii checks: more general scan function plus perf-o-meters for humidity and temperature checks
    * 0604 FIX: windows_updates: now handles situations with forced reboot and no limits correctly
    * 0605 FIX: enterasys_cpu_util enterasys_lsnat: syntax fixes
    * 0889 FIX: logwatch: fix case where rule wouldn't be applied...
    * 0882 FIX: check_bi_local.py: fix crash in case of non-ascii characters...
    * 0606 FIX: apache_status: now also sends an accept header to make it work with mod_security enables servers
    * 0832 FIX: solaris_mem: fixed invalid calculation of total swap...
    * 0810 FIX: fritz.link: Not inventorizing "unconfigured" interfaces anymore
    * 0154 FIX: zfsget: Fixed inventory of filesystems
    * 0155 FIX: mssql_counters: harded check agains odd agent output
    * 0907 FIX: windows agent: register_service: fixed ImagePath registry entry...
    * 0608 FIX: oracle_asm_diskgroup: check now also handles older oracle version 11.1.0
    * 0157 FIX: apc_symmetra_test: Fixed case of unkown last test date
    * 0910 FIX: brocade.power: fixed an error where the check reports an UNKNOWN on power supply failure...
    * 0158 FIX: dell_om_disks: Handle hotspares more correctly
    * 0161 FIX: cisco_fru_power: Exluded not existing devices from the inventory
    * 0969 FIX: blade_health: correctly output error message in non-OK state
    * 0611 FIX: nfsexports.solaris: fix in determination of path prefix
    * 0953 FIX: brocade_mlx_temp: special treatment for devices sometimes not delivering temperature by SNMP
    * 0958 FIX: df.include: failed for checks with grouping patterns...
    * 0924 FIX: windows agent: now able to execute python scripts again
    * 0614 FIX: cmciii.temp, cmciii.humidity: fixed bugs to get performance data back
    * 0932 FIX: prediction: fixed bug where predicted levels were not recalculated

    Multisite:
    * 0779 Hostgroups (Summary): Empty hostgroups are no longer shown (can be re-enabled by filter)
    * 0887 Add new column painter "Host Notifications Enabled"...
    * 0963 New snapin with virtual host trees...
    * 0914 Improved transaction handling to speedup the Web-GUI...
    * 0905 FIX: Multisite context buttons: links in context buttons are no longer called twice...
    * 0906 FIX: Improved transaction handling in Web GUI...
    * 0909 FIX: Table checkboxes: Fixed bug where selected checkboxes got ignored...
    * 0811 FIX: Fixed handling of exceptions occuring before login in debug mode
    * 0912 FIX: Multisite Views: Fixed bug where custom views could not get deleted
    * 0921 FIX: dashboards: fixed bug not updating header timestamp...
    * 0923 FIX: json export: fixed bug not stripping html tags from output
    * 0931 FIX: pnp-template ps.perf: fixed display bug of cpu averaging

    WATO:
    * 0784 Improved security of WATO bulk inventory by using transaction ids
    * 0880 Added support for 389 Directory Server to LDAP connector
    * 0607 online help text for host creation in WATO now also explains hostname caching
    * 0908 Check event state: New option "Less Verbose Output"...
    * 0965 Cumulative permissions and contact groups for WATO folders...
    * 0973 Renaming of hosts via WATO...
    * 0976 Show preview of active and custom checks in WATO services table...
    * 0930 WATO snapshots: disabled upload of legacy snaphots and snapshots with invalid checksums...
    * 0781 FIX: host diag page: fixed problem with update of diagnose subwindows...
    * 0904 FIX: Fixed exception in host parameter overview...
    * 0971 FIX: Fix missing authentication of PHP addons in D-WATO when activation mode is reload...
    * 0972 FIX: Do not loose site specific global settings anymore when chaning a site's configuration...
    * 0933 FIX: WATO snapshots: excluded some superfluous files from nagvis backup domaim...

    Notifications:
    * 0754 Allow users to disable their notifications completely...
    * 0755 Added variables LASTHOSTUP_REL and LASTSERVICEOK_REL to notification context...
    * 0883 Added Date / Time to HTML notification email
    * 0900 notify_multitech.py: new treasures script for notifying via MultiTech SMS Gateway...
    * 0968 Notification scripts are now configurable via WATO...
    * 0974 New notification plugin for ASCII emails...
    * 0752 FIX: FIX: compute correct state transitions for notifications...
    * 0753 FIX: FIX: correctly show original state in HTML notification mails...
    * 0609 FIX: mail notification script now uses 6 digit hex codes for colors to be better compatible with web based mail browsers
    * 0964 FIX: Fix hanging shutdown of CMC on RedHat 5.X...
    * 0918 FIX: notification: fixed exception when sending notifications as sms / ascii mail...

    Reporting & Availability:
    * 0756 Allow availability of multisite BI aggregates at once...
    * 0966 CSV export for availability works now also for BI aggregates
    * 0967 BI Availability timewarp: new buttons for moving back and forth
    * 0962 FIX: Fix CSV-Export in availability table
    * 0890 FIX: Fix availability computation for hosts...
    * 0891 FIX: Fix HTML encoding of tootip in inline timeline of availability

    Event Console:
    * 0885 New option for writing all messages into a syslog-like logfile...
    * 0902 FIX: event console view: fixed exception on rendering host tags for unknown hosts...

    Livestatus:
    * 0747 FIX: livestatus table hostsbygroup: fixed bug with group_authorization strict...
    * 0831 FIX: table statehist: no longer crashes on TIMEPERIOD TRANSITION entries with an invalid syntax...

    Livestatus-Proxy:
    * 0970 FIX: liveproxyd: handle situations with more then 1024 open files...
    * 0613 FIX: liveproxyd: fewer log messages in case a site is unreachable

    HW/SW-Inventory:
    * 0913 lnx_distro: Now able to detect SuSE distributions...
    * 0610 mk_inventory: windows inventory check now included, install date added to data
    * 0886 FIX: Fix exception on non-UTF-8 encoded characters in software list
    * 0922 FIX: dmidecode: fixed exceptions on missing/unknown data


1.2.5i2:
    Checks & Agents:
    * 0147 enterasys_fans: New Check to monitor fans of enterasys swichtes
    * 0773 ibm_svc_system: new check for System Info of IBM SVC / V7000 devices
    * 0774 ibm_svc_nodestats.diskio: new check for disk troughput per node on IBM SVC / V7000 devices
    * 0775 ibm_svc_systemstats.diskio: new check for disk throughput in IBM SVC / V7000 devices in total
    * 0764 lnx_quota: Added new check to monitor Linux File System Quota...
    * 0776 ibm_svc_nodestats.cpu_util: new check for CPU Utilization per Node on IBM SVC / V7000 devices
    * 0600 nfsexports.solaris: new agent plugin for monitoring nfs exports on solaris systems...
    * 0743 mem, fortigate_memory, solaris_mem: display total SWAP info in check output
    * 0745 drbd: Roles and diskstates are now configurable via WATO...
    * 0740 FIX: winperf_if: now able to handle bandwidth > 4GBit...

    Multisite:
    * 0765 NagVis-Maps-Snapin: Now visualizes downtime / acknowledgment states of maps...
    * 0766 FIX: Changed transid implemtation to work as CSRF protection (Fixes CVE-2014-2330)...

    WATO:
    * 0767 FIX: Signing and verification of WATO snapshot (addresses CVE-2014-2330)...

    BI:
    * 0741 FIX: BI editor: fixed display bug in "Create nodes based on a service search"...

    Livestatus:
    * 0742 FIX: table statehist: now able to cancel a running query if limit is reached...


1.2.5i1:
    Core & Setup:
    * 0386 Added all active checks to check_mk -L output...
    * 0452 Speedup generation of configuration...
    * 0124 Support multiline plugin output for Check_MK Checks...
    * 0675 Activate inline SNMP per default (if available)...
    * 0695 Remove obsolete option -u, --cleanup-autochecks...
            NOTE: Please refer to the migration notes!
    * 0087 FIX: Fixed possible locking issue when using datasource program with long output...
    * 0313 FIX: Avoid duplicate reading of configuration file on --create-rrd...
    * 0379 FIX: check_mk -c: Now also rewrites the location of conf.d directory
    * 0354 FIX: Catch exception when check plugins do not return a state...
    * 0398 FIX: Tolerate debug output in check plugins when using CMC...
    * 0314 FIX: Fix CMC not executing any Check_MK checks after config reload...
    * 0401 FIX: Fix rule precedence in WATO-configured manual checks...
    * 0402 FIX: Fix exception in case of missing agent sections of cluster-aware checks...
    * 0426 FIX: Fixed processing of cached agent plugins / local scripts...
    * 0451 FIX: Ignore missing check types when creating configuration for Nagios
    * 0259 FIX: Fixed htpasswd permission problem in check_mk standalone installation...
    * 0453 FIX: Fix ugly Python exception in host diagnosis page in case of SNMP error...
    * 0696 FIX: Remove garbled output of cmk -v in state of CMC
    * 0682 FIX: Allow overriding of active and custom checks by more specific rule...
    * 0267 FIX: Fixed auth.serials permission problem in check_mk standalone installation...
    * 0282 FIX: TIMEPERIOD TRANSITION messages no longer cut at 64 bytes...
    * 0730 FIX: cmc: fixed bug displaying logentries after a logfile rotation...
    * 0140 FIX: Fixed unwanted handling of hostname as regex...
    * 0739 FIX: Availablity: Prevent crash if the notification period is missing...

    Checks & Agents:
    * 0306 esx_vsphere_counters: added missing ramdisk levels sfcbtickets
    * 0073 moxa_iologik_register: new check to monitor moxa e2000 series registers
    * 0105 apc_humidity: New Check for humidity levels on APC Devices
    * 0106 3ware_units: The verifying state is now handled as ok...
    * 0086 timemachine: new check checking the age of latest backup by timemachine on MAC OS
    * 0074 raritan_pdu_plugs: new check for Raritan PX-2000 family PDUs...
    * 0107 stulz_alerts, stulz_powerstate, stulz_temp, stulz_humidity: New Checks for Stulz clima devices
    * 0075 raritan_pdu_inlet: new check to monitor inlet sensors of the Raritan PX-2000 PDUs
    * 0315 hitachi_hnas_quorumdevice, hitachi_hnas_pnode, hitachi_hnas_vnode: New checks for Hitachi HNAS devices
    * 0316 hitachi_hnas_cpu: New check for CPU utilization of Hitachi HNAS devices
    * 0373 wut_webtherm: Supporting several other devices now
    * 0377 check_http: Certificate Age mode now supports SNI...
    * 0317 emc_isilon: New checks for EMC Isilon Storage System
    * 0395 cmctc.temp: also detect older CMC devices
    * 0396 cmciii_access cmciii_io cmciii_psm_current cmciii_psm_plugs: Support other firmeware versions as well...
    * 0111 kemp_loadmaster_ha, kemp_loadmaster_realserver, kemp_loadmaster_services: New Checks for Kemp Loadbalancer
    * 0318 hitachi_hnas_fan: New check for fans in Hitachi HNAS systems
    * 0319 hitachi_hnas_psu, hitachi_hnas_psu: New checks for Hitachi HNAS storage systems
    * 0320 hitachi_hnas_fpga: new check for Hitachi HNAS storage systems
    * 0321 brocade_mlx: enhancing checks (BR-MLX modules, more OK states)...
    * 0323 emcvnx_hwstatus, emcvnx_hba, emcvnx_disks: new checks for EMC VNX storage systems
    * 0254 agent_vsphere: Make handling of spaces in hostnames of ESX configurable...
    * 0077 cmciii.psm_current, cmciii_psm_plugs, cmciii_io, cmciii.access, cmciii.temp, cmciii.can_current, cmciii.sensor, cmciii.state: new sub checks included in one new check cmcmiii superseding and improving several previous checks of the Rittal CMCIII device...
            NOTE: Please refer to the migration notes!
    * 0078 job: check now monitors the time since last start of the job, limits can be configured in WATO
    * 0079 f5_bigip_conns: new check to monitor number of current connections
    * 0324 hitachi_hnas_cifs: new check for the number of users using a CIFS share
    * 0455 hitachi_hnas_span: new check for Spans (Storage Pools) in Hitachi HNAS storage systems
    * 0445 mem.win: Allow time-averaging of values before applying levels...
    * 0446 mem.used, solaris_mem: Introduce optional averaging of used memory...
    * 0566 services.summary: new check to monitor stopped services of mode autostart in windows
    * 0568 f5_big_ip_conns: check now supports predictive monitoring and both connections types are merged in one check
    * 0257 windows_agent: now reports extended process information (obsoletes psperf.bat plugin)...
    * 0457 hitachi_hnas_volume: New check for Usage and Status of Volumes in Hitachi HNAS storage systems
    * 0450 mem.used: Add information about shared memory (on Linux hosts)
    * 0458 hitachi_hnas_fc_if: New check for FibreChannel Interfaces in Hitachi HNAS storage systems
    * 0459 emcvnx_info: New info check providing Model, Revision and Serial Number of EMC VNX storage systems
    * 0461 emcvnx_raidgroups.list_luns: New check for EMC VNX storage system...
    * 0462 emcvnx_raidgroups.list_disks: New check for EMC VNX storage system...
    * 0463 emcvnx_raidgroups.capacity, emcvnx_raidgroups.capacity_contiguous: New Checks for EMC VNX Storage systems...
    * 0570 fileinfo.groups: file groups now allow exclude patterns as well
    * 0464 stulz_pump: new check for the status of pumps of Stulz clima units
    * 0125 unitrends_backup:Unitrends Backup...
    * 0126 mikrotik_signal: Check for mikrotik wifi bridges
    * 0127 hp_proliant_raid: Check for proliant RAID status.
    * 0571 cmciii_lcp_fans: now monitors the lower limit for the rpm
    * 0572 cmciii_lcp_waterflow: lower and upper limits to the flow are now monitored
    * 0573 cmciii_lcp_airin, cmciii_lcp_airout, cmciii_lcp_waterin, cmciii_lcp_waterout: checks now observe limits to the temperatures
    * 0128 unitrends_replication: Check for monitoring  Replicaion staus on Unitrend systems
    * 0265 mpre_include: run additional mrpe configs within user context...
    * 0266 windows_agent: now supports mrpe include files...
    * 0574 if64: check now supports clustering...
    * 0576 fileinfo.groups: new feature to include current date in file pattern
    * 0130 Support of new Firmware version of various Fujitsu Sotarge Systems
    * 0698 emc_isilon.nodehealth: new check for EMC Isilon Storage systems: NodeHealth
    * 0699 emc_isilon_iops: New check for Disk Operations per Second (IOPS) in EMC Isilon Storage
    * 0132 New checks fjdarye101_disks fjdarye101_rluns: Fujitsu Storage Systems with 2013 Firmware
    * 0697 check_dns: allow to specify multiple expected answers
    * 0700 arcserve_backup: new check for status of backups in an Arcserve Backup Server
    * 0580 emc_datadomain_fans, emc_datadomain_nvbat, emc_datadomain_power, emc_datadomain_temps: new hardware checks for EMC Datadomain
    * 0691 Solaris agent: include lofs in list of monitored filesystem types
    * 0694 wut_webtherm: Support new versions of WUT-Thermometer...
    * 0135 apc_inputs: New Check for APC Input Contacts
    * 0701 emc_isilon_diskstatus: new check for Status of Disks in EMC Isilon Storage Systems
    * 0581 emc_datadomain_disks emc_datadomain_fs:  new checks to monitor disks and filesystems of EMC Datadomain
    * 0718 logwatch.ec: Optionally monitor the list of forwarded logfiles...
    * 0556 esx_vsphere_counters.diskio: now also shows disk latency
    * 0583 stulz_pump: now monitors the pumps rpm in precent of maximum and gathers performance data
    * 0560 check_mk_agent.solaris: report statgrab_mem section if solaris_mem section is missing...
    * 0702 Rule for checking agents for wanted version...
    * 0586 rmon_stats: new snmp check to gather network traffic statistics on RMON enabled network interfaces
    * 0704 windows_os_bonding: new check for bonding interfaces on windows...
    * 0562 esx_vsphere_vm.guest_tools: new check to monitor guest tools status...
    * 0674 brocade_fcport: Now supporting interface speed of 16 Gbit (just discovered in the wild)
    * 0138 Removed caching function in Windows Update agent plugin...
            NOTE: Please refer to the migration notes!
    * 0564 esx_vsphere_vm.datastores: displays the datastores of the VM...
    * 0731 mk_postgres: improved support for versions postgres < 9.2...
    * 0588 dell_poweredge_amperage.current, dell_poweredge_amperage.power, dell_poweredge_cpu, dell_poweredge_status, dell_poweredge_temp: new checks for the Dell PowerEdge Blade Server
    * 0589 brocade_tm: new check monitoring traffic manager statistics for interfaces of brocade devices
    * 0591 dell_poweredge_mem: new check to monitor memory modules of Dell PowerEdge Servers
    * 0592 dell_poweredge_pci: new check for pci devices on dell PowerEdge Servers
    * 0141 ups_socomec_capacity: Battery Capacity Check for Socomec UPS Devices.
    * 0705 arcserve_backup: improved documentation (check manpage and comments in the agent plugin)
    * 0143 ups_socomec_in_voltage, ups_socomec_out_voltage: Socomec UPS Devices, Input and Output Voltages...
    * 0732 df: now able to monitor inodes...
    * 0716 Add Linux caching agent also to normal agent RPM...
    * 0594 dell_poweredge_netdev: new check to monitor the status of network devices on Dells Poweredge Servers
    * 0733 mem, solaris_mem: now able to configure amount of free memory...
    * 0706 EMC VNX: special agent can alternatively authenticate via security files...
    * 0734 esx_vsphere_vm.running_on: shows the esx host of the VM
    * 0144 enterasys_cpu_util enterasys_powersupply: New Checks for CPU Utilization and Power Supplies on enterasys switches
    * 0595 dell_chassis_power, dell_chassis_powersupplies: new checks for Dell Poweredge Chassis Ppower consumption...
    * 0596 dell_chassis_status, dell_chassis_temp, dell_chassis_kvm, dell_chassis_io, dell_chassis_fans: new checks to monitor the overall status of various sections of the Dell Poweredge Chassis via CMC
    * 0597 dell_chassis_slots: new check to monitor the status of the blade slots of the Dell Poweredge Blade Servers
    * 0145 apc_symmetra: Changed naming of Batterie Temperature to System Temerature...
            NOTE: Please refer to the migration notes!
    * 0146 innovaphone_priports_l1, innovaphone_priports_l2: New Checks for Innovaphone PRI Ports
    * 0707 ibm_svc_host: New check: Status of hosts an IBM SVC / V7000 presents volumes to
    * 0598 kentix_temp, kentix_humidity: new checks for Kentix MultiSensor-Rack
    * 0768 ibm_svc_license: New check for Licensing Status on IBM SVC / V7000 devices
    * 0778 New Special Agent for innovaphone gateways...
    * 0769 juniper_trpz_cpu_util, juniper_trpz_flash, juniper_trpz_info, juniper_trpz_power: new Checks for juniper trapeze switches
    * 0770 innovaphone_licenses: New check to monitor licenses on innovaphone devices"
    * 0771 juniper_trpz_aps: Show the number of connected access points on juniper wlan controllers
    * 0772 added special agent for IBM SVC / V7000 storage systems...
    * 0147 enterasys_fans: New Check to monitor fans of enterasys swichtes
    * 0759 check_notify_count: New active check to monitor the number of notifications sent to contacts...
    * 0760 The windows agent contains meta information about version, manufacturer etc....
    * 0103 FIX: services: Fixed bug with service inventory defined in main.mk...
    * 0299 FIX: borcade_mlx_fan: Prettified output, handling "other" state now
    * 0300 FIX: cisco_fru_power: Trying not to inventorize not plugged in FRUs...
    * 0305 FIX: apache_status: Fixed exception when agent reports HTML code as apache-status data...
    * 0104 FIX: mssql: Server instances with underline in name are now supported....
    * 0240 FIX: Virtualmachine names with space no longer have missing piggyback data...
    * 0310 FIX: apache_status: Improved handling of unexpeted data sent by agents...
    * 0088 FIX: esx_vsphere_datastores: fixed error with reported capacity of 0 bytes...
    * 0243 FIX: cisco_qos: no longer crashes when the qos policy name is not set...
    * 0326 FIX: hr_fs printer_supply: Improved translation of wrong encoded chars...
    * 0059 FIX: agent_vpshere: new option for supporting ESX 4.1...
    * 0334 FIX: cisco_fantray: Fixed error on Cisco devices which do not support this check...
    * 0355 FIX: heartbeat_crm: Now handling "Failed actions:" output in agent...
    * 0357 FIX: megaraid_bbu: Fixed expected state checking...
    * 0358 FIX: df: now ignores filesystems with a reported size of '-'...
    * 0360 FIX: multipath: Inventory handles non loaded kernel module now...
    * 0339 FIX: blade_bays blade_blades blade_blowers blade_health blade_mediatray blade_powerfan blade_powermod: fix scan function...
    * 0340 FIX: blade_health: fix check, it was totally broken...
    * 0363 FIX: mysql_capacity: Did use wrong calculated warn / crit thresholds...
    * 0364 FIX: brocade_mlx*: Several cleanups, fixed bug in brocade_mlx_fan where only the first worst state was shown in output
    * 0365 FIX: RPMs: Cleaning up xinetd checkmk.rpmnew file after updating package...
    * 0366 FIX: heartbeat_crm: Agent code is now compatible to pacemaker 1.1.9...
    * 0367 FIX: Now using /dev/null instead of closing stdin in linux agent...
    * 0342 FIX: postgres_stat_database: make agent compatible with PostgreSQL 8.4.x...
    * 0343 FIX: postgres_sessions: make agent plugin compatible with PostgreSQL 9.2...
    * 0369 FIX: cups_queues: Fixed bug checking the last queue reported by agent...
    * 0370 FIX: brocade_mlx_module*: Improved output of checks
    * 0372 FIX: megaraid_ldisks: Ignoring adapters without configured logical disks...
    * 0345 FIX: Linux agent: fix detaching of background plugins...
    * 0378 FIX: agent_vsphere.pysphere: Trying to deal with permissions only on some guests/hosts
    * 0245 FIX: Inline SNMP no longer throws an exception when using SNMPv3 credentials...
    * 0380 FIX: jolokia_metrics.mem: PNP-Template now handles non existant max values...
    * 0381 FIX: win_printers: Fixed creation of duplicate services...
    * 0347 FIX: smart.stats: Remove duplicate disks...
    * 0349 FIX: winperf.cpuusage: update man page: this check is deprecated
    * 0383 FIX: solaris_mem: Is now compatible to more systems...
    * 0109 FIX: cisco_fantray: Prevent inventory for not available fans
    * 0110 FIX: cisco_fru_power:  Prevent inventory for not available FRUs
    * 0350 FIX: nfsmounts: correctly handle mount points with spaces...
    * 0387 FIX: df*: Negative filesystem space levels get a more clear text in check output...
    * 0351 FIX: local: Catch invalid state codes and map to 3 (UNKNOWN)...
    * 0397 FIX: mrpe: tolerate performance variable names with spaces...
    * 0399 FIX: check_ftp: cleanup configuration via WATO, remove Hostname field...
    * 0435 FIX: esx_vsphere_sensors: Fix garbled output in case of placeholder VMs...
    * 0251 FIX: agent_vsphere / check_mk agent: fixed outdated systemtime of check_mk agent...
    * 0439 FIX: postfix_mailq: Linux agent better detects Postfix installation...
    * 0440 FIX: heartbeat_crm: Inventory more gracefully handles case where agent output is invalid...
    * 0113 FIX: blade_blades: Now only make inventory for blades that are powered on...
    * 0441 FIX: megaraid_bbu: Fix several false alarms and cases where inventory failed
    * 0442 FIX: dell_om_disks: Treat global hot spare disks as OK, instead of WARN...
    * 0443 FIX: brocade_fcport: cope with firmware that does not provide speed information...
    * 0322 FIX: timemachine: Check now also works if there are spaces in the name of the backup volume or the hostname
    * 0253 FIX: windows agent: fixed crash on processing eventlog records...
    * 0403 FIX: mem.used: Prefer statgrab on FreeBSD for supporting more than 4GB...
    * 0404 FIX: cups_queues: fix exception in case of alternative time format...
    * 0444 FIX: timemachine: do not inventorize check when timemachine is not used
    * 0116 FIX: cisco_vpn_tunnel: Fixed typo that lead to an exception
    * 0118 FIX: stulz_humidity: Fixed coloring in pnp template...
    * 0119 FIX: stulz_humidity: Fixed lower thresholds...
    * 0565 FIX: windows_updates: fix for some cases when forced_reboot is not set
    * 0255 FIX: windows_agent: now able to handle the removal of local/plugin scripts during runtime...
    * 0447 FIX: fortigate_memory: Fix inventory, do not add check if no info available...
    * 0567 FIX: apc_symmetra: transformation from old tuple to new dict format fixed and improved
    * 0432 FIX: stulz_humidity: Fixed syntax error...
    * 0120 FIX: stulz_humidity, apc_humidity: Fixed bug while processing check params...
    * 0460 FIX: endless waiting for printer queues fixed...
    * 0260 FIX: Fixed incorrect formatting of checks with long output...
    * 0261 FIX: df_netapp32 / df_netapp: Fixed bug with negative size in check output...
    * 0262 FIX: ps: Now able to skip disabled "Process Inventory" rules...
    * 0264 FIX: printer_supply_ricoh: now reports correct filling levels...
    * 0575 FIX: cmciii_lcp_airin, cmciii_lcp_airout, cmciii_lcp_waterin, cmciii_lcp_waterout: improved handling of warning state...
    * 0272 FIX: if checks: port type 56 (fibrechannel) is no longer inventorized per default...
    * 0577 FIX: fileinfo.groups: new date pattern is now available for inventory check as well
    * 0688 FIX: winperf_msx_queues: Support output of Exchange 2013...
    * 0578 FIX: zypper: check is always registered as soon as mk_zypper plugin detects zypper tool...
    * 0689 FIX: postgres_sessions: fix empty agent section in case of 0 sessions...
    * 0579 FIX: veeam_client: fix for case when no StopTime section in agent output
    * 0692 FIX: fileinfo: Avoid duplicate entries in Solaris agent...
    * 0693 FIX: hpux_lvm: avoid problem when alternative vgdisplay is installed...
    * 0708 FIX: ntp.time, ntp: avoid DNS lookups in NTP queries and avoid timeouts...
    * 0277 FIX: solaris agent: ntp now able to work with ntpd and xntpd...
    * 0279 FIX: check_mk_agent.solaris: removed proc section from statgrab...
    * 0281 FIX: statgrab_net.ctr: only inventorize interfaces with actual traffic...
    * 0582 FIX: cisco_sys_mem: check now has a man page and a new WATO integration
    * 0667 FIX: oracle_asm_diskgroup: Now really uses the generic filesystem levels...
    * 0555 FIX: snmp_uptime: no longer fails if uptime is < 1 seconds
    * 0136 FIX: cisco_fru_power: Prevent inventory of not exsisting devices
    * 0557 FIX: check_mk_agent.solaris: removed section statgrab mem...
    * 0673 FIX: zfsget: Fixed broken check - was not compatible to current agent output of "df"
    * 0719 FIX: postfix_mailq: fix Linux agent in case of ssmtp being installed
    * 0584 FIX: agent_vsphere: special agent now handles non-standard https port correctly...
    * 0585 FIX: check_mk_agent.linux: more efficient handling of cups printer queues...
    * 0703 FIX: brocade_mlx: omit inventory of cpu and memory on more states...
    * 0137 FIX: Fixed printer_pages...
    * 0587 FIX: if64: problems resolved when running as a clustered service...
    * 0563 FIX: windows agent: now able to process perl scripts...
    * 0729 FIX: esx_vsphere_hostsystem: fixed incorrect status label (not state)...
    * 0142 FIX: winperf_if: treat unknown packets no longer as error packets
    * 0593 FIX: zypper: agent plugin and check now lead to UNKNOWN result in case of repo problems
    * 0758 FIX: check_sql: Fixed monitoring of stored procedures with oracle
    * 0599 FIX: esx_vsphere_datastores: provisioning levels in WATO are no longer limited to 101%
    * 0737 FIX: megaraid_ldisks: now able to handle "No Virtual Drive Configured" states...
    * 0763 FIX: hpux_if: Fixed exception during parsing of provided data on some systems...

    Multisite:
    * 0371 Added log class filter to hostsvcevents view
    * 0352 Avoid Livestatus connections on pages that do not need them...
    * 0390 Added an icon selector to the view editor...
    * 0391 Added sorter / filter for host/service service levels...
    * 0247 New mkp package for web applications: iNag / nagstatus / nagios status.dat...
    * 0429 Implemented role permissions for dashboards...
    * 0430 It is now possible to define custom time ranges in PNP graph search...
    * 0449 Show all custom variables of hosts and services in the detail views...
    * 0665 Added mail notificaton method to custom user notification dialog...
    * 0123 New time range filter for Downtimes and Comments...
    * 0683 New column painter for the last time a service was OK...
    * 0561 quicksearch: now able to search with multiple filters...
    * 0748 Also custom views now have permissions...
    * 0302 FIX: Fixed highlight of choosen elements in foldertee/views snapin in Chrome/IE
    * 0239 FIX: Fixed incorrect html formatting when displaying host or service comments...
    * 0307 FIX: Increased performance of multisite GUI with a large userbase...
    * 0312 FIX: Hiding views related to not existing datasources, like the EC now...
    * 0325 FIX: Removed CSV export icon from availability views...
    * 0327 FIX: Most forms did now work with "Profile Requests" enabled...
    * 0333 FIX: Fixed too long page title during performing several actions...
    * 0356 FIX: Fixed exception caused by utf8 chars in tooltip text...
    * 0368 FIX: Generating selection id is hopefully now compatible to more systems...
    * 0374 FIX: Fixed syntax error in exception handler of LDAP search code...
    * 0375 FIX: LDAP: Now handling user-ids with umlauts...
    * 0246 FIX: brocade_fcport: fixed error in pnp-template...
    * 0393 FIX: LDAP: Enabled paged LDAP search by default now with a page size of 1000...
    * 0394 FIX: LDAP: Auth expiration plugin now checks users for being disabled (in AD)...
    * 0436 FIX: Fix broken Site status switching via sidebar snapin...
    * 0420 FIX: LDAP: Roles/Groups are now synced even if case of DNs do not match...
    * 0421 FIX: UserDB: Fixed lost passwords when changing users in large user databases...
    * 0423 FIX: Users are not logged out anymore during changing their own passwords...
    * 0424 FIX: Improved error handling in case of incorrect auth config in distributed WATO environments
    * 0425 FIX: Fix login loop bug in distributed environments with different auth secrets
    * 0117 FIX: Availability button is now visible for users without the right to edit views
    * 0431 FIX: LDAP: Fixed group syncrhonisation when nested group sync is enabled
    * 0122 FIX: Multisite view editor not longer throwing a exception when loading views from other users
    * 0569 FIX: recurring updates of serial numbers of disabled ldap users fixed...
    * 0676 FIX: Move view "Stale services" to Problems folder
    * 0270 FIX: Multisite host tag filter: Now uses exact match...
    * 0273 FIX: Fixed exceptions when modifying / cloning views...
    * 0274 FIX: Fixed exception when view title or description was missing
    * 0278 FIX: Fixed bookmark icon images for non-english user languages...
    * 0670 FIX: LDAP: Fixed sync when non lower case attributes are configured...
    * 0671 FIX: LDAP: Disable logging of password changes received from LDAP
    * 0558 FIX: availability: fixed exception on specific filter settings...
    * 0712 FIX: Fix multiple groups with same tag when grouping hosts after a tag...
    * 0738 FIX: csv_export: now able to handle umlauts in download filenames...
    * 0762 FIX: Fixed availability filters not opening in IE7

    WATO:
    * 0308 Multisite can now set rotation view permissions for NagVis...
    * 0329 Removed Distributed WATO peer mode...
            NOTE: Please refer to the migration notes!
    * 0244 New features for WATO page Backup & Restore...
    * 0382 Active HTTP check now supports multiline regexp matching...
    * 0112 Explicit mapping of clustered services can now be done with WATO...
    * 0437 Convert WATO rule for debug_log into simple Checkbox...
    * 0428 Changed user profiles (e.g. pw changes) are now replicated in distributed setups...
    * 0114 User Custom Attributes can now be exported to the core...
    * 0448 New button in WATO service list for displaying check parameters...
    * 0454 Add output of traceroute to host diagnostic page
    * 0677 Make title of tags and tag groups localizable...
    * 0685 Distributed WATO now disabled WATO on slave sites per default...
    * 0687 New summary pages with all settings of a host or service...
    * 0275 WATO "Notify Users" feature: Improved confirmation info...
    * 0134 New option to use expect string in response heads for check_http in wato...
    * 0717 Sort permissions of views, dashboards, commands and snapins alphabetically
    * 0761 New bulk host import mode in WATO...
    * 0057 FIX: Fix exception in WATO host editor on custom tag without topic...
    * 0241 FIX: Improved sorting of WATO folders in dropdown menu...
    * 0019 FIX: Fixed wording in WATO rule for MSSQL check
    * 0242 FIX: Parameters for clustered services can now be configured on the cluster host...
    * 0309 FIX: Trying to prevent read/write conflicts with a large user base...
    * 0311 FIX: Fixed "Inventory failed" message when trying an inventory on clusters via WATO...
    * 0330 FIX: Improved performance of WATO slave push with a large user base...
    * 0331 FIX: LDAP diagnostic LOG can now have the $OMD_SITE$ macro configured via WATO...
    * 0332 FIX: Own host tag groups without topics resulted in two groups "Host tags" in the rule editor
    * 0361 FIX: The page linked by "new rule" can now be bookmarked again
    * 0341 FIX: Avoid rare exception in WATO when deleting a host...
    * 0376 FIX: LDAP: Default configuration of attributes is reflected within WATO now
    * 0346 FIX: Fix folder visibility in WATO for unpriviledged users...
    * 0385 FIX: Better error handling for invalid service regex in rule conditions...
    * 0389 FIX: Showing LDAP settings on site specific global settings page now...
    * 0400 FIX: WATO BI editor now supports percentages for count_ok...
    * 0392 FIX: LDAP: Improved error messages of LDAP configuration test...
    * 0415 FIX: LDAP: The LDAP Settings dialog is now disabled when the LDAP Connector is disabled
    * 0416 FIX: When doing user sync on user page rendering, contact group memberships are shown correctly now...
    * 0417 FIX: LDAP: Fixed "Sync-Plugin: Roles" test with OpenLDAP
    * 0248 FIX: Backup & Restore: Snapshot comments now support unicode character...
    * 0418 FIX: LDAP: Fixed broken role sync plugin with OpenLDAP...
    * 0419 FIX: LDAP: The default user profile roles are only assigned to users without roles...
    * 0249 FIX: Backup & Restore: fixed bug when uploading legacy snapshots...
    * 0250 FIX: Fixed error on creating very large WATO snapshots...
    * 0422 FIX: Fixed numbers shown in log entries of bulk inventory...
    * 0252 FIX: ESX vSphere configuration: Fixed non-working configuration parameters...
    * 0456 FIX: Column was too short...
    * 0256 FIX: wato snapshots: snapshot restore no longer fails with older python versions...
    * 0433 FIX: Creating WATO lock during automations (like e.g. master to slave syncs)...
    * 0434 FIX: Fixed wrong count of failed hosts in bulk inventory mode...
    * 0678 FIX: Move two last global settings of Event Console to proper places
    * 0268 FIX: wato inventory: fixed missing services...
    * 0686 FIX: Fix replication with WATO if EC is enabled on master and disabled on slave
    * 0129 FIX: Fixed permission bug in "Edit user profile" dialog....
    * 0269 FIX: brocade_fcport: fixed problem on displaying check_parameters in WATO...
    * 0271 FIX: Fixed sorting in duallist element (two lists with interchangable elements)...
    * 0131 FIX: Error rates for network interfaces can now be set smaller then 0.1 when using Wato....
    * 0690 FIX: Fix language jumping to German when saving user profiles
    * 0666 FIX: Minimum port for the mknotifyd is now 1024 (never use well known ports)...
    * 0559 FIX: WATO snapshots: improved validation of (uploaded) snapshots...
    * 0709 FIX: Fix NoneType has not attribute userdb_automatic_sync bug in D-WATO
    * 0728 FIX: mem.win: fixed bug in WATO configuration rule...
    * 0139 FIX: ldap sync: syncing if rules against ldap is not longer case sensitiv
    * 0736 FIX: WATO backup and restore: improved error handling...

    Notifications:
    * 0362 sms: now searching PATH for sendsms and smssend commands...
    * 0684 New notification variables NOTIFY_LASTSERVICEOK and NOTIFY_LASTHOSTUP...
    * 0711 New rules based notifications...
    * 0713 New bulk notifications...
    * 0108 FIX: Prevent service notification on host alerts...
    * 0058 FIX: Fix email notifications containing non-ASCII characters in some situtations...
    * 0133 FIX: Fixed mkeventd notification plugin...
    * 0720 FIX: Fix timeperiod computation with CMC and flexible notifications...

    BI:
    * 0721 Use hard states in BI aggregates...
    * 0714 BI aggregations now also honor scheduled downtimes...
    * 0715 BI aggregates now acknowledgement information...
    * 0669 FIX: Fixed regex matching in BI when using character groups [...]...

    Reporting & Availability:
    * 0018 New option for displaying a legend for the colors used in the timeline...
    * 0405 Add CSV export to availability views...
    * 0338 FIX: Introduce time limit on availability queries...
    * 0681 FIX: Display correct year for availability range for last month in january
    * 0750 FIX: Availability: fix exception when summary is on and some elements have never been OK

    Event Console:
    * 0301 Handling messages of special syslog format correctly...
    * 0388 Moved Event Console related settings to own settings page...
    * 0710 Create a history entry for events that failed their target count...
    * 0749 Allow to restrict visibility of events by their host contacts...
    * 0303 FIX: Old log entries were shown in event history first...
    * 0304 FIX: Escaping several unwanted chars from incoming log messages...
    * 0089 FIX: CSV export of event console was broken...
    * 0359 FIX: Fixed exception in event simulator when one match group did not match
    * 0384 FIX: Trying to prevent problem when restarting mkeventd...
    * 0427 FIX: Fixed exception when handling connections from event unix socket...
    * 0679 FIX: Allow non-Ascii characters in generated events
    * 0680 FIX: Do not allow spaces in host names in event simulator...
    * 0672 FIX: Service item of "Check event state in event console" checks can now be configured...
    * 0590 FIX: mkeventd: fixed encoding of unicode characters in the snmptrap receiver...

    Livestatus:
    * 0337 New header for limiting the execution time of a query...
    * 0276 nagios4 livestatus support...
    * 0335 FIX: Parse state of downtime notification log entries correctly...
    * 0336 FIX: Limit the number of lines read from a single logfile...
    * 0344 FIX: Fix semantics of columns num_services_hard_*...

    Livestatus-Proxy:
    * 0263 FIX: livestatus log table: fixed missing logentries of archived logfiles...


1.2.3i7:
    Core & Setup:
    * 0011 Introduce optional lower limit for predicted levels...
    * 0217 FIX: More verbose error output for SNMP errors on the command line...
    * 0288 FIX: Error messages of datasource programs (e.g. VSphere Agent) are now visible within WATO...
    * 0010 FIX: Fix computation of hour-of-the-day and day-of-month prediction...
    * 0292 FIX: Inline SNMP: Check_MK check helpers are closing UDP sockets now...

    Checks & Agents:
    * 0060 cisco_fantray: new check for monitoring fan trays of Cisco Nexus switches
    * 0061 cisco_cpu: check now recognizes new object cpmCPUTotal5minRev...
    * 0063 veeam_client: new check to monitor status of veeam clients with special agent plugin...
    * 0064 veeam_jobs: new check to monitor the backup jobs of the veeam backup tool...
    * 0047 fritz.conn fritz.config fritz.uptime fritz.wan_if fritz.link: New checks for monitoring Fritz!Box devices...
    * 0027 esx_vsphere_sensors: it is now possible override the state of sensors...
    * 0090 apc_ats_status: New Check for monitoring APC Automatic Transfer Switches
    * 0080 Added new checks for Brocade NetIron MLX switching / routing devices...
    * 0091 apc_ats_output: new check for output measurements on APC ATS devices
    * 0068 check_sql: support for mssql databases included
    * 0208 fileinfo.groups: Added minimum/maximum file size parameters...
    * 0093 check_http: Default service description prefix can be avoided...
    * 0004 df: dynamic filesystem levels now reorder levels automatically...
    * 0069 veeam_client: limits for time since last backup introduced
    * 0214 Logwatch: context lines can now be disabled using nocontext=1...
    * 0038 casa_cpu_mem casa_cpu_temp casa_cpu_util casa_fan casa_power: New checks for casa Cable Modem Termination Systems...
    * 0097 arc_raid_status: New check for Areca RAID controllers
    * 0070 cmciii_lcp_airin cmciii_lcp_airout cmciii_lcp_fans cmciii_lcp_waterflow cmciii_lcp_waterin cmciii_lcp_waterout: new checks for the Rittal CMC-III LCP device
    * 0098 apc_inrow_airflow, apc_inrow_fanspeed, apc_inrow_temp: New checks for APC inrow devices
    * 0099 apc_mod_pdu_modules: New check for APC Modular Power Distribution Unit
    * 0072 cmciii_pu_access cmciii_pu_canbus cmciii_pu_io cmciii_pu_temp: New checks for the Rittal CMC-III PU Unit
    * 0100 juniper_cpu: New check for CPU utilization on Juniper switches
    * 0236 windows_agent: each script can now be configured to run sync / async...
    * 0101 liebert_chiller_status: New check for Liebert Chiller devices
    * 0083 brocade_mlx: Temperature sensors of one module now in one common check...
    * 0008 df: Solaris agent now also supports samfs
    * 0084 brocade_mlx: single checks now instead of sub checks...
    * 0291 winperf_ts_sessions: New check to monitor Microsoft Terminal Server sessions...
    * 0102 modbus_value: New check and Agent to modbus devices...
    * 0013 Solaris Agent: implement cached async plugins and local checks...
    * 0238 vsphere monitoring: new option to skip placeholder vms in agent output...
    * 0016 Linux+Windows agent: allow spooling plugin outputs via files...
    * 0017 local: New state type P for state computation based on perfdata...
    * 0085 brocade_mlx: now handles more different module states...
    * 0024 FIX: cisco_wlc: removed check configuration parameter ap_model...
    * 0003 FIX: ps: Remove exceeding [ and ] in service description when using process inventory...
    * 0037 FIX: checkman browser (cmk -m) was not working properly in network subtree...
    * 0283 FIX: Interface Checks: ignore invalid error counts while interface is down...
    * 0081 FIX: Fixed corruption in SNMP walks created with cmk --snmpwalk...
    * 0286 FIX: esx_vsphrere_counters.ramdisk: Better handling for non existant ramdisks...
    * 0290 FIX: winperf_processor mem.win: Handling no/empty agent responses correctly now...
    * 0293 FIX: esx_vsphere_counters_ramdisk_sizes: Handles ram disk "ibmscratch" by default now
    * 0012 FIX: Solaris Agent: fixed broken fileinfo section...
    * 0297 FIX: mk-job is now also usable on CentOS 5+...
    * 0298 FIX: win_dhcp_pools: Fixed wrong percentage calculation
    * 0237 FIX: tsm_sessions: fixed invalid check output during backups...

    Multisite:
    * 0001 New filters for selecting several host/service-groups at once...
    * 0050 New concept of favorite hosts and services plus matching filters and views...
    * 0211 GUI Notify: Added notify method "popup" to really create popup windows...
    * 0215 Added option to make HTML escape in plugin outputs configurable...
    * 0071 livedump: new option to include contact_groups instead of contacts when dumping configuration
    * 0043 FIX: LDAP: Improved error reporting during synchronisation...
    * 0044 FIX: LDAP: Fixed error with empty groups during non nested group sync...
    * 0045 FIX: LDAP: Fixed error when synchronizing non nested groups to roles...
    * 0046 FIX: Fixed editing contactgroup assignments of hosts or folders with "-" in names...
    * 0049 FIX: Fixed useless I/O during page processing...
    * 0203 FIX: Changed sidebar reload interval to be more random...
    * 0204 FIX: Reduced I/O on logins with access time recording or failed login counts...
    * 0206 FIX: Fixed logwatch permission check when using liveproxy for normal users...
    * 0210 FIX: LDAP: Fixed problem syncing contactgroups of a user with umlauts in CN
    * 0035 FIX: Convert HTTP(S) links in plugin output into clickable icon...
    * 0006 FIX: Checkboxes for hosts/services were missing on modified views...
    * 0284 FIX: Context help toggled on/off randomly...
    * 0285 FIX: Fixed bookmarking of absolute URLs or PNP/NagVis URLs in sidebar snapin...
    * 0296 FIX: Fixed moving of snapins while in scrolled sidebar...

    WATO:
    * 0053 New rule for configuring the display_name of a service...
    * 0216 Supporting float values as SNMP timeout value now...
    * 0082 Improved online help for LDAP connections...
    * 0009 Automatically schedule inventory check after service config change...
    * 0294 Added "services" button to host diagnose page
    * 0048 FIX: Tests on host diagnose page are executed parallel now...
    * 0033 FIX: Fixed problem when saving settings in WATOs host diagnostic page...
    * 0205 FIX: NagVis related permissions of roles can be edited again...
    * 0207 FIX: Explicit communities were not saved in all cases...
    * 0094 FIX: Hide SNMPv3 credentials in WATO...
    * 0212 FIX: Fixed broken site edit page in case a TCP socket has been configured...
    * 0095 FIX: Fixed problem with portnumber in Wato Distributed Monitoring dialog
    * 0213 FIX: LDAP: Various small improvements for handling the LDAP user connector...
    * 0039 FIX: Fixed exception on displaying WATO helptexts in the global settings...
    * 0219 FIX: Fixed display problems in WATO folders with long contact group names
    * 0220 FIX: Added HTML escaping to several global settings attributes...
    * 0234 FIX: Improved handling of interface inventory states / types...
    * 0289 FIX: Renamed "Hosts & Folders" page to "Hosts"
    * 0295 FIX: Fixed problem with new created tag groups with "/" in title...

    Notifications:
    * 0005 Added notification script for sending SMS via mobilant.com...
    * 0032 FIX: Fixed problem when forwarding notification mails in windows...
    * 0218 FIX: Fixed rendering of HTML mails for Outlook (at least 2013)...

    BI:
    * 0287 FIX: Fixed assuming states of services with backslashes in descriptions...

    Reporting & Availability:
    * 0051 Option for showing timeline directly in availability table...
    * 0052 Visual colorization of availability according to levels...
    * 0054 New labelling options for availability table...
    * 0055 Allow grouping by host, host group or service group...
    * 0056 New concept of service periods in availability reporting...
    * 0002 You can now annotate events in the availability reporting...
    * 0014 FIX: Fix styling of tables: always use complete width...
    * 0015 FIX: Fixed summary computation in availability when grouping is used...

    Event Console:
    * 0026 FIX: snmptd_mkevent.py: fixed crash on startup
    * 0036 FIX: Fixed bug where multsite commands did not work properly...

    Livestatus:
    * 0067 livedump: new option to mark the mode at the beginning of the dump and documentation fixes...
    * 0023 FIX: Fixed incorrect starttime of table statehist entries...
    * 0034 FIX: Availability no longer showes incorrect entries when only one logfile exists...
    * 0233 FIX: Fixed missing entries in log file and availability view...


1.2.3i6:
    Core & Setup:
    * 0041 FIX: setup.py now handles non existing wwwuser gracefully...

    Checks & Agents:
    * 0040 Add agent plugin to test local hostname resolving...
    * 0020 FIX: Inventory problem with inventory_processes parameter...

    Multisite:
    * 0000 Improved performance of LDAP sync by refactoring the group sync code

    WATO:
    * 0042 FIX: Removed debug outputs from service inventory...


1.2.3i5:
    Core:
    * Automatically remove duplicate checks when monitoring with Agent+SNMP
       at the same time. TCP based ones have precedence.
    * inventory check of SNMP devices now does scan per default (configurable)
    * FIX: inventory check now honors settings for exit code
    * FIX: avoid exception nodes of cluster have different agent type
    * FIX: continue inventory, if one check does not support it
    * FIX: fix configuration of explicit SNMP community, allow unicode
    * FIX: avoid invalid cache of 2nd and up hosts in bulk inventory
    * FIX: fixed error handling in SNMP scan, inventory check fails now
           if SNMP agent is not responding
    * FIX: Ignore snmp_check_interval cache in interactive situations (e.g.  -nv)
    * FIX: check_mk config generation: on computing the checks parameters
           there is no longer a small chance that existing rules get modified

    Event Console:
    * check_mkevents now available as C binary: check_mkevents_c
    * FIX: use default values for unset variables in actions

    Multisite:
    * Speed-O-Meter: now measure only service checks. Host checks
      are omitted, since they do not really matter and make the
      results less useful when using CMC.
    * Added host aliases filter to some views (host/service search)
    * It is now possible to enforce checkboxes in views upon view loading
      (needs to be confgured per view via the view editor)
    * Wiki Sidebar Snapin: showing navigation and quicksearch. OMD only.
    * Sidebar can now be folded. Simply click somewhere at the left 10 pixels.
    * Foldable sections now have an animated triangle icon that shows the folding state
    * Added new snapin "Folders", which interacts with the views snapin when
      both are enabled. You can use it to open views in a specific folder context
    * LDAP: Added option to make group and role sync plugin handle nested
            groups (only in Active Directory at the moment). Enabling this
	    feature might increase the sync time a lot - use only when really needed.
    * FIX: Fixed encoding problem in webservice column output
    * FIX: Fix output format python for several numeric columns
    * FIX: Fixed searching hosts by aliases/adresses
    * FIX: Remove duplicate entries from Quicksearch
    * FIX: Avoid timed browser reload after execution of exections
    * FIX: Hosttag filter now works in service related views
    * FIX: Added code to prevent injection of bogus varnames
           (This might break code which uses some uncommon chars for varnames)
    * FIX: Fixed computation of perfometer values, which did not care about
           the snmp_check_interval. Simplyfied computation of perfometer values
    * FIX: LDAP: Custom user attributes can now be synced again

    BI:
    * FIX: Fix exception when showing BI tree in reporting time warp
    * FIX: Fixed blue triangle link: would show more aggregations,
       if one name was the prefix of another

    Notifications:
    * Blacklisting for services in the felixble notification system
    * FIX: mail with graph plugin: set explicit session.save_path for php
           Fixes instances where the php command couldn't fetch any graphs

    Checks & Agents:
    * diskstat: removed (ever incorrect) latency computation for Linux
    * statgrab_load: support predictive levels, add perf-o-meter
    * ucd_cpu_load: support predictive levels
    * hpux_cpu, blade_bx_load: support predictive levels, add perf-o-meter,
       make WATO-configable
    * check_sql: Database port can now be explicitly set
    * steelhead_perrs: New check for Rivergate Gateways
    * alcatel_power: Check for power supplies on Alcatel switches
    * qnap_disks: New check for Hardisks in Qnap devices
    * Dell Open Manage: SNNP Checks for Physical Disks, CPU and Memory
    * check_tcp: Now able to set custom service description
    * Apache ActiveMQ: New Special Agent and Check to query ActiveMQ Queues
    * check_ftp: can now be configured via Wato
    * windows_tasks: New check to  monitor the Windows Task Scheduler
    * sensatronics_temp: New check for Sensatronic E4 Temperatur Sensor
    * akcp_sensor_drycontact: New Check for AKCP drycontact Sensors
    * esx_vsphere_vm.heartbeat: Heartbeat status alert level now configurable
    * ps:  new configuration option: handle_count (windows only)
    * FIX: Windows agent: gracefully handle garbled logstate.txt
    * FIX: esx_vsphere_counters: added missing ramdisk type upgradescratch
    * FIX: esx_vsphere_hostsystem: fixed bug in handling of params
    * FIX: local: tolerate invalid output lines
    * FIX: hp_proliant: Correct handling of missing snmp data
    * FIX: logwatch.ec: No longer forwards "I" lines to event console
    * FIX: check_dns: default to querying the DNS server on the localhost itself
    * FIX: ps: do not output perfdata of CPU averaging (use ps.perf for that)
    * FIX: nfsexports: also support systems with rpcbind instead of portmap
    * FIX: ups_in_freq: corrected spelling of service description
    * FIX: ups_bat_temp: renamed service description to "Temperature Battery",
           in order to make it consistent with the other temperature checks
    * FIX: hp_blade_blades: Fixed crash on inventory when receiving
           unexpected snmp data
    * FIX: apache_status: If ReqPerSec and BytesPerSec are not reported by
           the agent, no PNP graphs for them are drawn.
           (This is the case if ExtendedStatus set to Off in Apache config)
    * FIX: oracle_jobs: fixed issues with incorrect column count in check output
    * FIX: if/if64/...: layout fix in PNP template for packets


    WATO:
    * You can now have site-specific global settings when using
      distributed WATO (available in the "Distributed Monitoring")
    * bulk inventory: display percentage in progress bar
    * New option for full SNMP scan in bulk inventory
    * bulk operations now also available when checkboxes are off
    * LDAP: Added test to validate the configured role sync groups
    * LDAP: The sync hooks during activate changes can now be enabled/disabled
      by configuration (Global Settings)
    * Disabled replication type "peer" in site editor.
    * Added "permanently ignore" button to inventory services dialog which
      links directly to the disabled services view
    * Added diagnose page linked from host edit dialog. This can be used to test
      connection capabilities of hosts
    * The rule "Process inventory" now offers the same configuration options
      as its manual check equivalent "State and count of processes"
    * New configuration option handle_count (windows only) in the rules
      "Process inventory" and "State and count of processes"
    * FIX: correct display of number of hosts in bulk inventory
    * FIX: nailed down ".siteid" exception when added new site
    * FIX: fixed setting for locking mode from 'ait' to 'wait'
    * FIX: avoid removal of tags from rules when not yet acknowledged
    * FIX: avoid need for apache restart when adding new service levels
    * FIX: fix encoding problem on GIT integration

    Livestatus:
    * Removed "livecheck". It never was really stable. Nagios4 has something
      similar built in. And also the Check_MK Micro Core.
    * table statehist: no longer computes an unmonitored state for hosts and
                       services on certain instances.
                       (showed up as no hosts/services in the multisite gui)
    * table statehist: fixed SIGSEGV chance on larger queries

1.2.3i4:
    Core:
    * Create inventory check also for hosts without services, if they
          have *no* ping tag.

    WATO:
    * Bulk inventory: speed up by use of cache files and doing stuff in
          groups of e.g. 10 hosts at once
    * Multisite connection: new button for cloning a connection

    Checks & Agents:
    * Linux agent RPM: remove dependency to package "time". That package
         is just needed for the binary mk-job, which is useful but not
         neccessary.

    Multisite:
    * FIX: fix broken single-site setups due to new caching

1.2.3i3:
    Core:
    * FIX: fixed typo in core startup message "logging initial states"
    * FIX: livestatus table statehist: fixed rubbish entries whenever
           logfile instances got unloaded

    Livestatus:
    * FIX: check_mk snmp checks with a custom check interval no longer
           have an incorrect staleness value

    Notifications:
    * mkeventd: new notification plugin for forwarding notifications
       to the Event Console. See inline docu in share/check_mk/notification/mkeventd
       for documentation.
    * FIX: cleanup environment from notifications (needed for CMC)

    Checks & Agents:
    * Windows agent: increased maximum plugin output buffer size to 2MB
    * check_icmp: New WATO rule for custom PING checks
    * agent_vsphere: now able to handle < > & ' " in login credentials
    * if/if64 and friends: add 95% percentiles to graphs
    * services: inventory now also matches against display names of services
    * esx_vsphere_hostsystem.multipath: now able to set warn/crit levels
    * cpu_netapp: added Perf-O-Meter and PNP template
    * cisco_cpu: added Perf-O-Meter and PNP template
    * apc_symmetra: add input voltage to informational output
    * agent_vsphere: new debug option --tracefile
    * FIX: windows_agent: fixed bug in cleanup of open thread handles
    * FIX: cups default printer is now monitored again in linux agent
    * FIX: host notification email in html format: fixed formating error
           (typo in tag)
    * FIX: netapp_volumes: better output when volume is missing
    * FIX: winperf_phydisk: handle case where not performance counters are available
    * FIX: check_mk_agent.linux: limit Livestatus check to 3 seconds
    * FIX: esx_vsphere_vm: fixed exception when memory info for vm is missing
    * FIX: esx_vsphere_hostsystem: Fixed typo in check output
    * FIX: psperf.bat/ps: Plugin output processing no longer crashes when
           the ps service is clustered

    Multisite:
    * Filtering in views by Hostalias is possible now too
       (however the filter is not displayed in any standard view - user needs
       to enable it by customizing the needed views himself)
    * FIX: add missing service icons to view "All Services with this descr..."
    * FIX: ldap attribute plugins: fixed crash when parameters are None
    * FIX: avoid duplicate output of log message in log tables
    * FIX: fixed problem with ldap userid encoding
    * FIX: removed state-based colors from all Perf-O-Meters
    * FIX: brocade_fcport pnp-template: fixed incorrect display of average values
    * FIX: all log views are now correctly sorted from new to old

    Livestatus-Proxy:
    * Implement caching of non-status requests (together with Multisite)
    * FIX: fix exception when printing error message
    * FIX: honor wait time (now called cooling period) after failed TCP connection
    * FIX: fix hanging if client cannot accept large chunks (seen on RH6.4)

    WATO:
    * Rule "State and count of processes": New configuration options:
           virtual and resident memory levels
    * Added title of tests to LDAP diagnose table
    * Bulk inventory: new checkbox to only include hosts that have a failed
        inventory check.
    * Bulk inventory: yet another checkbox for skipping hosts where the
        Check_MK service is currently critical
    * New rule: Multipath Count (used by esx_vsphere_hostsystem.multipath)
    * FIX: The rule "State and count of processes" is no longer available
           in "Parameters for inventorized check". This rule was solely
           intented for "Manual checks" configuration
    * FIX: Trying to prevent auth.php errors while file is being updated

1.2.3i2:
    Core:
    * New option -B for just generating the configuration
    * Introduced persistent host address lookup cache to prevent issues
      loading an unchanged configuration after a single address is not resolvable anymore
    * Assigning a service to a cluster host no longer requires a reinventory
    * Setting a check_type or service to ignore no longer requires a reinventory
      Note: If the ignore rule is removed the services will reappear
    * Config creation: The ignore services rule now also applies to custom, active
                       and legacy checks
    * Predictive monitoring: correctly handle spaces in variable names (thanks
       to Karl Golland)
    * New man page browser for console (cmk -m)
    * New option explicit_snmp_communities to override rule based SNMP settings
    * Preparations for significant SNMP monitoring performance improvement
      (It's named Inline SNMP, which is available as special feature via subscriptions)
    * Allow to specify custom host check via WATO (arbitrary command line)
    * Implement DNS caching. This can be disabled with use_dns_cache = False

    Livestatus:
    * new service column staleness: indicator for outdated service checks
    * new host    column staleness: indicator for outdated host checks

    Checks & Agents:
    * esx_hostystem multipath: criticize standby paths only if not equal to active paths
    * mk_logwatch: fixed bug when rewriting logwatch messages
    * check_mk: Re-inventory is no longer required when a service is ignored via rule
    * check_mk: Now possible to assign services to clusters without the need to
                reinventorize
    * lnx_if: Fixed crash on missing "Address" field
    * viprinet_router: Now able to set required target state via rule
    * windows_agent: Now available as 64 bit version
    * agent_vsphere: fix problem where sensors were missing when
      you queried multiple host systems via vCenter
    * cached checks: no longer output cached data if the age of the
                     cache file is twice the maximum cache age
    * windows agent: no longer tries to execute directories
    * fileinfo: no longer inventorize missing files(reported by windows agent)
    * New checks for Brocade fans, temperature and power supplies
    * cluster hosts: removed agent version output from Check_MK service (this
      was misleading for different agent versions on multiple nodes)
    * job check: better handling of unexpected agent output
    * lnx_thermal: Added check for linux thermal sensors (e.g. acpi)
    * hwg_temp: Make WATO-Rule "Room Temperature" match, add man page, graph
                and Perf-O-Meter
    * ps.perf: Support Windows with new plugin "psperf.bat". wmicchecks.bat
               is obsolete now.
    * Special Agent vSphere: support ESX 4.1 (thanks to Mirko Witt)
    * esx_vsphere_object: make check state configurable
    * mk_logwatch: support continuation lines with 'A'. Please refer to docu.
    * mk_oracle: Added plugin for solaris
    * win_netstat: New check for Windows for checking the existance of a UDP/TCP
        connection or listener
    * ps/ps.perf: allow to set levels on CPU util, optional averaging of CPU
    * diskstat: Agent is now also processing data of mmcblk devices
    * qmail: Added check for mailqueue
    * cisco_locif: removed obsolete and already disabled check completely
    * fc_brocade_port: removed obsolete check
    * fc_brocade_port_detailed: removed obsolete check
    * tsm_stgpool: removed orphaned check
    * vmware_state: removed ancient, now orphaned check. Use vsphere_agent instead.
    * vms_{df,md,netif,sys}: remove orphaned checks that are not needed by the current agent
    * tsm: Added new TSM checks with a simple windows agent plugin
    * windows_agent: now starts local/plugin scripts in separate threads/processes
                     new script parameters cache_age, retry_count, timeout
                     new script caching options "off", "async", "sync"
    * windows_agent: increased maximum local/plugin script output length to 512kB
                     (output buffer now grows dynamically)
    * jolokia_metrics: fixed incorrect plugin output for high warn/crit levels
    * jolokia_metrics.uptime: Added pnp template
    * hyperv: Added a check for checking state changes.
    * df / esx_vsphere_datastore: now able to set absolute levels and levels depending
                                  on total disk space of used and free space
    * cisco_wlc: New check for monitoring cisco wireless lan access points
    * cisco_wlc_clients: New check for the nummber of clients in a wlc wifi
    * df: Negative integer levels for MB left on a device
    * win_printers: Monitoring of printer queue on a windows printserver
    * cisco_qos: Updated to be able to mintor IOS XR 4.2.1 (on a ASR9K device)
    * New active check, check_form_submit, to submit HTML forms and check the resulting page
    * mk-job: /var/lib/check_mk_agent/job directory is now created with mode 1777 so
              mk-job can be used by unprivileged users too
    * ADD: etherbox: new check for etherbox (messpc) sensors.
           currently supported: temperature, humidity, switch contact and smoke sensors
    * cisco_wlc_client: now supports low/high warn and crit levels
    * cisco_wlc: now supports configuration options for missing AP
    * agent_vsphere: completely rewritten, now considerably faster
                     vCenter is still queried by old version
    * windows_agent: windows eventlog informational/audit logs now reported with O prefix
    * mk_logwatch: ignored loglines now reported with an "." prefix (if required)
    * apache_status: Nopw also supports multithreaded mpm
    * windows_agent: now able to suppress context messages in windows eventlogs
    * agent_vsphere: completely rewritten, now considerably faster
                     vCenter is still queried by old version
    * windows_agent: windows eventlog informational/audit logs now reported with O prefix
    * mk_logwatch: ignored loglines now reported with an "." prefix (if required)
    * check_mk-if.pnp: fixed bug with pnp template on esx hosts without perfdata
    * jolokia checks (JVM): uptime, threads, sessions, requests, queue
      now configurable via WATO
    * vSphere checks: secret is not shown to the user via WATO anymore
    * WATO rule to check state of physical switch (currently used by etherbox check)
    * cisco_wlc: Allows to configure handling of missing AP
    * logwatch.ec: show logfiles from that we forwarded messages
    * FIX: blade_blades: Fixed output of "(UNKNOWN)" even if state is OK
    * FIX: apache_status: fix exception if parameter is None
    * FIX: hr_mem: handle virtual memory correct on some devices
    * FIX: apache_status agent plugin: now also works, if prog name contains slashes
    * FIX: check_dns: parameter -A does not get an additional string
    * FIX: cisco_qos: Catch policies without post/drop byte information
    * FIX: cisco_qos: Catch policies without individual bandwidth limits
    * FIX: windows_agent: fixed bug on merging plugin output buffers
    * FIX: esx_vsphere_datastores: Fix incomplete performance data and Perf-O-Meter
    * FIX: cleaned up fileinfo.groups pattern handling, manual configuration
      is now possible using WATO
    * FIX: check_mk-ipmi.php: PNP template now displays correct units as delivered
           by the check plugin
    * FIX: check_disk_smb: Remove $ from share when creating service description.
           Otherwise Nagios will not accept the service description.
    * FIX: mrpe: gracefully handle invalid exit code of plugin

    Notifications:
    * notify.py: Matching service level: Use the hosts service level if a
                 service has no service level set
    * notify.py: fixed bug with local notification spooling
    * HTML notifications: Now adding optional links to host- and service names
      when second argument notification script is configured to the base url of the
      monitoring installation (e.g. http://<host>/<site>/ in case of OMD setups)
    * HTML notifications: Added time of state change

    Multisite:
    * Finally good handling of F5 / browser reloads -> no page switching to
      start page anymore (at least in modern browsers)
    * User accounts can now be locked after a specified amount of auth
      failures (lock_on_logon_failures can be set to a number of tries)
    * Column Perf-O-Meter is now sortable: it sorts after the *first*
      performance value. This might not always be the one you like, but
      its far better than nothing.
    * logwatch: Logwatch icon no longer uses notes_url
    * Inventory screen: Host inventory also displays its clustered services
    * Rules: Renamed "Ignored services" to "Disabled services"
             Renamed "Ignored checks" to "Disabled checks"
    * Sorter Host IP address: fixed sorting, no longer uses str compare on ip
    * Views: New: Draw rule editor icon in multisite views (default off)
             Can be activated in global settings
    * New global multisite options: Adhoc downtime with duration and comment
                                    Display current date in dashboard
    * LDAP: Using asynchronous searches / added optional support for paginated
      searches (Can be enabled in connection settings)
    * LDAP: It is now possible to provide multiple failover servers, which are
      tried when the primary ldap server fails
    * LDAP: Supporting posixGroup with memberUid as member attribute
    * LDAP: Added filter_group option to user configuration to make the
    synchonized users filterable by group memberships in directories without
    memberof attributes
    * LDAP: Moved configuration to dedicated page which also provides some
      testing mechanisms for the configuration
    * Added option to enable browser scrollbar to the multisite sidebar (only
      via "sidebar_show_scrollbar = True" in multisite.mk
    * Added option to disable automatic userdb synchronizations in multisite
    * Implemented search forms for most data tables
    * New icons in view footers: export as CSV, export as JSON
    * Availability: new columns for shortest, longest, average and count
    * Editing localized strings (like the title) is now optional when cloning
      views or editing cloned views. If not edited, the views inherit the
      localized strings from their ancestors
    * Added simple problems Dashboard
    * New filter and column painter for current notification number (escalations)
    * Added new painters for displaying host tags (list of tags, single tag
    groups). All those painters are sortable. Also added new filters for tags.
    * Added painters, icon and filters for visualizing staleness information
    * Improved filtering of the foldertree snapin by user permissions (when a user is
      only permitted on one child folder, the upper folder is removed from the
      hierarchy)
    * "Unchecked Services" view now uses the staleness of services for filtering
    * Globe dashlets make use of the parameter "id" to make it possible to
      provide unique ids in the render HTML code to the dashlets
    * Multisite can now track wether or not a user is online, this need to be
      enabled e.g. via Global Settings in WATO (Save last access times of
      users)
    * Added popup message notification system to make it possible to notify
      multisite users about various things. It is linked on WATO Users page at
      the moment. An image will appear for a user in the sidebar footer with
      the number of pending messages when there are pending messages for a user.
      To make the sidebar check for new messages on a regular base, you need
      to configure the interval of sidebar popup notification updates e.g. via
      WATO Global Settings.
    * Event views: changed default horizon from 31 to 7 days
    * New option for painting timestamp: as Unix Epoch time
    * New filters: Host state type and Service state type
    * FIX: better error message in case of exception in SNMP handling
    * FIX: Inventory screen: Now shows custom checks
    * FIX: Fixed locking problem of multisite pages related to user loading/saving
    * FIX: Fixed wrong default settings of view filters in localized multisite
    * FIX: line wrapping of logwatch entries
    * FIX: Fixed button dragging bug when opening the view editor
           (at least in Firefox)

    WATO:
    * Allow to configure check-/retry_interval in second precision
    * Custom user attributes can now be managed using WATO
    * Allow GIT to be used for change tracking (enable via global option)
    * Hosts/Folders: SNMP communities can now be configured via the host
      and folders hierarchy. Those settings override the rule base config.
    * Require unique alias names in between the following elements:
      Host/Service/Contact Groups, Timeperiods and Roles
    * Removed "do not connect" option from site socket editor. Use the
      checkbox "Disable" to disable the site for multisite.
    * Converted table of Event Console Rules to new implementation, make it sortable
    * FIX: do validation of check items in rule editor
    * FIX: More consistent handling of folderpath select in rule editor
    * FIX: Now correctly handling depends_on_tags on page rendering for
           inherited values
    * FIX: Changed several forms from GET to POST to prevent "Request-URI too
           large" error messages during submitting forms
    * FIX: automation snmp scan now adhere rules for shoddy snmp devices
           which have no sys description
    * FIX: Cisco ruleset "Cisco WLC WiFi client connections" has been generalized to
           "WLC WiFi client connections"
    * FIX: Snapshot handling is a little more robust agains manually created
           files in snapshot directory now
    * FIX: Slightly more transparent handling of syntax errors when loading rules.mk

    Notifications:
    * Flexible Notification can now filter service levels
    * FIX: check_tcp corrected order of parameters in definition

    Event Console:
    * New global setting "force message archiving", converts the EC into
      a kind of syslog archive
    * New built-in snmptrap server to directly receive snmp traps
    * FIX: fix layout of filter for history action type
    * FIX: better detect non-IP-number hosts in hostname translation

1.2.3i1:
    Core:
    * Agents can send data for other hosts "piggyback". This is being
      used by the vSphere and SAP plugins
    * New variable host_check_commands, that allows the definition of
      an alternative host check command (without manually defining one)
    * New variable snmp_check_interval which can be used to customize
      the check intervals of SNMP based checks
    * setup: Added missing vars rrd_path and rrdcached_sock
    * new variable check_mk_exit_status: allows to make Check_MK service OK,
      even if host in not reachable.
    * set always_cleanup_autochecks to True per default now
    * check_mk: new option --snmptranslate

    Multisite:
    * New availability view for arbitrary host/service collections
    * New option auth_by_http_header to use the value of a HTTP header
      variable for authentication (Useful in reverse proxy environments)
    * New permission that is needed for seeing views that other users
      have defined (per default this is contained in all roles)
    * New path back to the view after command exection with all
      checkboxes cleared
    * Added plugins to config module to make registration of default values
      possible for addons like mkeventd - reset to default values works now
      correctly even for multisite related settings
    * perfometer: Bit values now using base of 1000
    * Added PNP tempate for check_disk_smb
    * Dashboards can now be configured to be reloaded on resizing
      (automatically adds width/height url parameters)
    * LDAP authentification: New config option "Do not use persistent
                             connections to ldap server"
    * Hosttags and auxiliary tags can now be grouped in topics
    * Fixed output of time in view if server time differs from user time

    Event Console:
    * New rule feature: automatically delete event after actions
    * New filter for maximum service level (minimum already existed)
    * New global setting: hostname translation (allows e.g. to drop domain name)
    * New rule match: only apply rule within specified time period

    Checks & Agents:
    * solaris_mem: New check for memory and swap for Solaris agent
    * agent_vsphere: New VMWare ESX monitoring that uses pySphere and the VMWare
      API in order to get data very efficiently. Read (upcoming) documentation
      for details.
    * new special agent agent_random for creating random monitoring data
    * New checks: windows_intel_bonding / windows_broadcom_bonding
    * Implemented SAP monitoring based on the agent plugin mk_sap. This
      must be run on a linux host. It connects via RFC calls to SAP R/3
      systems to retrieve monitoring information for this or other machines.
    * sap.dialog: Monitors SAP dialog statistics like the response time
    * sap.value: Simply processes information provided by SAP to Nagios
    * openvpn_clients: new check for OpenVPN connections
    * if64_tplink: special new check for TP Link switches with broken SNMP output
    * job: Monitoring states and performance indicators of any jobs on linux systems
    * oracle_asm_diskgroups: Added missing agent plugin + asmcmd wrapper script
    * oracle_jobs: New check to monitor oracle database job execution
    * oracle_rman_backups: New check to monitor state of ORACLE RMAN backups
    * jar_signature: New check to monitor wether or not a jar is signed and
      certificate is not expired
    * cisco_qos: adhere qos-bandwidth policies
    * check_disk_smb: WATO formalization for active check check_disk_smb
    * if.include: new configurable parameters for assumed input and output speed
    * cisco_qos: new param unit:    switches between bit/byte display
                 new param average: average the values over the given minute
                 new params post/drop can be configured via int and float
                 fixed incorrect worst state if different parameters exceed limit
    * logwatch.ec: Added optional spooling to the check to prevent dataloss
      when processing of current lines needs more time than max execution time
    * mounts: ignore multiple occurrances of the same device
    * Linux agent: allow cached local/plugins checks (see docu)
    * mem.include: Linux memory check now includes size of page tables. This
      can be important e.g. on ORACLE systems with a lot of memory
    * windows_agent: Now buffers output before writing it to the socket
                     Results in less tcp packages per call
    * smart.stats: rewrote check. Please reinventorize. Error counters are now
      snapshotted during inventory.
    * smart.temp: add WATO configuration
    * windows_agent: check_mk.ini: new option "port" - specifies agent port
    * winperf_processor: introduce averaging, support predictive levels
    * cpu_util.include: fixed bug when params are set to None
    * predictive levels: fixed bug when existing predictive levels get new options
    * windows_plugin mssql.vbs: No longer queries stopped mssql instances
    * cisco_hsrp: fixed problem when HSRP groups had same ip address
    * winperf_if: hell has frozen over: a new check for network adapters on Windows
    * windows agent: new config section plugins, now able to set timeouts for specific plugins
                     new global config option: timeout_plugins_total
    * lnx_if in Linux agent: force deterministical order of network devices
    * Linux agent: remove obsolete old <<<netif>>> and <<<netctr>>> sections
    * logwatch, logwatch.ec: detect error in agent configuration
    * Linux agent: cups_queues: do not monitor non-local queues (thanks to Olaf Morgenstern)
    * AIX agent: call lparstat with argument 1 1, this give more accurate data
    * Check_MK check: enable extended performance data per default now
    * viprinet checks: New checks for firmware version/update, memory usage, power supply status,
                       router mode, serialnumber and temperature sensors
    * uptime, snmp_uptime, esx_vsphere_counters.uptime: allow to set lower and upper levels
    * winperf_processor: Now displays (and scales) to number of cpus in pnpgraph
    * mk_postgres plugin: replace select * with list of explicit columns (fix for PG 9.1)
    * lnx_if: show MAC address for interfaces (needs also agent update)
    * winperf_tcp_conn: New check. Displays number of established tcpv4 connections in windows
                        Uses WATO Rule "TCP connection stats (Windows)"
    * windows_agent: fixed timeouts for powershell scripts in local/plugins
    * logwatch: Agent can now use logwatch.d/ to split config to multipe files
    * logwatch: Agent can now rewrite Messages
    * apache_status: New rule: set levels for number of remaining open slots
    * mrpe: handle long plugin output correctly, including performance data
    * cisco_qos: parameters now configurable via WATO

    Notifications:
    * notify.py: unique spoolfiles name no longer created with uuid
    * Warn user if only_services does never match

    Livestatus:
    * Table statehist: Improved detection of vanished hosts and services.
                       Now able to detect and remove nonsense check plugin output
    * FIX: able to handle equal comment_id between host and service
    * livestatus.log: show utf-8 decoding problems only with debug logging >=2
    * livestatus: fixed incorrect output formatting of comments_with_info column

    BI:
    * Integrated availability computing, including nifty time warp feature

    WATO:
    * Configuration of datasource programs via dedicated rules
    * New editor for Business Intelligence rules
    * Rule Editor: Now able to show infeffective rules
    * Valuespec: CascadingDropdown now able to process choice values from functions
    * Removed global option logwatch_forward_to_ec, moved this to the
      logwatch_ec ruleset. With this option the forwarding can now be enabled
      for each logfile on a host
    * Configuration of an alternative host check command
    * Inventory: Display link symbol for ps ruleset
    * New rule for notification_options of hosts and services
    * FIX: Rulesets: correct display of rules within subfolders
    * Remove Notification Command user settings, please use flexible notifications instead


1.2.2p3:
    Core:
    * FIX: get_average(): Gracefully handle time anomlies of target systems
    * FIX: notifications: /var/lib/check_mk/notify directory is now created
           correctly during setup from tgz file. (Without it notifications
           did not get sent out.)
    * FIX: add missing $DESTDIR to auth.serials in setup.sh

    Checks & Agents:
    * FIX: winperf_processor: fix case where CPU percent is exactly 100%
    * FIX: blade_powerfan: fix mixup of default levels 50/40 -> 40/50
    * FIX: Cleaned up graph rendering of Check_MK services
    * FIX: zypper: deal with output from SLES 10
    * FIX: zpool_status: Ignoring "No known data errors" text
    * FIX: dmi_sysinfo: Handling ":" in value correctly
    * FIX: check_http: Fixed syntax error when monitoring certificates
    * FIX: check_dns: parameter -A does not get an additional string
    * FIX: diskstat: Fixed wrong values for IO/s computation on linux hosts
    * FIX: blade_healts: Fixed wrong index checking resulting in exceptions
    * FIX: notifications: /var/lib/check_mk/notify directory is now created
           correctly during setup from tgz file. (Without it notifications
           did not get sent out.)

    Multisite:
    * FIX: LDAP: Disabling use of referrals in active directory configuration
    * FIX: Fixed missing roles in auth.php (in some cases) which resulted in
           non visible pnp graphs and missing nagvis permissions
    * FIX: Fixed label color of black toner perfometers when fuel is low
    * FIX: Fixed wrong default settings of view filters in localized multisite
    * FIX: Fixed exception when enabling sounds for views relying on
           e.g. alert statistics source
    * FIX: Folder Tree Snapin: make folder filter also work for remote
           folders that do not exist locally
    * FIX: correctly display sub-minute check/retry intervals
    * FIX: fix logic of some numeric sorters
    * FIX: Improved user provided variable validation in view code
    * FIX: Escaping html code in plugin output painters

    WATO:
    * FIX: fix layout of Auxiliary tags table
    * FIX: avoid exception when called first time and first page ist host tags
    * FIX: fix validation of time-of-day input field (24:00)
    * FIX: automation users can now be deleted again (bug was introduced in 1.2.2p1)
    * FIX: fix logwatch pattern analyzer message "The host xyz is not
           managed by WATO." after direct access via snapin
    * FIX: Fixed first toggle of flags in global settings when default is set to True
    * FIX: fix exception and loss of hosts in a folder when deleting all site connections
           of a distributed WATO setup
    * FIX: avoid Python exception for invalid parameters even in debug mode
    * FIX: check_ldap: Removed duplicate "-H" definition
    * FIX: Fixed some output encoding problem in snapshot restore / deletion code
    * FIX: Improved user provided variable validation in snapshot handling code
    * FIX: Improved user provided variable validation in inventory dialog

    Event Console:
    * FIX: apply rewriting of application/hostname also when cancelling events
    * FIX: check_mkevents now uses case insensitive host name matching

    Livestatus:
    * FIX: fixed incorrect output formatting of comments_with_info column
    * FIX: statehist table: fixed memory leak

1.2.2p2:
    Core:
    * FIX: livecheck: fixed handling of one-line plugin outputs and missing \n
           (Thanks to Florent Peterschmitt)

    Checks & Agents:
    * FIX: jolokia_info: ignore ERROR instances
    * FIX: apache_status: use (also) apache_status.cfg instead of apache_status.conf
    * FIX: f5_bigip_vserver: fix wrong OID (13 instead of 1), thanks to Miro Ramza
    * FIX: f5_bigip_psu: handle more than first power supply, thanks to Miro Ramza
    * FIX: ipmi_sensors: ignore sensors in state [NA] (not available)
    * FIX: aix_lvm: handle agents that output an extra header line
    * FIX: zfsget: do not assume that devices begin with /, but mountpoints
    * FIX: ipmi_sensors: handle two cases for DELL correctly (thanks to Sebastian Talmon)
    * FIX: check_dns: enable performance data
    * FIX: free_ipmi: fix name of sensor cache file if hostname contains domain part
    * FIX: ad_replication plugin: Fixed typo (Thanks to Dennis Honke)

    Multisite:
    * List of views: Output the alias of a datasource instead of internal name
    * FIX: fix column editor for join columns if "SERVICE:" is l10n'ed
    * FIX: fix invalid request in livestatus query after reconnect

    WATO:
    * FIX: convert editing of global setting to POST. This avoid URL-too-long
      when defining lots of Event Console actions
    * FIX: LDAP configuration: allow DNs without DC=

    Event Console:
    * FIX: fix icon in events check if host specification is by IP address
    * Renamed "Delete Event" to "Archive Event" to clearify the meaning

    Notifications:
    * FIX: contacts with notifications disabled no longer receive
           custom notifications, unless forced

1.2.2p1:
    Core:
    * FIX: correctly quote ! and \ in active checks for Nagios
    * FIX: Performing regular inventory checks at configured interval even
           when the service is in problem state
    * Check_MK core now supports umlauts in host-/service- and contactgroup names

    Checks & Agents:
    * FIX: vsphere_agent: fix problems whith ! and \ in username or password
    * FIX: check_mk_agent.aix: fix shebang: was python, must be ksh
    * FIX: cisco_qos: Be compatible to newer IOS-XE versions (Thanks to Ken Smith)
    * FIX: mk_jolokia: Handling spaces in application server instances correctly

    Multisite:
    * FIX: do not remove directories of non-exisant users anymore. This lead to
           a deletion of users' settings in case of an external authentication
           (like mod_ldap).
    * FIX: Fixed handling of dashboards without title in sidebar view snapin
    * FIX: titles and services got lost when moving join-columns in views
    * FIX: Fixed exception during initial page rendering in python 2.6 in special cases
           (Internal error: putenv() argument 2 must be string, not list)

    Livestatus:
    * livestatus.log: show utf-8 decoding problems only with debug logging >=2

    Notifications:
    * FIX: HTML mails: Handle the case where plugin argument is not set
    * FIX: HTML mails: remove undefinded placeholders like $GRAPH_CODE$

    WATO:
    * Improved handling of valuespec validations in WATO rule editor. Displaying a
      warning message when going to throw away the current settings.
    * FIX: fix bug where certain settings where not saved on IE. This was mainly
           on IE7, but also IE8,9,10 in IE7 mode (which is often active). Affected
           was e.g. the nodes of a cluster or the list of services for service
           inventory

1.2.2:
    Core:
    * Added $HOSTURL$ and $SERVICEURL$ to notification macros which contain an
      URL to the host/service details views with /check_mk/... as base.

    Checks & Agents:
    * FIX: blade_bx_load: remove invalid WATO group
    * FIX: lnx_bonding: handle also 802.3ad type bonds

    Notifications:
    * FIX: Removing GRAPH_CODE in html mails when not available
    * Using plugin argument 1 for path to pnp4nagios index php to render graphs
    * Little speedup of check_mk --notify

    Multisite:
    * FIX: Fixed umlaut handling in reloaded snapins

    WATO:
    * FIX: Fix several cases where WATO rule analyser did not hilite all matching rules
    * Added tcp port parameter to SSL certificate check (Thanks to Marcel Schulte)

    Event Console:
    * FIX: Syslog server is now able to parse RFC 5424 syslog messages

1.2.2b7:
    Checks & Agents:
    * FIX: postfix_mailq: fix labels in WATO rule, set correct default levels


1.2.2b6:
    Core:
    * FIX: setup: detect check_icmp also on 64-Bit CentOS
           (thanks to あきら)
    * FIX: setup.sh: create auth.serials, fix permissions of htpasswd
    * FIX: livecheck: now able to handle check output up to 16kB

    Checks & Agents:
    * FIX: apc_symmetra_power: resurrect garble PNP template for
    * FIX: check_mk_agent.freebsd: remove garble from output
           (Thanks to Mathias Decker)
    * FIX: check_mk-mssql_counters.locks: fix computation, was altogether wrong
    * FIX: check_mk-mssql_counters.transactions: fix computation also
    * check_http: now support the option -L (urlizing the result)
    * Added mem section to Mac OSX agent (Thanks to Brad Davis)
    * FIX: mssql.vbs (agent plugin) now sets auth options for each instance
    * FIX: jolokia_metrics.mem: error when missing max values
    * Make levels for SMART temperature editable via WATO

    Multisite:
    * FIX: fix localization in non-OMD environment
           (thanks to あきら)
    * FIX: hopefully fix computation of Speed-O-Meter
    * Add $SERVICEOUTPUT$ and $HOSTOUTPUT$ to allowed macros for
      custom notes
    * FIX: Writing one clean message to webserver error_log when write fails
    * FIX: Escaping html entities when displaying comment fields
    * FIX: Monitored on site attribute always has valid default value

    Notifications:
    * FIX: fix event type for recoveries
    * FIX: fix custom notifications on older nagios versions
    * FIX: handle case where type HOST/SERVICE not correctly detected

    Livestatus:
    * FIX: memory leak when removing downtime / comment

    WATO:
    * FIX: Removed "No roles assigned" text in case of unlocked role attribute
           in user management dialog
    * FIX: Fix output of rule search: chapters appeared twice sometimes

    Event Console:
    * FIX: check_mkevents: fix usage help if called with illegal options
    * check_mkevents now allows specification of a UNIX socket
      This is needed in non-OMD environments
    * setup.py now tries to setup Event Console even in non-OMD world

1.2.2b5:
    Core:
    * Checks can now omit the typical "OK - " or "WARN -". This text
      will be added automatically if missing.
    * FIX: livecheck: fixed compilation bug
    * FIX: check_mk: convert service description unicode into utf-8
    * FIX: avoid simultanous activation of changes by means of a lock

    Checks & Agents:
    * FIX: jolokia_metrics.mem - now able to handle negative/missing max values
    * ADD: tcp_conn_stats: now additionally uses /proc/net/tcp6
    * ADD: wmic_processs: cpucores now being considered when calculating
           user/kernel percentages. (thanks to William Baum)
    * FIX: UPS checks support Eaton Evolution
    * FIX: windows agent plugin: mssql now exits after 10 seconds

    Notifications:
    * FIX: fixed crash on host notification when contact had explicit services set

    Livestatus:
    * FIX: possible crash with VERY long downtime comments

    WATO:
    * FIX: Fix hiliting of errors in Nagios output
    * FIX: localisation error

    Multisite:
    * FIX: Avoid duplicate "Services" button in host detail views
    * FIX: fix rescheduling icon for services with non-ASCII characters
    * New filter for IP address of a host
    * Quicksearch: allow searching for complete IP addresses and IP
      address prefixes
    * Add logentry class filter to view 'Host- and Service events'

    BI:
    * FIX: fix exception with expansion level being 'None'
    * FIX: speedup for single host tables joined by hostname (BI-Boxes)
    * FIX: avoid closing BI subtree while tree is being loaded

    Event Console:
    * FIX: make hostname matching field optional. Otherwise a .* was
           neccessary for the rule in order to match
    * FIX: event_simulator now also uses case insensitive matches

1.2.2b4:
    Core:
    * FIX: Fix output of cmk -D: datasource programs were missing
    * FIX: allow unicode encoded extra_service_conf
    * FIX: no default PING service if custom checks are defined
    * FIX: check_mk_base: fixed rounding error in get_bytes_human_readable
    * FIX: check_mk: improved support of utf-8 characters in extra_service_conf
    * FIX: livestatus: table statehist now able to check AuthUser permissions
    * New configuration variable contactgroup_members

    Checks & Agents:
    * FIX: smart - not trying to parse unhandled lines to prevent errors
    * FIX: winperf_processor - fixed wrong calculations of usage
    * FIX: WATO configuration of filesystem trends: it's hours, not days!
    * FIX: mysql: fixed crash on computing IO information
    * FIX: diskstat: fix local variable 'ios_per_sec' referenced before assignment
    * FIX: multipath: ignore warning messages in agent due to invalid multipath.conf
    * FIX: megaraid_bbu: deal with broken output ("Adpater"), found in Open-E
    * FIX: megaraid_pdisk: deal with special output of Open-E
    * FIX: jolokia_metrics.mem: renamed parameter totalheap to total
    * FIX: megaraid_bbu: deal with broken output ("Adpater")
    * FIX: check_ldap: added missing host address (check didn't work at all)
    * FIX: check_ldap: added missing version option -2, -3, -3 -T (TLS)
    * FIX: mssql: Agent plugin now supports MSSQL Server 2012
    * FIX: hr_mem: fix max value in performance data (thanks to Michaël COQUARD)
    * FIX: f5_bigip_psu: fix inventory function (returned list instead of tuple)
    * FIX: mysql.connections: avoid crash on legacy agent output
    * FIX: tcp_conn_stats: use /proc/net/tcp instead of netstat -tn. This
           should avoid massive performance problems on system with many
           connections
    * Linux agent: limit netstat to 10 seconds
    * ps: Allow %1, %2, .. instead of %s in process_inventory. That allows
      reordering of matched groups
    * FIX: f5_bigip_psu - fixed inventory function
    * FIX: printer_supply - fixed inventory function for some kind of OKI printers

    Multisite:
    * FIX: Fixed problem with error during localization scanning
    * FIX: Fixed wrong localization right after a user changed its language
    * FIX: Improved handling of error messages in bulk inventory
    * FIX: fixed focus bug in transform valuespec class
    * FIX: stop doing snapin refreshes after they have been removed
    * FIX: sidebar snapins which refresh do not register for restart detection anymore
    * FIX: fix user database corruption in case of a race condition
    * FIX: added checks wether or not a contactgroup can be deleted
    * FIX: Avoid deadlock due to lock on contacts.mk in some situations
    * Changed sidebar snapin reload to a global interval (option:
      sidebar_update_interval), defaults to 30 seconds
    * Sidebar snapins are now bulk updated with one HTTP request each interval

    BI:
    * FIX: fixed invalid links to hosts and services in BI tree view
    * FIX: fix exception in top/down and bottom/up views
    * FIX: fix styling of top/down and bottom/up views (borders, padding)
    * FIX: fix style of mouse pointer over BI boxes
    * FIX: list of BI aggregates was incomplete in some cases
    * FIX: single host aggregations didn't work for aggregations += [...]
    * FIX: top-down and bottom-up was broken in case of "only problems"
    * FIX: BI see_all permission is now working again
    * Do not handle PENDING as "problem" anymore
    * Make titles of non-leaf tree nodes klickable

    WATO:
    * FIX: flexible notification valuespec is now localizable
    * FIX: Alias values of host/service/contact groups need to be set and unique
           within the group
    * FIX: Fixed exception when editing contactgroups without alias
    * FIX: Fix localization of rule options
    * FIX: ValueSpec OptionalDropDown: fix visibility if default is "other"
    * Suggest use default value for filesystem levels that make sense
    * Valuespec: CascadingDropdown now able to process choice values from functions
    * Freshness checking for classical passive Nagios checks (custom_checks)

1.2.2b3:
    Checks & Agents:
    * FIX: Fixed date parsing code ignoring the seconds value in several checks
           (ad_replication, cups_queues, heartbeat_crm, mssql_backup, smbios_sel)
    * FIX: Fixed pnp template for apc_symmetra check when using multiple rrds

    Multisite:
    * FIX: Removed uuid module dependency to be compatible to python < 2.5
    * FIX: remove Javascript debug popup from multi-string input fields
    * FIX: list of strings (e.g. host list in rule editor) didn't work anymore

1.2.2b2:
    Checks & Agents:
    * Added dynamic thresholds to the oracle_tablespace check depending on the
      size of the tablespaces.

    BI:
    * FIX: fix exception in BI-Boxes views of host groups
    * FIX: fix problem where BI-Boxes were invisible if not previously unfolded

    Event Console:
    * FIX: support non-Ascii characters in matching expressions. Note:
           you need to edit and save each affected rule once in order
           to make the fix work.
    * FIX: Fixed exception when logging actions exectuted by mkeventd
    * FIX: etc/init.d/mkeventd flush did not work when mkeventd was stopped

    Multisite:
    * FIX: Fixed several minor IE7 related layout bugs
    * FIX: title of pages was truncated and now isn't anymore
    * Cleanup form for executing commands on hosts/services

    WATO:
    * FIX: Fixed layout of rulelist table in IE*
    * FIX: Fixed adding explicit host names to rules in IE7
    * Add: Improved navigation convenience when plugin output contains [running on ... ]

1.2.2b1:
    Core:
    * cmk --notify: added notification script to generate HTML mails including
      the performance graphs of hosts and services
    * cmk --notify: added the macros NOTIFY_LASTHOSTSTATECHANGE, NOTIFY_HOSTSTATEID,
      NOTIFY_LASTSERVICESTATECHANGE, NOTIFY_SERVICESTATEID, NOTIFY_NOTIFICATIONCOMMENT,
      NOTIFY_NOTIFICATIONAUTHOR, NOTIFY_NOTIFICATIONAUTHORNAME, NOTIFY_NOTIFICATIONAUTHORALIAS
    * FIX: more robust deletion of precompiled files to ensure the correct
      creation of the files (Thanks to Guido Günther)
    * FIX: Inventory for cluster nodes who are part of multiple clusters
    * cmk --notify: added plugin for sms notification
    * FIX: precompiled checks: correct handling of sys.exit() call when using python2.4
    * cmk --notify: improved logging on wrong notification type
    * RPM: Added check_mk-agent-scriptless package (Same as normal agent rpm,
      but without RPM post scripts)

    Checks & Agents:
    * winperf_processor now outputs float usage instead of integer
    * FIX: mssql_counters.file_sizes - Fixed wrong value for "Log Files" in output
    * FIX: drbd: Parameters for expected roles and disk states can now be set to
           None to disable alerting on changed values
    * printer_supply_ricoh: New check for Ricoh printer supply levels
    * jolokia_metrics.mem: now supports warn/crit levels for heap, nonheap, totalheap
    * jolokia_metrics.mem: add dedicated PNP graph
    * FIX: logwatch.ec: use UNIX socket instead of Pipe for forwarding into EC
    * FIX: logwatch.ec: fixed exception when forwarding "OK" lines
    * FIX: logwatch.ec: fixed forwarding of single log lines to event console
    * Improved performance of logwatch.ec check in case of many messages
    * livestatus_status: new check for monitoring performance of monitoring
    * FIX: diskstat.include: fix computation of queue length on windows
      (thanks to K.H. Fiebig)
    * lnx_bonding: new check for bonding interfaces on Linux
    * ovs_bonding: new check for bonding interfaces on Linux / Open vSwitch
    * if: Inventory settings can now be set host based
    * FIX: lnx_bonding/ovs_bonding: correct definition of bonding.include
    * Add: if check now able to handle interface groups  (if_groups)
    * Add: New check for DB2 instance memory levels
    * Add: winperf_phydisk can now output IOPS
    * Add: oracle_tablespace now with flexible warn/crit levels(magic number)

    Livestatus:
    * Add: new column in hosts/services table: comments_with_extra_info
    Adds the entry type and entry time

    Multisite:
    * Added comment painter to notification related views
    * Added compatibility code to use hashlib.md5() instead of md5.md5(), which
      is deprecated in python > 2.5 to prevent warning messages in apache error log
    * Added host filter for "last host state change" and "last host check"
    * FIX: Preventing autocomplete in password fields of "edit profile" dialog
    * The ldap member attribute of groups is now configruable via WATO
    * Added option to enforce lower User-IDs during LDAP sync
    * Improved debug logging of ldap syncs (Now writing duration of queries to log)
    * Displaying date/time of comments in comment icon hover menu (Please
      note: You need to update your livestatus to current version to make this work)
    * FIX: Making "action" context link unclickable during handling actions / confirms

    BI:
    * Use Ajax to delay rendering of invisible parts of the tree (this
      saves lots of HTML code)

    WATO:
    * Added hr_mem check to the memory checkgroup to make it configurable in WATO
    * Make page_header configurable in global settings
    * FIX: Fixed some typos in ldap error messages
    * FIX: Fixed problem on user profile page when no alias set for a user
    * FIX: list valuespecs could not be extended after once saving
    * FIX: fix title of foldable areas contained in list valuespecs
    * FIX: Fixed bug where pending log was not removed in multisite setup
    * FIX: Fixed generation of auth.php (Needed for NagVis Multisite Authorisation)
    * FIX: Fixed missing general.* permissions in auth.php on slave sites in
      case of distributed WATO setups
    * Added oracle_tablespaces configuration to the application checkgroup
    * FIX: Fixed synchronisation of mkeventd configs in distributed WATO setups
    * FIX: "Sync & Restart" did not perform restart in distributed WATO setups
    * FIX: Fixed exception in editing code of ldap group to rule plugin
    * FIX: Don't execute ldap sync while performing actions on users page

    Event Console:
    * Added UNIX socket for sending events to the EC
    * Speed up rule matches in some special cases by factor of 100 and more
    * Init-Script: Improved handling of stale pidfiles
    * Init-Script: Detecting and reporting already running processes
    * WATO: Added hook to make the mkeventd reload in distributed WATO setups
      during "activate changes" process
    * Added hook mkeventd-activate-changes to add custom actions to the mkeventd
      "activate changes" GUI function
    * FIX: When a single rule matching raises an exception, the line is now
      matched agains the following rules instead of being skipped. The
      exception is logged to mkeventd.log

1.2.1i5:
    Core:
    * Improved handling of CTRL+C (SIGINT) to terminate long runnining tasks
      (e.g.  inventory of SNMP hosts)
    * FIX: PING services on clusters are treated like the host check of clusters
    * cmk --notify: new environment variable NOTIFY_WHAT which has HOST or SERVICE as value
    * cmk --notify: removing service related envvars in case of host notifications
    * cmk --notify: added test code to help developing nitofication plugins.
      Can be called with "cmk --notify fake-service debug" for example

    Checks & Agents:
    * Linux Agent, diskstat: Now supporting /dev/emcpower* devices (Thanks to Claas Rockmann-Buchterkirche)
    * FIX: winperf_processor: Showing 0% on "cmk -nv" now instead of 100%
    * FIX: win_dhcp_pools: removed faulty output on non-german windows 2003 servers
           with no dhcp server installed (Thanks to Mathias Decker)
    * Add: fileinfo is now supported by the solaris agent. Thanks to Daniel Roettgermann
    * Logwatch: unknown eventlog level ('u') from windows agent treated as warning
    * FIX: logwatch_ec: Added state undefined as priority
    * Add: New Check for Raritan EMX Devices
    * Add: mailman_lists - New check to gather statistics of mailman mailinglists
    * FIX: megaraid_bbu - Handle missing charge information (ignoring them)
    * FIX: myssql_tablespaces - fix PNP graph (thanks to Christian Zock)
    * kernel.util: add "Average" information to PNP graph
    * Windows Agent: Fix startup crash on adding a logfiles pattern, but no logfile specified
    * Windows Agent: check_mk.example.ini: commented logfiles section

    Multisite:
    * FIX: Fixed rendering of dashboard globes in opera
    * When having row selections enabled and no selected and performing
      actions an error message is displayed instead of performing the action on
      all rows
    * Storing row selections in user files, cleaned up row selection
      handling to single files. Cleaned up GET/POST mixups in confirm dialogs
    * Add: New user_options to limit seen nagios objects even the role is set to see all
    * Fix: On site configaration changes, only relevant sites are marked as dirty
    * Fix: Distributed setup: Correct cleanup of pending changes logfile after "Activate changes"
    * FIX: LDAP: Fixed problem with special chars in LDAP queries when having
    contactgroup sync plugin enabled
    * FIX: LDAP: OpenLDAP - Changed default filter for users
    * FIX: LDAP: OpenLDAP - Using uniqueMember instead of member when searching for groups of a user
    * FIX: LDAP: Fixed encoding problem of ldap retrieved usernames
    * LDAP: Role sync plugin validates the given group DNs with the group base dn now
    * LDAP: Using roles defined in default user profile in role sync plugin processing
    * LDAP: Improved error handling in case of misconfigurations
    * LDAP: Reduced number of ldap querys during a single page request / sync process
    * LDAP: Implemnted some kind of debug logging for LDAP communication
    * FIX: Re-added an empty file as auth.py (wato plugin) to prevent problems during update

    WATO:
    * CPU load ruleset does now accept float values
    * Added valuespec for cisco_mem check to configure thresholds via WATO
    * FIX: Fixed displaying of tag selections when creating a rule in the ruleeditor
    * FIX: Rulesets are always cloned in the same folder
    * Flexibile notifications: removed "debug notification" script from GUI (you can make it
      executable to be choosable again)
    * Flexibile notifications: added plain mail notification which uses the
      mail templates from global settings dialog

    BI:
    * Added FOREACH_SERVICE capability to leaf nodes
    * Add: Bi views now support debug of livestatus queries

1.2.1i4:
    Core:
    * Better exception handling when executing "Check_MK"-Check. Printing python
      exception to status output and traceback to long output now.
    * Added HOSTTAGS to notification macros which contains all Check_MK-Tags
      separated by spaces
    * Output better error message in case of old inventory function
    * Do object cache precompile for monitoring core on cmk -R/-O
    * Avoid duplicate verification of monitoring config on cmk -R/-O
    * FIX: Parameter --cleanup-autochecks (long for -u) works now like suggested in help
    * FIX: Added error handling when trying to --restore with a non existant file

    Notifications:
    * Fix flexible notifications on non-OMD systems

    Checks & Agents:
    * Linux Agent, mk_postgres: Supporting pgsql and postgres as user
    * Linux Agent, mk_postgres: Fixed database stats query to be compatible
      with more versions of postgres
    * apache_status: Modified to be usable on python < 2.6 (eg RHEL 5.x)
    * apache_status: Fixed handling of PIDs with more than 4 numbers
    * Add: New Check for Rittal CMC PSM-M devices
    * Smart plugin: Only use relevant numbers of serial
    * Add: ibm_xraid_pdisks - new check for agentless monitoring of disks on IBM SystemX servers.
    * Add: hp_proliant_da_cntlr check for disk controllers in HP Proliant servers
    * Add: Check to monitor Storage System Drive Box Groups attached to HP servers
    * Add: check to monitor the summary status of HP EML tape libraries
    * Add: apc_rackpdu_status - monitor the power consumption on APC rack PDUs
    * Add: sym_brightmail_queues - monitor the queue levels on Symantec Brightmail mail scanners.
    * Add: plesk_domains - List domains configured in plesk installations
    * Add: plesk_backups - Monitor backup spaces configured for domains in plesk
    * Add: mysql_connections - Monitor number of parallel connections to mysql daemon
    * Add: flexible notifcations: filter by hostname
    * New script multisite_to_mrpe for exporting services from a remote system
    * FIX: postgres_sessions: handle case of no active/no idle sessions
    * FIX: correct backslash representation of windows logwatch files
    * FIX: postgres_sessions: handle case of no active/no idle sessions
    * FIX: zfsget: fix exception on snapshot volumes (where available is '-')
    * FIX: zfsget: handle passed-through filesystems (need agent update)
    * FIX: loading notification scripts in local directory for real
    * FIX: oracle_version: return valid check result in case of missing agent info
    * FIX: apache_status: fixed bug with missing 'url', wrote man page
    * FIX: fixed missing localisation in check_parameteres.py
    * FIX: userdb/ldap.py: fixed invalid call site.getsitepackages() for python 2.6
    * FIX: zpool_status: fixed crash when spare devices were available
    * FIX: hr_fs: handle negative values in order to larger disks (thanks to Christof Musik)
    * FIX: mssql_backup: Fixed wrong calculation of backup age in seconds


    Multisite:
    * Implemented LDAP integration of Multisite. You can now authenticate your
      users using the form based authentication with LDAP. It is also possible
      to synchronize some attributes like mail addresses, names and roles from
      LDAP into multisite.
    * Restructured cookie auth cookies (all auth cookies will be invalid
      after update -> all users have to login again)
    * Modularized login and cookie validation
    * Logwatch: Added buttons to acknowledge all logs of all hosts or really
      all logs which currently have a problem
    * Check reschedule icon now works on services containing an \
    * Now showing correct representation of SI unit kilo ( k )
    * if perfometer now differs between byte and bit output
    * Use pprint when writing global settings (makes files more readable)
    * New script for settings/removing downtimes: doc/treasures/downtime
    * New option when setting host downtimes for also including child hosts
    * Option dials (refresh, number of columns) now turnable by mouse wheel
    * Views: Commands/Checkboxes buttons are now activated dynamically (depending on data displayed)
    * FIX: warn / crit levels in if-check when using "bit" as unit
    * FIX: Fixed changing own password when notifications are disabled
    * FIX: On page reload, now updating the row field in the headline
    * FIX: ListOfStrings Fields now correctly autoappend on focus
    * FIX: Reloading of sidebar after activate changes
    * FIX: Main Frame without sidebar: reload after activate changes
    * FIX: output_format json: handle newlines correctly
    * FIX: handle ldap logins with ',' in distinguished name
    * FIX: quote HTML variable names, fixes potential JS injection
    * FIX: Sidebar not raising exceptions on configured but not available snapins
    * FIX: Quicksearch: Fixed Up/Down arrow handling in chrome
    * FIX: Speedometer: Terminating data updates when snapin is removed from sidebar
    * FIX: Views: toggling forms does not disable the checkbox button anymore
    * FIX: Dashboard: Fixed wrong display options in links after data reloads
    * FIX: Fixed "remove all downtimes" button in views when no downtimes to be deleted
    * FIX: Services in hosttables now use the service name as header (if no custom title set)
    * New filter for host_contact and service_contact

    WATO:
    * Add: Creating a new rule immediately opens its edit formular
    * The rules formular now uses POST as transaction method
    * Modularized the authentication and user management code
    * Default config: add contact group 'all' and put all hosts into it
    * Reverse order of Condition, Value and General options in rule editor
    * Allowing "%" and "+" in mail prefixes of contacts now
    * FIX: Fixed generated manual check definitions for checks without items
      like ntp_time and tcp_conn_stats
    * FIX: Persisting changing of folder titles when only the title has changed
    * FIX: Fixed rendering bug after folder editing

    Event Console:
    * Replication slave can now copy rules from master into local configuration
      via a new button in WATO.
    * Speedup access to event history by earlier filtering and prefiltering with grep
    * New builtin syslog server! Please refer to online docu for details.
    * Icon to events of host links to view that has context button to host
    * FIX: remove event pipe on program shutdown, prevents syslog freeze
    * FIX: hostnames in livestatus query now being utf8 encoded
    * FIX: fixed a nastiness when reading from local pipe
    * FIX: fix exception in rules that use facility local7
    * FIX: fix event icon in case of using TCP access to EC
    * FIX: Allowing ":" in application field (e.g. needed for windows logfiles)
    * FIX: fix bug in Filter "Hostname/IP-Address of original event"

    Livestatus:
    * FIX: Changed logging output "Time to process request" to be debug output

1.2.1i3:
    Core:
    * added HOST/SERVICEPROBLEMID to notification macros
    * New configuration check_periods for limiting execution of
      Check_MK checks to a certain time period.

    Checks & Agents:
    * Windows agent: persist offsets for logfile monitoring

    Notifications:
    * fix two errors in code that broke some service notifications

    Event Console:
    * New performance counter for client request processing time
    * FIX: fixed bug in rule optimizer with ranges of syslog priorities

    WATO:
    * Cloning of contact/host/service groups (without members)

    Checks & Agents:
    * logwatch: Fixed confusion with ignore/ok states of log messages
    * AIX Agent: now possible to specify -d flag. Please test :)

1.2.1i2:
    Core:
    * Improved validation of inventory data reported by checks
    * Added -d option to precompiled checks to enable debug mode
    * doc/treasures: added script for printing RRD statistics

    Notifications:
    * New system of custom notification, with WATO support

    Event Console:
    * Moved source of Event Console into Check_MK project
    * New button for resetting all rule hits counters
    * When saving a rule then its hits counter is always reset
    * New feature of hiding certain actions from the commands in the status GUI
    * FIX: rule simulator ("Try out") now handles cancelling rules correctly
    * New global option for enabling log entries for rule hits (debugging)
    * New icon linking to event views for the event services
    * check_mkevents outputs last worst line in service output
    * Max. number of queued connections on status sockets is configurable now
    * check_mkevents: new option -a for ignoring acknowledged events
    * New sub-permissions for changing comment and contact while updating an event
    * New button for generating test events directly via WATO
    * Allow Event Console to replicate from another (master) console for
      fast failover.
    * Allow event expiration also on acknowledged events (configurable)

    Multisite:
    * Enable automation login with _username= and _secret=, while
      _secret is the content of var/check_mk/web/$USER/automation.secret
    * FIX: Fixed releasing of locks and livestatus connections when logging out
    * FIX: Fixed login/login confusions with index page caching
    * FIX: Speed-o-meter: Fixed calculation of Check_MK passive check invervals
    * Removed focus of "Full name" attribute on editing a contact
    * Quicksearch: Convert search text to regex when accessing livestatus
    * FIX: WATO Folder filter not available when WATO disabled
    * WATO Folder Filter no longer available in single host views
    * Added new painters "Service check command expanded" and
      "Host check command expanded"
    * FIX: Corrected garbled description for sorter "Service Performance data"
    * Dashboard globes can now be filtered by host_contact_group/service_contact_group
    * Dashboard "iframe" attribute can now be rendered dynamically using the
      "iframefunc" attribute in the dashlet declaration
    * Dashboard header can now be hidden by setting "title" to None
    * Better error handling in PNP-Graph hover menus in case of invalid responses

    Livestatus:
    * Added new table statehist, used for SLA queries
    * Added new column check_command_expanded in table hosts
    * Added new column check_command_expanded in table services
    * New columns livestatus_threads, livestatus_{active,queued}_connections

    BI:
    * Added missing localizations
    * Added option bi_precompile_on_demand to split compilations of
      the aggregations in several fragments. If possible only the needed
      aggregations are compiled to reduce the time a user has to wait for
      BI based view. This optimizes BI related views which display
      information for a specific list of hosts or aggregation groups.
    * Added new config option bi_compile_log to collect statistics about
      aggregation compilations
    * Aggregations can now be part of more than one aggregation group
      (just configure a list of group names instead of a group name string)
    * Correct representation of (!), (!!) and (?) markers in check output
    * Corrected representation of assumed state in box layout
    * Feature: Using parameters for hosttags

    WATO:
    * Added progress indicator in single site WATO "Activate Changes"
    * Users & Contacts: Case-insensitive sorting of 'Full name' column
    * ntp/ntp.time parameters are now configurable via WATO
    * FIX: Implemented basic non HTTP 200 status code response handling in interactive
           progress dialogs (e.g. bulk inventory mode)
    * FIX: Fixed editing of icon_image rules
    * Added support of locked hosts and folders ( created by CMDB )
    * Logwatch: logwatch agents/plugins now with ok pattern support
    * Valuespec: Alternative Value Spec now shows helptext of its elements
    * Valuespec: DropdownChoice, fixed exception on validate_datatype

    Checks & Agents:
    * New check mssql_counters.locks: Monitors locking related information of
      MSSQL tablespaces
    * Check_MK service is now able to output additional performance data
      user_time, system_time, children_user_time, children_system time
    * windows_updates agent plugin: Fetching data in background mode, caching
      update information for 30 minutes
    * Windows agent: output ullTotalVirtual and ullAvailVirtual (not yet
      being used by check)
    * Solaris agent: add <<<uptime>>> section (thanks to Daniel Roettgermann)
    * Added new WATO configurable option inventory_services_rules for the
      windows services inventory check
    * Added new WATO configurable option inventory_processes_rules for the
      ps and ps.perf inventory
    * FIX: mssql_counters checks now really only inventorize percentage based
      counters if a base value is set
    * win_dhcp_pools: do not inventorize empty pools any more. You can switch
      back to old behaviour with win_dhcp_pools_inventorize_empty = True
    * Added new Check for Eaton UPS Devices
    * zfsget: new check for monitoring ZFS disk usage for Linux, Solaris, FreeBSD
      (you need to update your agent as well)
    * Added new Checks for Gude PDU Units
    * logwatch: Working around confusion with OK/Ignore handling in logwatch_rules
    * logwatch_ec: Added new subcheck to forward all incoming logwatch messages
      to the event console. With this check you can use the Event Console
      mechanisms and GUIs instead of the classic logwatch GUI. It can be
      enabled on "Global Settings" page in WATO for your whole installation.
      After enabling it you need to reinventorize your hosts.
    * Windows Update Check: Now with caching, Thanks to Phil Randal and Patrick Schlüter
    * Windows Check_MK Agent: Now able to parse textfiles for logwatch output
    * Added new Checks sni_octopuse_cpu, sni_octopuse_status, sni_octopuse_trunks: These
      allow monitoring Siemens HiPath 3000/5000 series PBX.
    * if-checks now support "bit" as measurement unit
    * winperf_phydisk: monitor average queue length for read/write

1.2.0p5:
    Checks & Agents:
    * FIX: windows agent: fixed possible crash in eventlog section

    BI:
    * FIX: fixed bug in aggregation count (thanks Neil)

1.2.0p4:
    WATO:
    * FIX: fixed detection of existing groups when creating new groups
    * FIX: allow email addresses like test@test.test-test.com
    * FIX: Fixed Password saving problem in user settings

    Checks & Agents:
    * FIX: postgres_sessions: handle case of no active/no idle sessions
    * FIX: winperf_processor: handle parameters "None" (as WATO creates)
    * FIX: mssql_counters: remove debug output, fix bytes output
    * FIX: mssql_tablespaces: gracefully handle garbled agent output

    Multisite:
    * FIX: performeter_temparature now returns unicode string, because of °C
    * FIX: output_format json in webservices now using " as quotes

    Livestatus:
    * FIX: fix two problems when reloading module in Icinga (thanks to Ronny Biering)

1.2.0p3:
    Mulitisite
    * Added "view" parameter to dashlet_pnpgraph webservice
    * FIX: BI: Assuming "OK" for hosts is now possible
    * FIX: Fixed error in makeuri() calls when no parameters in URL
    * FIX: Try out mode in view editor does not show context buttons anymore
    * FIX: WATO Folder filter not available when WATO disabled
    * FIX: WATO Folder Filter no longer available in single host views
    * FIX: Quicksearch converts search text to regex when accessing livestatus
    * FIX: Fixed "access denied" problem with multisite authorization in PNP/NagVis
           in new OMD sites which use the multisite authorization
    * FIX: Localize option for not OMD Environments

    WATO:
    * FIX: Users & Contacts uses case-insensitive sorting of 'Full name' column
    * FIX: Removed focus of "Full name" attribute on editing a contact
    * FIX: fix layout bug in ValueSpec ListOfStrings (e.g. used in
           list of explicit host/services in rules)
    * FIX: fix inheritation of contactgroups from folder to hosts
    * FIX: fix sorting of users, fix lost user alias in some situations
    * FIX: Sites not using distritubed WATO now being skipped when determining
           the prefered peer
    * FIX: Updating internal variables after moving hosts correctly
      (fixes problems with hosts tree processed in hooks)

    BI:
    * FIX: Correct representation of (!), (!!) and (?) markers in check output

    Livestatus:
    * FIX: check_icmp: fixed calculation of remaining length of output buffer
    * FIX: check_icmp: removed possible buffer overflow on do_output_char()

    Livecheck:
    * FIX: fixed problem with long plugin output
    * FIX: added /0 termination to strings
    * FIX: changed check_type to be always active (0)
    * FIX: fix bug in assignment of livecheck helpers
    * FIX: close inherited unused filedescriptors after fork()
    * FIX: kill process group of called plugin if timeout is reached
           -> preventing possible freeze of livecheck
    * FIX: correct escaping of character / in nagios checkresult file
    * FIX: fixed SIGSEGV on hosts without defined check_command
    * FIX: now providing correct output buffer size when calling check_icmp

    Checks & Agents:
    * FIX: Linux mk_logwatch: iregex Parameter was never used
    * FIX: Windows agent: quote '%' in plugin output correctly
    * FIX: multipath check now handles '-' in "user friendly names"
    * New check mssql_counters.locks: Monitors locking related information of
      MSSQL tablespaces
    * FIX: mssql_counters checks now really only inventorize percentage based
      counters if a base value is set
    * windows_updates agent plugin: Fetching data in background mode, caching
      update information for 30 minutes
    * FIX: netapp_vfiler: fix inventory function (thanks to Falk Krentzlin)
    * FIX: netapp_cluster: fix inventory function
    * FIX: ps: avoid exception, when CPU% is missing (Zombies on Solaris)
    * FIX: win_dhcp_pools: fixed calculation of perc_free
    * FIX: mssql_counters: fixed wrong log size output

1.2.0p3:
    Multisite:
    * Added "view" parameter to dashlet_pnpgraph webservice

    WATO:
    * FIX: It is now possible to create clusters in empty folders
    * FIX: Fixed problem with complaining empty ListOf() valuespecs

    Livestatus:
    * FIX: comments_with_info in service table was always empty

1.2.1i1:
    Core:
    * Allow to add options to rules. Currently the options "disabled" and
      "comment" are allowed. Options are kept in an optional dict at the
      end of each rule.
    * parent scan: skip gateways that are reachable via PING
    * Allow subcheck to be in a separate file (e.g. foo.bar)
    * Contacts can now define *_notification_commands attributes which can now
      override the default notification command check-mk-notify
    * SNMP scan: fixed case where = was contained in SNMP info
    * check_imap_folder: new active check for searching for certain subjects
      in an IMAP folder
    * cmk -D shows multiple agent types e.g. when using SNMP and TCP on one host

    Checks & Agents:
    * New Checks for Siemens Blades (BX600)
    * New Checks for Fortigate Firewalls
    * Netapp Checks for CPU Util an FC Port throughput
    * FIX: megaraid_pdisks: handle case where no enclosure device exists
    * FIX: megaraid_bbu: handle the controller's learn cycle. No errors in that period.
    * mysql_capacity: cleaned up check, levels are in MB now
    * jolokia_info, jolokia_metrics: new rewritten checks for jolokia (formerly
      jmx4perl). You need the new plugin mk_jokokia for using them
    * added preliminary agent for OpenVMS (refer to agents/README.OpenVMS)
    * vms_diskstat.df: new check file usage of OpenVMS disks
    * vms_users: new check for number of interactive sessions on OpenVMS
    * vms_cpu: new check for CPU utilization on OpenVMS
    * vms_if: new check for network interfaces on OpenVMS
    * vms_system.ios: new check for total direct/buffered IOs on OpenVMS
    * vms_system.procs: new check for number of processes on OpenVMS
    * vms_queuejobs: new check for monitoring current VMS queue jobs
    * FIX: mssql_backup: Fixed problems with datetime/timezone calculations
    * FIX: mssql agent: Added compatibility code for MSSQL 9
    * FIX: mssql agent: Fixed connection to default instances ("MSSQLSERVER")
    * FIX: mssql agent: Fixed check of databases with names starting with numbers
    * FIX: mssql agent: Fixed handling of databases with spaces in names
    * f5_bigip_temp: add performance data
    * added perf-o-meters for a lot of temperature checks
    * cmctc_lcp.*: added new checks for Rittal CMC-TC LCP
    * FIX: diskstat (linux): Don't inventorize check when data empty
    * Cisco: Added Check for mem an cpu util
    * New check for f5 bigip network interfaces
    * cmctc.temp: added parameters for warn/crit, use now WATO rule
      "Room temperature (external thermal sensors)"
    * cisco_asa_failover: New Check for clustered Cisco ASA Firewalls
    * cbl_airlaser.status: New Check for CBL Airlaser IP1000 laser bridge.
    * cbl_airlaser.hardware: New Check for CBL Airlaser IP1000 laser bridge.
      Check monitors the status info and allows alerting based on temperature.
    * df, hr_fs, etc.: Filesystem checks now support grouping (pools)
      Please refer to the check manpage of df for details
    * FIX: windows agent: try to fix crash in event log handling
    * FreeBSD Agent: Added swapinfo call to mem section to make mem check work again
    * windows_multipath: Added the missing check for multipath.vbs (Please test)
    * carel_uniflair_cooling: new check for monitoring datacenter air conditioning by "CAREL"
    * Added Agent for OpenBSD
    * Added Checks for UPS devices
    * cisco_hsrp: New Check for monitoring HSRP groups on Cisco Routers. (SMIv2 version)
    * zypper: new check and plugin mk_zypper for checking zypper updates.
    * aironet_clients: Added support for further Cisco WLAN APs (Thanks to Stefan Eriksson for OIDs)
    * aironet_errors: Added support for further Cisco WLAN APs
    * apache_status: New check to monitor apache servers which have the status-module enabled.
      This check needs the linux agent plugin "apache_status" installed on the target host.

    WATO:
    * Added permission to control the "clone host" feature in WATO
    * Added new role/permission matrix page in WATO to compare
      permissions of roles
    * FIX: remove line about number of rules in rule set overview
      (that garbled the logical layout)
    * Rules now have an optional comment and an URL for linking to
      documntation
    * Rule now can be disabled without deleting them.
    * Added new hook "sites-saved"
    * Allow @ in user names (needed for some Kerberos setups)
    * Implemented new option in WATO attributes: editable
      When set to False the attribute can only be changed during creation
      of a new object. When editing an object this attribute is only displayed.
    * new: search for rules in "Host & Service Configuration"
    * parent scan: new option "ping probes", that allows skipping
      unreachable gateways.
    * User managament: Added fields for editing host/service notification commands
    * Added new active check configuration for check_smtp
    * Improved visualization of ruleset lists/dictionaries
    * Encoding special chars in RegExp valuespec (e.g. logwatch patterns)
    * Added check_interval and retry_interval rules for host checks
    * Removed wmic_process rule from "inventory services" as the check does not support inventory
    * Made more rulegroup titles localizable
    * FIX: Fixed localization of default permissions
    * FIX: Removed double collect_hosts() call in activate changes hook
    * FIX: Fixed double hook execution when using localized multisite
    * FIX: User list shows names of contactgroups when no alias given
    * FIX: Reflecting alternative mode of check_http (check ssl certificate
    age) in WATO rule editor
    * FIX: Fixed monitoring of slave hosts in master site in case of special
      distributed wato configurations
    * FIX: Remove also user settings and event console rule on factory reset
    * FIX: complex list widgets (ListOf) failed back to old value when
           complaining
    * FIX: complex list widgets (ListOf) lost remaining entries after deleting one
    * FIX: Fixed error in printer_supply valuespec which lead to an exception
           when defining host/service specific rules
    * FIX: Fixed button url icon in docu-url link

    BI:
    * Great speed up of rule compilation in large environments

    Multisite:
    * Added css class="dashboard_<name>" to the dashboard div for easier
    customization of the dashboard style of a special dashboard
    * Dashboard: Param wato_folder="" means WATO root folder, use it and also
      display the title of this folder
    * Sidebar: Sorting aggregation groups in BI snapin now
    * Sidebar: Sorting sites in master control snapin case insensitive
    * Added some missing localizations (error messages, view editor)
    * Introducted multisite config option hide_languages to remove available
      languages from the multisite selection dialogs. To hide the builtin
      english language simply add None to the list of hidden languages.
    * FIX: fixed localization of general permissions
    * FIX: show multisite warning messages even after page reload
    * FIX: fix bug in Age ValueSpec: days had been ignored
    * FIX: fixed bug showing only sidebar after re-login in multisite
    * FIX: fixed logwatch loosing the master_url parameter in distributed setups
    * FIX: Fixed doubled var "site" in view editor (site and siteopt filter)
    * FIX: Don't crash on requests without User-Agent HTTP header
    * Downtimes: new conveniance function for downtime from now for ___ minutes.
      This is especially conveniant for scripting.
    * FIX: fixed layout of login dialog when showing up error messages
    * FIX: Fixed styling of wato quickaccess snapin preview
    * FIX: Made printer_supply perfometer a bit more robust against bad perfdata
    * FIX: Removed duplicate url parameters e.g. in dashboard (display_options)
    * FIX: Dashboard: If original request showed no "max rows"-message, the
           page rendered during reload does not show the message anymore
    * FIX: Fixed bug in alert statistics view (only last 1000 lines were
           processed for calculating the statistics)
    * FIX: Added missing downtime icon for comment view
    * FIX: Fixed handling of filter configuration in view editor where filters
           are using same variable names. Overlaping filters are now disabled
	   in the editor.
    * FIX: Totally hiding hidden filters from view editor now

    Livecheck:
    * FIX: Compile livecheck also if diet libc is missing

1.2.0p2:
    Core:
    * simulation_mode: legacy_checks, custom_checks and active_checks
      are replaced with dummy checks always being OK
    * FIX: Precisely define order of reading of configuration files. This
      fixes a WATO rule precedence problem

    Checks & Agents:
    * FIX: Fixed syntax errors in a bunch of man pages
    * if_lancom: silently ignore Point-To-Point interfaces
    * if_lancom: add SSID to logical WLAN interface names
    * Added a collection of MSSQL checks for monitoring MSSQL servers
      (backups, tablespaces, counters)
    * New check wut_webio_io: Monitor the IO input channels on W&T Web-IO
      devices
    * nfsmounts: reclassify "Stale NFS handle" from WARN to CRIT
    * ORACLE agent/checks: better error handling. Let SQL errors get
      through into check output, output sections even if no database
      is running.
    * oracle_version: new check outputting the version of an ORACLE
      database - and using uncached direct SQL output.
    * ORACLE agent: fix handling of EXCLUDE, new variable ONLY_SIDS
      for explicitely listing SIDs to monitor
    * mk_logwatch on Linux: new options regex and iregex for file selection
    * remove obsolete ORACLE checks where no agent plugins where available
    * FIX: printer_supply: Fix problem on DELL printers with "S/N" in output
      (thanks to Sebastian Talmon)
    * FIX: winperf_phydisk: Fix typo (lead to WATO rule not being applied)
    * Windows agent: new [global] option crash_debug (see online docu)
    * AIX agent: new check for LVM volume status in rootvg.
    * PostgreSQL plugin: agent is now modified to work with PostgreSQL
      versions newer than 8.1. (multiple reports, thanks!)

    Multisite:
    * Show number of rows and number of selected rows in header line
      (also for WATO hosts table)
    * FIX: fix problem in showing exceptions (due to help function)
    * FIX: fixed several localization problems in view/command processing
    * FIX: fixed duplicated settings in WATO when using localisation
    * FIX: fixed exception when refering to a language which does not exist
    * FIX: Removing all downtimes of a host/service is now possible again
    * FIX: The refresh time in footer is updated now when changing the value
    * FIX: view editor shows "(Mobile)" hint in view titles when linking to views

    WATO:
    * Main menu of ruleeditor (Host & Service Parameters) now has
      a topic for "Used rules" - a short overview of all non-empty
      rulesets.
    * FIX: add missing context help to host details dialog
    * FIX: set new site dirty is host move due to change of
      folder attributes
    * FIX: fix exception on unknown value in DropdownChoice
    * FIX: add service specification to ruleset Delay service notifications
    * FIX: fixed problem with disabled sites in WATO
    * FIX: massive speedup when changing roles/users and activing changes
      (especially when you have a larger number of users and folders)
    * Add variable CONTACTPAGER to allowed macros in notifications
    * FIX: fixed default setting if "Hide names of configuration variables"
      in WATO
    * FIX: ListOfString Textboxes (e.g. parents of folders) do now extend in IE
    * FIX: fixed duplicated sections of permissions in rule editor

    BI:
    * New iterators FOREACH_CHILD and FOREACH_PARENT
    * FIX: fix handling of FOREACH_ in leaf nodes (remove hard coded
      $HOST$, replace with $1$, $2$, ..., apply argument substitution)
    * New logical datatable for aggregations that have the same name
      as a host. Converted view "BI Boxes" to this new table. This allows
      for Host-Aggregations containing data of other hosts as well.
    * count_ok: allow percentages, e.g. "count_ok!70%!50%"

1.2.0p1:
    Core:
    * Added macros $DATE$, $SHORTDATETIME$ and $LONGDATETIME$' to
      notification macros

    Checks & Agents:
    * FIX: diskstat: handle output 'No Devices Found' - avoiding exception
    * 3ware_units: Following states now lead to WARNING state instead of
      CRITICAL: "VERIFY-PAUSED", "VERIFYING", "REBUILDING"
    * New checks tsm_stagingpools, tsm_drive and tsm_storagepools
      Linux/UNIX
    * hpux_fchba: new check for monitoring FibreChannel HBAs und HP-UX

    Multisite:
    * FIX: fix severe exception in all views on older Python versions
      (like RedHat 5.5).

    WATO:
    * FIX: fix order of rule execution: subfolders now take precedence
      as they should.

1.2.0:
    Setup:
    * FIX: fix building of RPM packages (due to mk_mysql, mk_postgres)

    Core:
    * FIX: fix error message in case of duplicate custom check

    WATO:
    * FIX: add missing icon on cluster hosts to WATO in Multisite views
    * FIX: fix search field in host table if more than 10 hosts are shown
    * FIX: fix bulk edit and form properties (visibility of attributes was broken)
    * FIX: fix negating hosts in rule editor

    Checks & Agents:
    * fileinfo: added this check to Linux agent. Simply put your
      file patterns into /etc/check_mk/fileinfo.cfg for configuration.
    * mysql.sessions: New check for MySQL sessions (need new plugin mk_mysql)
    * mysql.innodb_io: New check for Disk-IO of InnoDB
    * mysql_capacity: New check for used/free capacity of MySQL databases
    * postgres_sessions: New check for PostgreSQL number of sessions
    * postgres_stat_database: New check for PostgreSQL database statistics
    * postgres_stat_database.size: New check for PostgreSQL database size
    * FIX: hpux_if: convert_to_hex was missing on non-SNMP-hosts -replace
      with inline implementation
    * tcp_conn_stats: handle state BOUND (found on Solaris)
    * diskstat: support for checking latency, LVM and VxVM on Linux (needs
      updated agent)
    * avoid duplicate checks cisco_temp_perf and cisco_sensor_temp

1.2.0b6:
    Multisite:
    * FIX: Fixed layout of some dropdown fields in view filters
    * Make heading in each page clickable -> reload page
    * FIX: Edit view: couldn't edit filter settings
    * FIX: Fixed styling of links in multisite context help
    * FIX: Fixed "select all" button for IE
    * FIX: Context links added by hooks are now hidden by the display
           option "B" again
    * FIX: preselected "refresh" option did not reflect view settings
           but was simply the first available option - usually 30.
    * FIX: fixed exception with custom views created by normal users

    WATO:
    * FIX: Fixed "select all" button in hosts & folders for IE
    * Optically mark modified variables in global settings
    * Swapped icons for rule match and previous rule match (makes for sense)

    Core:
    * FIX: Fixed "make_utf is not defined" error when having custom
           timeperiods defined in WATO

    Checks & Agents:
    * MacOS X: Agent for MacOS (Thanks to Christian Zigotzky)
    * AIX: New check aix_multipath: Supports checking native AIX multipathing from AIX 5.2 onward
    * Solaris: New check solaris_multipath: Supports checking native Solaris multipath from Solaris10 and up.
    * Solaris: The ZFS Zpool status check now looks more closely at the reported messages. (It's also tested to work on Linux now)

1.2.0b5:
    Core:
    * FIX: handle UTF-8 encoded binary strings correctly (e.g. in host alias)
    * FIX: fix configuration of passive checks via custom_checks
    * Added NOTIFICATIONTYPE to host/service mail bodies

    WATO:
    * Site management: "disabled" only applies to Livestatus now
    * FIX: fix folding problems with dependent host tags
    * FIX: Detecting duplicate tag ids between regular tags and auxtags
    * FIX: Fixed layout problem of "new special rule" button in rule editor
    * FIX: Fixed layout problem on "activate changes" page
    * FIX: Added check if contacts belong to contactgroup before contactgroup deletion
    * FIX: fix site configuration for local site in Multisite environments
    * FIX: "(no not monitor)" setting in distributed WATO now works
    * FIX: Site management: replication setting was lost after re-editing
    * FIX: fixed problems after changing D/WATO-configuration
    * FIX: D/WATO: mark site dirty after host deletion
    * FIX: D/WATO: replicate auth.secret, so that login on one site also
           is valid on the replication slaves
    * FIX: implement locking in order to prevent data corruption on
           concurrent changes
    * FIX: Fixed handling of validation errors in cascading dropdown fields
    * FIX: fix cloning of users
    * Keep track of changes made by other users before activating changes,
      let user confirm this, new permission can be used to prevent a user
      from activating foreign changes.
    * FIX: Allowing german umlauts in users mail addresses
    * Allow list of aux tags to be missing in host tag definitions. This
      makes migration from older version easier.
    * FIX: user management modules can now deal with empty lines in htpasswd
    * FIX: Fixed js error on hostlist page with search form

    Multisite:
    * New display type 'boxes-omit-root' for BI views
    * Hostgroup view BI Boxes omits the root level
    * Finalized layout if view options and commands/filters/painteroptions.
    * Broken plugins prevent plugin caching now
    * FIX: remove refresh button from dashboard.
    * FIX: remove use of old option defaults.checkmk_web_uri
    * FIX: fixed outgoing bandwidth in fc port perfometer
    * FIX: remove nasty JS error in sidebar
    * FIX: fix folding in custom links (directories would not open)
    * FIX: animation of rotation treeangle in trees works again
    * FIX: Logwatch: Changed font color back to black
    * FIX: show toggle button for checkboxes in deactivated state
    * FIX: fix repeated stacked refresh when toggling columns
    * FIX: disable checkbox button in non-checkboxable layouts
    * FIX: fix table layout for views (gaps where missing sometimes)
    * FIX: Fixed sorting views by perfdata values which contain floats
    * FIX: fix sometimes-broken sizing of sidebar and dashboard on Chrome
    * FIX: fix dashboard layout on iPad
    * FIX: Fixed styling issues of sidebar in IE7
    * FIX: fix problem where filter settings (of checkboxes) are not effective
           when it comes to executing commands
    * FIX: Fixed styling issues of view filters with dropdown fields
    * FIX: multisite login can now deal with empty lines in htpasswd
    * FIX: Fixed a bunch of js/css errors

    Mobile:
    * FIX: Fixed logtime filter settings in all mobile views
    * FIX: fix some layout problems

    BI:
    * New aggregation function count_ok, that counts the number
      of nodes in state OK.
    * FIX: Removed debug output int count_ok aggregation

    Checks & Agents:
    * Linux: Modified cluster section to allow pacemaker/corosync clusters without heartbeat
    * AIX: convert NIC check to lnx_if (now being compatible with if/if64)
    * AIX: new check for CPU utilization (using section lparstat_aix)
    * ntp checks: Changed default value of time offsets to be 200ms (WARN) / 500ms (CRIT)
    * aironet_{errors,clients}: detect new kinds of devices (Thanks to Tiago Sousa)
    * check_http, check_tcp: allow to omit -I and use dynamic DNS name instead

1.2.0b4:
    Core:
    * New configuration variable snmp_timing, allowing to
      configure timeout and retries for SNMP requests (also via WATO)
    * New configuration variable custom_checks. This is mainly for
      WATO but also usable in main.mk It's a variant of legacy_checks that
      automatically creates the required "define command" sections.

    WATO:
    * ps and ps.perf configurable via WATO now (without inventory)
    * New layout of main menu and a couple of other similar menus
    * New layout of ruleset overviews
    * Hide check_mk variable names per default now (change via global settings)
    * New layout of global settings
    * Folder layout: show contact groups of folder
    * Folder movement: always show complete path to target folder
    * Sidebar snapin: show pending changes
    * New rule for configuring custom_checks - allowing to run arbitrary
      active checks even if not yet formalized (like HTTP and TCP)
    * Added automation_commands to make automations pluginable
    * New layout and new internal implementation of input forms
    * New layout for view overview and view editor
    * Split up host search in two distinct pages
    * Use dynamic items in rule editor for hosts and items (making use
      of ListOfStrings())
    * FIX: audit log was not shown if no entry for today existed
    * FIX: fix parent scan on single site installations
    * FIX: fix folder visibility permission handling
    * FIX: honor folder-permissions when creating, deleting
           and modifiying rules
    * FIX: detect non-local site even if unix: is being used
    * FIX: better error message if not logged into site during
           action that needs remote access
    * FIX: send automation data via POST not GET. This fixes inventory
           on hosts with more than 500 services.
    * FIX: make config options directly active after resetting them
           to their defaults (didn't work for start_url, etc.
    * FIX: Fixed editing of ListOf in valuespec editors (e.g. used in logwatch
    pattern editor)
    * FIX: Reimplemented correct behaviour of the logwatch pattern "ignore"
    state which is used to drop the matching log lines

    Multisite:
    * FIX: fixed filter of recent event views (4 hours didn't catch)
    * FIX: convert more buttons to new graphical style
    * FIX: Logwatch handles logs with only OK lines in it correctly in logfile list views
    * FIX: Fixed syntax error in "Single-Host Problems" view definition
    * New help button at top right of each page now toggles help texts
    * Snapin Custom Links allows to specify HTTP link target
    * Redesign of bar with Display/Filter/Commands/X/1,2,3,4,6,8/30,60,90/Edit

    Mobile GUI:
    * FIX: commands can be executed again
    * FIX: fixed styling of buttons

    Checks & Agents:
    * FIX: Logwatch: fixed missing linebreak during reclassifing lines of logfiles
    * FIX: Logwatch: Logwatch services in rules configured using WATO must be
      given as item, not as whole service name
    * New active check via WATO: check_ldap
    * printer_alerts: new configuration variable printer_alerts_text_map. Make
      'Energiesparen' on Brother printers an OK state.
    * services: This check can now be parameterized in a way that it warn if
      a certain service is running. WATO formalization is available.

    BI:
    * FIX: make rotating folding arrows black (white was not visible)
    * Display format 'boxes' now in all BI views available
    * Display format 'boxes' now persists folding state

1.2.0b3:
    Core:
    * FIX: fixed SNMP info declaration in checks: could be garbled
      up in rare cases
    * avoid duplicate parents definition, when using 'parents' and
      extra_host_conf["parents"] at the same time. The later one has
      precedence.

    Multisite:
    * Logwatch: Colorizing OK state blocks correctly
    * FIX: allow web plugins to be byte compiled (*.pyc). Those
      are preferred over *.py if existing
    * View Editor: Fixed jump to top of the page after moving painters during
      editing views
    * FIX: Fixed login redirection problem after relogging
    * Filter for times now accept ranges (from ... until)
    * New view setting for page header: repeat. This repeats the
      column headers every 20'th row.
    * FIX: Fixed problem with new eval/pickle
    * FIX: Fixed commands in host/service search views

    Checks & Agents:
    * FIX: Made logwatch parsing mechanism a little more robust
      (Had problems with emtpy sections from windows agent)
    * FIX: brocade_fcport: Configuration of portsates now possible
    * if_lancom: special version for if64 for LANCOM devices (uses
      ifName instead of ifDescr)


    WATO:
    * Reimplemented folder listing in host/folders module
    * Redesigned the breadcrumb navigation
    * Global settings: make boolean switches directly togglable
    * New button "Recursive Inventory" on folder: Allows to do
      a recursive inventory over all hosts. Also allows to selectively
      retry only hosts that have failed in a previous inventory.
    * You can configure parents now (via a host attribute, no rules are
      neccessary).
    * You can now do an automated scan for parents and layer 3 (IP)
    * You can configure active checks (check_tcp, ...) via WATO now
    * FIX: fix page header after confirmation dialogs
    * FIX: Fixed umlaut problem in host aliases and ip addresses created by WATO
    * FIX: Fixed exception caused by validation problems during editing tags in WATO
    * FIX: create sample config only if both rules.mk and hosttags.mk are missing
    * FIX: do not loose host tags when both using WATO-configured and
      manual ones (via multisite.mk)
    * Timeperiods: Make list of exceptions dynamic, not fixed to 10 entries
    * Timeperiods: Configure exclusion of other timeperiods
    * Configuration of notification_delay and notification_interval

1.2.0b2:
    Core:
    * FIX: Cluster host checks were UNKNOWN all the time
    * FIX: reset counter in case of (broken) future time
    * FIX: Automation try-inventory: Fixed problem on where checks which
      produce equal service descriptions could lead to invalid inventory
      results on cluster hosts.
    * FIX: do not create contacts if they won't be assigned to any host
      or service. Do *not* assign to dummy catch-all group "check_mk".

    WATO:
    * Added new permission "move hosts" to allow/deny moving of hosts in WATO
    * Also write out contact definitions for users without contactgroups to
      have the mail addresses and other notification options persisted
    * FIX: deletion of automation accounts now works
    * FIX: Disabling notifications for users does work now
    * New main overview for rule editor
    * New multisite.mk option wato_hide_varnames for hiding Check_MK
      configuration variable names from the user
    * New module "Logwatch Pattern Analyzer" to verify logwatch rules
    * Added new variable logwatch_rules which can also be managed through the
      WATO ruleset editor (Host/Service Parameters > Parameters and rules for
      inventorized checks > Various applications > Logwatch Patterns)
    * Users & Contacts: Added new option wato_hidden_users which holds a list
      of userids to hide the listed users from the WATO user management GUI.
    * WATO API: Added new method rewrite_configuration to trigger a rewrite of
      all host related wato configuration files to distribute changed tags
    * Added new internal hook pre-activate-changes to execute custom
      code BEFORE Check_MK is called to restart Nagios
    * FIX: Only showing sudo hint message on sudo error message in automation
      command
    * FIX: Fixed js eror in IE7 on WATO host edit page
    * FIX: Using pickle instead of repr/eval when reading data structures from
      urls to prevent too big security issues
    * Rule editor: improve sorting of groups and rulesets
    * FIX: Escaping single quotes in strings when writing auth.php
    * FIX: Fix resorting of host tags (was bug in ListOf)

    Multisite
    * Added config option default_ts_format to configure default timestamp
      output format in multisite
    * Layout and design update
    * Quicksearch: display site name if more than one different site
      is present in the current search result list
    * FIX: Fixed encoding problem in "custom notification" message
    * New configuration parameter page_heading for the HTML page heads
      of the main frameset (%s will be replaced with OMD site name)
    * FIX: Fix problem where snapins where invisible
    * FIX: Fixed multisite timeout errors when nagios not running
    * Sidebar: some new layout improvements
    * Login page is not shown in framesets anymore (redirects framed page to
      full screen login page)
    * FIX: fix exception when disallowing changing display options
    * FIX: Automatically redirect from login page to target page when already
      logged in
    * FIX: Updating the dashboard header time when the dashlets refresh

    BI:
    * Added new painter "affected hosts (link to host page)" to show all
      host names with links to the "hosts" view
    * FIX: Fixed filtering of Single-Host Aggregations
    * New sorter for aggregation group
    * FIX: fix sorting of Single-Host Aggregations after group
    * Avoid duplicate rule incarnations when using FOREACH_*
    * BI Boxes: allow closing boxes (not yet persisted)
    * New filter for services (not) contained in any aggregate
    * Configure sorting for all BI views

    Checks & Agents:
    * FIX: snmp_uptime handles empty snmp information without exception
    * FIX: Oracle checks try to handle ORA-* errors reported by the agent
      All oracle checks will return UNKNOWN when finding an ORA-* message
    * FIX: filesystem levels set via WATO didn't work, but do now
    * FIX: Group filters can handle groups without aliases now
    * nfsmounts: Added nfs4 support thanks to Thorsten Hintemann
    * megaraid_pdisks megaraid_ldisks: Support for Windows.  Thanks to Josef Hack

1.2.0b1:
    Core, Setup, etc.:
    * new tool 'livedump' for dumping configuration and status
      information from one monitoring core and importing this
      into another.
    * Enable new check registration API (not yet used in checks)
    * FIX: fix handling of prefix-tag rules (+), needed for WATO
    * FIX: handle buggy SNMP devices with non-consecutive OIDS
      (such as BINTEC routers)
    * Check API allows a check to get node information
    * FIX: fix problem with check includes in subchecks
    * Option --checks now also applies to ad-hoc check (e.g.
      cmk --checks=mrpe,df -v somehost)
    * check_mk_templates.cfg: added s to notification options
      of host and service (= downtime alerts)

    WATO:
    * Hosttag-editor: allow reordering of tags
    * Create very basic sample configuration when using
      WATO the first time (three tag groups, two rules)
    * Much more checks are configurable via WATO now
    * Distributed WATO: Made all URL calls using curl now
    * FIX: fix bug in inventory in validate_datatype()
    * Better output in case of inventory error
    * FIX: fix bug in host_icon rule on non OMD
    * FIX: do not use isdisjoint() (was in rule editor on Lenny)
    * FIX: allow UTF-8 encoded permission translations
    * FIX: Fixed several problems in OMD apache shared mode
    * FIX: Do not use None$ as item when creating new rules
    * FIX: Do load *all* users from htpasswd, so passwords from
      users not created via WATO will not be lost.
    * FIX: honor site disabling in replication module
    * FIX: honor write permissions on folder in "bulk delete"
    * FIX: honor permissions for "bulk cleanup" and "bulk edit"
    * FIX: honor write permissions and source folder when moving hosts
    * FIX: honor permissions on hosts also on bulk inventory
    * Only create contacts in Nagios if they are member of at
      least one contact group.
    * It is now possible to configure auxiliary tags via WATO
      (formerly also called secondary tags)
    * FIX: Fixed wrong label "Main Overview" shown for moved WATO folders
      in foldertree snapin
    * FIX: Fixed localization of empty host tags
    * FIX: User alias and notification enabling was not saved

    Checks & Agents:
    * hpux_if: fix missing default parameter errors
    * hpux_if: make configurable via WATO
    * if.include: fix handling of NIC with index 0
    * hpux_lunstats: new check for disk IO on HP-UX
    * windows - mk_oracle tablespace: Added missing sid column
    * diskstat: make inventory mode configurable via WATO
    * added new checks for Fujitsu ETERNUS DX80 S2
      (thanks to Philipp Höfflin)
    * New checks: lgp_info, lgp_pdu_info and lgp_pdu_aux to monitor Liebert
      MPH/MPX devices
    * Fix Perf-O-Meter of fileage
    * hpux_snmp_cs.cpu: new SNMP check for CPU utilization
      on HP-UX.
    * if/if64: inventory also picks up type 62 (fastEther). This
      is needed on Cisco WLC 21xx series (thanks to Ralf Ertzinger)
    * FIX: fix inventory of f5_bigip_temp
    * mk_oracle (lnx+win): Fixed TEMP tablespace size calculations
    * ps: output node process is running on (only for clusters)
    * FIX: Linux Agent: Fixed ipmi-sensors handling of Power_Unit data
    * hr_mem: handle rare case where more than one entry is present
      (this prevents an exception of pfSense)
    * statgrab_load: level is now checked against 15min average -
      in order to be consistent with the Linux load check
    * dell_powerconnect_cpu: hopefully correctly handle incomplete
      output from agent now.
    * ntp: do not check 'when' anymore since it can produce false
      alarms.
    * postfix_mailq: handle output with 'Total requests:' in last line
    * FIX: check_mk-hp_blade_psu.php: allow more than 4 power supplies
    * FIX: smart plugin: handle cases with missing vendor (thanks
      to Stefan Kärst)
    * FIX: megaraid_bbu: fix problem with alternative agent output
      (thanks to Daniel Tuecks)
    * mk_oracle: fix quoting problem, replace sessions with version,
      use /bin/bash instead of /bin/sh

    Multisite:
    * Added several missing localization strings
    * IE: Fixed problem with clicking SELECT fields in the new wato foldertree snapin
    * Fixed problem when trying to visit dashboards from new wato foldertree snapin
    * Chrome: Fixed styling problem of foldertree snapin
    * Views: Only show the commands and row selection options for views where
      commands are possible
    * The login mask honors the default_language definition now
    * check_bi_local.py: works now with cookie based authentication
    * FIX: Fixed wrong redirection after login in some cases
    * FIX: Fixed missing stats grouping in alert statistics view
    * FIX: Fixed preview table styling in view editor
    * FIX: Multisite authed users without permission to multisite are
      automatically logged out after showing the error message
    * Retry livestatus connect until timeout is used up. This avoids
      error messages when the core is being restarted
    * Events view now shows icon and text for "flapping" events
    * Use buffer for HTML creation (this speeds up esp. HTTPS a lot)
    * FIX: Fixed state filter in log views

    Livestatus:
    * Add missing column check_freshness to services table

    BI:
    * New column (painter) for simplistic box display of tree.
      This is used in a view for a single hostgroup.

1.1.13i3:
    Core, Setup, etc.:
    * *_contactgroups lists: Single group rules are all appended. When a list
      is found as a value this first list is used exclusively. All other
      matching rules are ignored
    * cmk -d does now honor --cache and --no-tcp
    * cmk -O/-R now uses omd re{start,load} core if using OMD
    * FIX: setup.sh now setups up permissions for conf.d/wato
      correctly
    * cmk --localize update supports an optional ALIAS which is used as
      display string in the multisite GUI
    * FIX: Fixed encoding problems with umlauts in group aliases
    * FIX: honor extra_summary_host_conf (was ignored)
    * new config variable snmpv2c_hosts that allows to enable SNMP v2c
      but *not* bulkwalk (for some broken devices). bulkwalk_hosts still
      implies v2c.

    Checks & Agents:
    * Windows agent: output eventlog texts in UTF-8 encoding. This
      should fix problems with german umlauts in message texts.
    * Windows agent: Added installer for the windows agent (install_agent.exe)
    * Windows agent: Added dmi_sysinfo.bat plugin (Thanks to Arne-Nils Kromer for sharing)
    * Disabled obsolete checks fc_brocade_port and fc_brocade_port_detailed.
      Please use brocade_fcport instead.
    * aironet_errors, statgrab_disk, statgrab_net: Performance data has
      been converted from counters to rates. You might need to delete your
      existing RRDs of these checks. Sorry, but these have been that last
      checks still using counters...
    * ibm_imm_health: added last missing scan function
    * Filesystem checks: trend performance data is now normalized to MB/24h.
      If you have changed the trend range, then your historic values will
      be displayed in a wrong scale. On the other hand - from now on changes
      in the range-setting will not affect the graph anymore.
    * if/if64/lnx_if: pad port numbers with zeros in order to sort correctly.
      This can be turned off with if_inventory_pad_portnumbers = False.
    * Linux agent: wrap freeipmi with lock in order to avoid cache corruption
    * New check: megaraid_bbu - check existance & status of LSI MegaRaid BBU module
    * HP-UX Agent: fix mrpe (remove echo -e and test -e, thanks to Philipp Lemke)
    * FIX: ntp checks: output numeric data also if stratum too high
    * Linux agent: new check for dmraid-based "bios raid" (agent part as plugin)
    * FIX: if64 now uses ifHighSpeed instead of ifSpeed for determining the
      link speed (fixes speed of 10GBit/s and 20GBit/s ports, thanks Marco Poet)
    * cmctc.temp: serivce has been renamed from "CMC Temperature %s" to just
      "Temperature %s", in order to be consistent with the other checks.
    * mounts: exclude changes of the commit option (might change on laptops),
      make only switch to ro critical, other changes warning.
    * cisco_temp_sensor: new check for temperature sensors of Cisco NEXUS
      and other new Cisco devices
    * oracle_tablespace: Fixed tablespace size/free space calculations
    * FIX: if/if64: omit check result on counter wrap if bandwidth traffic levels
      are used.

    Multisite:
    * Improve transaction handling and reload detection: user can have
      multiple action threads in parallel now
    * Sounds in views are now enabled per default. The new configuration
      variable enable_sounds can be set to False in multisite.mk in order
      to disable sounds.
    * Added filter for log state (UP,DOWN,OK,CRIT...) to all log views
    * New painter for normal and retry check interval (added to detail views)
    * Site filter shows "(local)" in case of non multi-site setup
    * Made "wato folder" columns sortable
    * Hiding site filter in multisite views in single site setups
    * Replaced "wato" sidebar snapin which mixed up WATO and status GUIs with
      the new "wato_foldertree" snapin which only links to the status views
      filtered by the WATO folder.
    * Added "Dashboard" section to views snapin which shows a list of all dashboards
    * FIX: Fixed auth problem when following logwatch icon links while using
      the form based auth
    * FIX: Fix problem with Umlaut in contact alias
    * FIX: Creating auth.php file on first login dialog based login to ensure
      it exists after login when it is first needed
    * Dashboard: link problem views to *unhandled* views (this was
      inconsistent)
    * Localization: Fixed detection of gettext template file when using the
      local/ hierarchy in OMD

    Mobile:
    * Improved sorting of views in main page
    * Fix: Use all the availiable space in header
    * Fix: Navigation with Android Hardwarekeys now working
    * Fix: Links to pnp4nagios now work better
    * Fix: Host and Service Icons now finger friendly
    * Fix: Corrected some buildin views

    WATO:
    * Removed IP-Address attribute from folders
    * Supporting localized tag titles
    * Using Username as default value for full names when editing users
    * Snapshot/Factory Reset is possible even with a broken config
    * Added error messages to user edit dialog to prevent notification problems
      caused by incomplete configuration
    * Activate Changes: Wato can also reload instead of restarting nagios
    * Replication: Can now handle replication sites which use the form based auth
    * Replication: Added option to ignore problems with the ssl certificates
                   used in ssl secured replications
    * WATO now supports configuring Check_MK clusters
    * FIX: Fixed missing folders in "move to" dropdown fields
    * FIX: Fixed "move to target folders" after CSV import
    * FIX: Fixed problem with duplicate extra_buttons when using the i18n of multiisite
    * FIX: Fixed problem with duplicate permissions when using the i18n of multiisite
    * FIX: Writing single host_contactgroups rules for each selected
      contactgroup in host edit dialog
    * FIX: Fixed wrong folder contacgroup related permissions in auth.php api
    * FIX: Fixed not up-to-date role permission data in roles_saved hook
    * FIX: Fixed duplicate custom columns in WATO after switching languages

    BI:
    * improve doc/treasures/check_bi_local.py: local check that creates
      Nagios services out of BI aggregates

    Livestatus:
    * ColumnHeaders: on is now able to switch column header on even if Stats:
      headers are used. Artifical header names stats_1, stats_2, etc. are
      begin used. Important: Use "ColumnHeaders: on" after Columns: and
      after Stats:.

1.1.13i2:
    Core, Setup, etc.:
    * cmk -I: accept host tags and cluster names

    Checks & Agents:
    * linux agent - ipmi: Creating directory of cache file if not exists
    * dell_powerconnect_cpu: renamed service from CPU to "CPU utilization", in
      order to be consistent with other checks

    Multisite:
    * Several cleanups to prevent css/js warning messages in e.g. Firefox
    * Made texts in selectable rows selectable again
    * Adding reschedule icon to all Check_MK based services. Clicks on these
      icons will simply trigger a reschedule of the Check_MK service
    * FIX: ship missing CSS files for mobile GUI
    * FIX: rename check_mk.js into checkmk.js in order to avoid browser
      caching problems during version update

    WATO:
    * Optimized wraps in host lists tag column
    * Bulk inventory: Remove leading pipe signs in progress bar on main
      folder inventory
    * NagVis auhtorization file generation is also executed on activate_changes
    * Implemented a new inclusion based API for using multisite permissions
      in other addons
    * Inventory of SNMP devices: force implicit full scan if no services
      are configured yet
    * FIX: Calling activate_changes hook also in distributed WATO setups
    * FIX: Fixed display bug in host tags drop down menu after POST of form
    * FIX: Fixed javascript errors when doing replication in distributed
      wato environments when not having the sidebar open
    * FIX: Fixed search form dependant attribute handling
    * FIX: Fixed search form styling issues
    * You can now move folders to other folders
    * FIX: Distributed WATO: Supressing site sync progress output written in
      the apache error log

1.1.13i1:
    Multisite:
    * New nifty sidebar snapin "Speed-O-Meter"
    * Implemented new cookie based login mechanism including a fancy login GUI
    * Implemented logout functionality for basic auth and the new cookie based auth
    * Implemented user profile management page for changing the user password and
      the default language (if available)
    * New filter for the (new) state in host/service alerts
    * New command for sending custom notifications
    * FIX: Fixed encoding problem when opening dashboard
    * New icon on a service whos host is in downtime
    * Only show most frequently used context buttons (configurable
      in multisite.mk via context_buttons_to_show)
    * Show icon if user has modified a view's filter settings
    * New config option debug_livestatus_queries, normal debug
      mode does not include this anymore
    * Icons with link to page URL at bottom of each page
    * Logwatch: Switched strings in logwatch to i18n strings
    * Logwatch: Fixed styling of context button when acknowleding log messages
    * Logwatch: Implemented overview page to show all problematic logfiles
    * Add Snapin page: show previews of all snapins
    * Add Snapin page: Trying to prevent dragging confusions by using other click event
    * New (hidden) button for reloading a snapin (left to the close button)
    * Automatically falling back to hardcoded default language if configured
    language is not available
    * Repair layout of Perf-O-Meter in single dataset layout
    * FIX: Fixed duplicate view plugin loading when using localized multisite
    * FIX: Host-/Servicegroup snapin: Showing group names when no alias is available
    * FIX: Removed double "/" from pnp graph image urls in views

    BI:
    * Host/Service elements are now iterable via FOREACH_HOST, e.g.
      (FOREACH_HOST, ['server'], ALL_HOSTS, "$HOST$", "Kernel" ),
    * FIX: Assuming host states is possible again (exception: list index "3")

    WATO:
    * Evolved to full featured monitoring configuration tool!
    * Major internal code cleanup
    * Hosts can now be created directly in folders. The concept of host lists
      has been dropped (see migration notes!)
    * Configuration of global configuration variables of Check_MK via WATO
    * Configuration of main.mk rules
    * Configuration of Nagios objects and attributes
    * Configuration of users and roles
    * Configuration of host tags
    * Distributed WATO: replication of the configuration to slaves and peers
    * Added missing API function update_host_attributes() to change the
      attributes of a host
    * Added API function num_hosts_in_folder() to count the number of hosts
      below the given folder
    * Added option to download "latest" snapshot
    * extra_buttons can now register a function to gather the URL to link to
    * Implemented NagVis Authorisation management using WATO users/permissions

    Livestatus:
    * Experimental feature: livecheck -> super fast active check execution
      by making use of external helper processes. Set livecheck=PATH_TO_bin/livecheck
      in nagios.cfg where you load Livestatus. Optional set num_livecheck_helpers=NUM
      to set number of processes. Nagios will not fork() anymore for check exection.
    * New columns num_hosts and num_services in status table
    * New aggregation functions suminv and avginv (see Documentation)

    Core, Setup, etc.:
    * New configuration variable static_checks[] (used by WATO)
    * New configuration variable checkgroup_parameters (mainly for WATO)
    * check_submission defaults now to "file" (was "pipe")
    * Added pre-configured notification via cmk --notify
    * Drop RRA-configuration files for PNP4Nagios completely
    * New configuration variable ping_levels for configuring parameters
      for the host checks.
    * cmk --notify: new macros $MONITORING_HOST$, $OMD_ROOT$ and $OMD_SITE$
    * make ping_levels also apply to PING services for ping-only hosts
      (thanks to Bernhard Schmidt)

    Checks & Agents:
    * if/if64: new ruleset if_disable_if64_hosts, that force if on
      hosts the seem to support if64
    * Windows agent: new config variable "sections" in [global], that
      allows to configure which sections are being output.
    * Windows agent: in [logwatch] you can now configure which logfiles
      to process and which levels of messages to send.
    * Windows agent: new config variable "host" in all sections that
      restricts the folling entries to certain hosts.
    * Windows agent: finally implemented <<<mrpe>>. See check_mk.ini
      for examples.
    * Windows agent: do not execute *.txt and *.dir in <<<plugins>>> and
      <<<local>>>
    * Windows agent: make extensions to execute configurable (see
      example check_mk.ini)
    * Windows agent: agent now reuses TCP port even when taskkill'ed, so
      a system reboot is (hopefully) not neccessary anymore
    * Windows agent: section <<<df>>> now also outputs junctions (windows
      mount points). No external plugin is needed.
    * Windows agent: new section <<<fileinfo>>> for monitoring file sizes
      (and later possible ages)
    * logwatch: allow to classify messages based on their count (see
      man page of logwatch for details)
    * fileinfo: new check for monitoring age and size of files
    * heartbeat_crm: apply patches from Václav Ovsík, so that the check
      should work on Debian now.
    * ad_replication: added warninglevel
    * fsc_*: added missing scan functions
    * printer_alerts: added further state codes (thanks to Matthew Stew)
    * Solaris agent: changed shell to /usr/bin/bash (fixes problems with LC_ALL=C)

1.1.12p7:
    Multisite:
    * FIX: detail view of host was missing column headers
    * FIX: fix problem on IE with background color 'white'
    * FIX: fix hitting enter in host search form on IE
    * FIX: fix problem in ipmi_sensors perfometer

    Checks & Agents:
    * FIX: fixed man pages of h3c_lanswitch_sensors and statgrab_cpu
    * FIX: netapp_volumes: added raid4 as allowed state (thanks to Michaël Coquard)

    Livestatus
    * FIX: fix type column in 'GET columns' for dict-type columns (bug found
      by Gerhard Lausser)

1.1.12p6:
    Checks & Agents:
    * FIX: lnx_if: remove debug output (left over from 1.1.12p5)

1.1.12p5:
    Multisite:
    * FIX: fix hitting enter in Quicksearch on IE 8
    * FIX: event/log views: reverse sorting, so that newest entries
      are shown first
    * FIX: fix dashboard dashlet background on IE
    * FIX: fix row highlight in status GUI on IE 7/8
    * FIX: fix row highlight after status page reload
    * FIX: single dataset layout honors column header settings
    * FIX: quote '#' in PNP links (when # is contained in services)
    * FIX: quote '#' in PNP image links also
    * FIX: add notifications to host/service event view

    Checks & Agents:
    * FIX: lnx_if: assume interfaces as up if ethtool is missing or
      not working but interface has been used since last reboot. This
      fixes the problem where interface are not found by inventory.
    * FIX: snmp_uptime: handels alternative timeformat
    * FIX: netapp_*: scan functions now detect IBM versions of firmware
    * FIX: bluecoat_diskcpu: repair scan function
    * FIX: mem.vmalloc: fix default levels (32 and 64 was swapped)
    * FIX: smart: make levels work (thanks to Bernhard Schmidt)
    * FIX: PNP template if if/if64: reset LC_ALL, avoids syntax error
    * FIX: dell_powerconnect_cpu: handle sporadic incomplete output
      from SNMP agent

1.1.12p4:
    Multisite:
    * FIX: sidebar snapin Hostgroups and Servicegroups sometimes
           failed with non-existing "available_views".
    * FIX: Fix host related WATO context button links to point to the hosts site
    * FIX: Fixed view editor redirection to new view after changing the view_name
    * FIX: Made icon painter usable when displaying hostgroup rows
    * Logwatch: Switched strings in logwatch to i18n strings
    * Logwatch: Fixed styling of context button when acknowleding log messages
    * Logwatch: Implemented overview page to show all problematic logfiles

    WATO:
    * FIX: add missing icon_csv.png
    * FIX: WATO did not write values of custom macros to extra_host_conf definitions

1.1.12p3:
    Core, Setup, etc.:
    * FIX: really suppress precompiling on PING-only hosts now

1.1.12p2:
    Core, Setup, etc.:
    * FIX: fix handling of empty suboids
    * FIX: do not create precomiled checks for host without Check_MK services

    Checks & Agents:
    * FIX: mem.win: Default levels now works, check not always OK
    * FIX: blade_health: fix OID specification
    * FIX: blade_bays: fix naming of item and man page

    Multisite:
    * FIX: Fixed styling of view header in older IE browsers
    * FIX: Do not show WATO button in views if WATO is disabled
    * FIX: Remove WATO Folder filter if WATO is disabled
    * FIX: Snapin 'Performance': fix text align for numbers
    * FIX: Disallow setting downtimes that end in the past
    * FIX: Fix links to downtime services in dashboard
    * FIX: Fix popup help of reschedule icon

1.1.12p1:
    Core, Setup, etc.:
    * FIX: fix aggregate_check_mk (Summary host agent status)

    Checks & Agents:
    * FIX: mk_oracle now also detects XE databases
    * FIX: printer_alerts: handle 0-entries of Brother printers
    * FIX: printer_supply: fix Perf-O-Meter if no max known
    * FIX: Added id parameter to render_statistics() method to allow more than
      one pie dashlet for host/service stats
    * FIX: drbd: fixed inventory functions
    * FIX: printer_supply: handle output of Brother printers
    * FIX: ps.perf PNP template: show memory usage per process and not
      summed up. This is needed in situations where one process forks itself
      in irregular intervals and rates but you are interested just in the
      memory usage of the main process.

    Multisite:
    * FIX: finally fixed long-wanted "NagStaMon create hundreds
      of Apache processes" problem!
    * FIX: query crashed when sorting after a join columns without
      an explicit title.
    * FIX: filter for WATO file/folder was not always working.
    * Added filter for hard services states to search and service
      problems view
    * FIX: dashboard problem views now ignore notification period,
      just as tactical overview and normal problem views do
    * FIX: Loading dashboard plugins in dashboard module


1.1.12:
    Checks & Agents:
    * dell_powerconnect_*: final fixed, added PNP-templates
    * ps.perf: better error handling in PNP template

    Multisite:
    * Dashboard: fix font size of service statistics table
    * Dashboard: insert links to views into statistics
    * Dashboard: add links to PNP when using PNP graphs

1.1.12b2:
    Core, Setup, etc.:
    * FIX: fix crash with umlauts in host aliases
    * FIX: remove duplicate alias from Nagios config

    Checks & Agents:
    * services: better handling of invalid patterns
    * FIX: multipath: fix for another UUID format
    * AIX agent: fix implementation of thread count
    * blade_bays: detect more than 16 bays
    * statgrab_*: added missing inventory functions
    * FIX: fix smart.temp WARN/CRIT levels were off by one degree

    Multisite:
    * Remove Check_MK logo from default dashboard
    * Let dashboard use 10 more pixels right and bottom
    * FIX: do not show WATO icon if no WATO permission
    * Sidebar sitestatus: Sorting sites by sitealias
    * FIX: removed redundant calls of view_linktitle()

    WATO:
    * FIX: fix update of file/folder title after title property change

    Livestatus:
    * FIX: fix crash on imcomplete log lines (i.e. as
      as result of a full disk)
    * FIX: Livestatus-API: fix COMMAND via persistent connections


1.1.12b1:
    Core, Setup, etc.:
    * FIX: fix cmk -D on cluster hosts
    * Made profile output file configurable (Variable: g_profile_path)

    Checks & Agents:
    * FIX: j4p_performance: fix inventory functions
    * FIX: mk_oracle: fix race condition in cache file handling (agent data
      was missing sections in certain situations)
    * mrpe: make check cluster-aware and work as clustered_service
    * cups_queues: Run agent part only on directly on CUPS servers,
      not on clients
    * FIX: mbg_lantime_state: Fixed output UOM to really be miliseconds
    * FIX: ntp: Handling large times in "poll" column correctly
    * New check dmi_sysinfo to gather basic hardware information
    * New check bintec_info to gather the software version and serial number
    of bintec routers

    Multisite:
    * FIX: fix rescheduling of host check
    * FIX: fix exception when using status_host while local site is offline
    * FIX: Fixed not updating pnp graphs on dashboard in some browsers (like chrome)
    * FIX: fix URL-too-long in permissions page
    * FIX: fix permission computation
    * FIX: fixed sorting of service perfdata columns
    * FIX: fixed sorting of multiple joined columns in some cases
    * FIX: fixed some localisation strings
    * Cleanup permissions page optically, add comments for views and snapins
    * Added some missing i18n strings in general HTML functions
    * Added display_option "w" to disable limit messages and livestatus errors in views
    * Service Perfdata Sorters are sorting correctly now
    * Added "Administration" snapin to default sidebar
    * Tactical Overview: make link clickable even if count is zero
    * Minor cleanup in default dashboard
    * Dashboard: new dashlet attribute title_url lets you make a title into a link
    * Dashboard: make numbers match "Tactical Overview" snapin

    Livestatus:
    * Write messages after initialization into an own livestatus.log

    WATO:
    * FIX: "bulk move to" at the top of wato hostlists works again
    * FIX: IE<9: Fixed problem with checkbox events when editing a host
    * FIX: "move to" dropdown in IE9 works again

1.1.11i4:
    Core, Setup, etc.:
    * FIX: use hostgroups instead of host_groups in Nagios configuration.
      This fixes a problem with Shinken
    * --scan-parents: detected parent hosts are now tagged with 'ping', so
      that no agent will be contacted on those hosts

    Checks & Agents:
    * Added 4 new checks dell_powerconnect_* by Chris Bowlby
    * ipmi_sensors: correctly handle further positive status texts
      (thanks to Sebastian Talmon)
    * FIX: nfsmounts handles zero-sized volumes correctly
    * AIX agent now outputs the user and performance data in <<<ps>>>

    Multisite:
    * FIX: WATO filtered status GUIs did not update the title after changing
      the title of the file/folder in WATO
    * FIX: Removed new python syntax which is incompatible with old python versions
    * FIX: Made bulk inventory work in IE
    * FIX: Fixed js errors in IE when having not enough space on dashboard
    * FIX: fix error when using non-Ascii characters in view title
    * FIX: fix error on comment page caused by missing sorter
    * FIX: endless javascript when fetching pnp graphs on host/service detail pages
    * FIX: Not showing the action form in "try" mode of the view editor
    * FIX: Preventing up-then-over effect while loading the dashboard in firefox
    * Added missing i18n strings in command form and list of views
    * Views are not reloaded completely anymore. The data tables are reloaded
      on their own.
    * Open tabs in views do not prevent reloading the displayed data anymore
    * Added display_option "L" to enable/disable column title sortings
    * Sorting by joined columns is now possible
    * Added missing sorters for "service nth service perfdata" painters
    * Implemented row selection in views to select only a subset of shown data
      for actions
    * Sort titles in views can be enabled by clicking on the whole cells now
    * Submitting the view editor via ENTER key saves the view now instead of try mode
    * Host comments have red backgrounded rows when host is down
    * Implemented hook api to draw custom link buttons in views

    WATO:
    * Changed row selection in WATO to new row selection mechanism
    * Bulk action buttons are shown at the top of hostlists too when the lists
      have more than 10 list items
    * New function for backup and restore of the configuration

    Livestatus:
    * FIX: fix compile error in TableLog.cc by including stddef.h
    * FIX: tables comments and downtimes now honor AuthUser
    * Table log honors AuthUser for entries that belong to hosts
      (not for external commands, though. Sorry...)
    * FIX: fix Stats: sum/min/max/avg for columns of type time

1.1.11i3:
    Core, Setup, etc.:
    * FIX: allow host names to have spaces
    * --snmpwalk: fix missing space in case of HEX strings
    * cmk --restore: be aware of counters and cache being symbolic links
    * do_rrd_update: direct RRD updates have completely been removed.
      Please use rrdcached in case of performance problems.
    * install_nagios.sh has finally been removed (was not maintained anyway).
      Please use OMD instead.
    * Inventory functions now only take the single argument 'info'. The old
      style FUNC(checkname, info) is still supported but deprecated.
    * Show datasource program on cmk -D
    * Remove .f12 compile helper files from agents directory
    * Output missing sections in case of "WARNING - Only __ output of __..."
    * Remove obsolete code of snmp_info_single
    * Remove 'Agent version (unknown)' for SNMP-only hosts
    * Options --version, --help, --man, --list-checks and --packager now
      work even with errors in the configuration files
    * Minor layout fix in check man-pages

    Checks & Agents:
    * FIX: hr_mem: take into account cache and buffers
    * FIX: printer_pages: workaround for trailing-zero bug in HP Jetdirect
    * mk_logwatch: allow to set limits in processing time and number of
      new log messages per log file
    * Windows Agent: Now supports direct execution of powershell scripts
    * local: PNP template now supports multiple performance values
    * lnx_if: make lnx_if the default interface check for Linux
    * printer_supply: support non-Ascii characters in items like
      "Resttonerbehälter". You need to define snmp_character_encodings in main.mk
    * mem.win: new dedicated memory check for Windows (see Migration notes)
    * hr_mem: added Perf-O-Meter
    * Renamed all temperature checks to "Temperature %s". Please
      read the migration notes!
    * df and friends: enabled trend performance data per default. Please
      carefully read the migration notes!
    * diskstat: make summary mode the default behavious (one check per host)

    MK Livestatus:
    * WaitObject: allow to separate host name and service with a semicolon.
      That makes host names containing spaces possible.
    * Better error messages in case of unimplemented operators

    Multisite:
    * FIX: reschedule now works for host names containing spaces
    * FIX: correctly sort log views in case of multi site setups
    * FIX: avoid seven broken images in case of missing PNP graphs
    * FIX: Fixed javascript errors when opening dashboard in IE below 9
    * FIX: Views: Handling deprecated value "perpage" for option
      column_headers correctly
    * FIX: Fixed javascript error when saving edited views without sidebar
    * FIX: Showing up PNP hover menus above perfometers
    * Host/Service Icon column is now modularized and can be extended using
      the multisite_icons list.
    * New sorters for time and line number of logfile entries
    * Bookmarks snapin: save relative URLs whenever possible
    * Man-Pages of Check_MK checks shown in Multisite honor OMD's local hierarchy
    * nicer output of substates, translate (!) and (!!) into HTML code
    * new command for clearing modified attributes (red cross, green checkmark)
    * Perf-O-Meters: strip away arguments from check_command (e.g.
      "check-foo!17!31" -> "check-foo").
    * Added several missing i18n strings in view editor
    * Views can now be sorted by the users by clicking on the table headers.
      The user sort options are not persisted.
    * Perf-O-Meters are now aware if there really is a PNP graph

    WATO:
    * Show error message in case of empty inventory due to agent error
    * Commited audit log entries are now pages based on days
    * Added download link to download the WATO audit log in CSV format

1.1.11i2:
    Core, Setup, etc.:
    * FIX: sort output of cmk --list-hosts alphabetically
    * FIX: automatically remove leading and trailing space from service names
      (this fixes a problem with printer_pages and an empty item)
    * Great speed up of cmk -N/-C/-U/-R, especially when number of hosts is
      large.
    * new main.mk option delay_precompile: if True, check_mk will skip Python
      precompilation during cmk -C or cmk -R, but will do this the first
      time the host is checked.  This speeds up restarts. Default is False.
      Nagios user needs write access in precompiled directory!
    * new config variable agent_ports, allowing to specify the agent's
      TCP port (default is 6556) on a per-host basis.
    * new config variable snmp_ports, allowing to specify the UDP port
      to used with SNMP, on a per-host basis.
    * new config variable dyndns_hosts. Hosts listed in this configuration
      list (compatible to bulkwalk_hosts) use their hostname as IP address.

    Checks & Agents:
    * FIX: AIX agent: output name of template in case of MRPE
    * FIX: cisco_temp: skip non-present sensors at inventory
    * FIX: apc_symmetra: fix remaining runtime calculation (by factor 100)
    * FIX: Added PNP-template for winperf_phydisk
    * FIX: if64: fix UNKNOWN in case of non-unique ifAlias
    * FIX: lnx_if/if/if64: ignore percentual traffic levels on NICs without
           speed information.
    * FIX: cisco_temp_perf: add critical level to performance data
    * FIX: windows agent: hopefully fix case with quotes in directory name
    * FIX: printer_supply: fixed logic of Perf-O-Meter (mixed up crit with ok)
    * FIX: Solaris agent: reset localization to C, fixes problems with statgrab
    * FIX: blade_*: fix SNMP scan function for newer firmwares (thanks to Carlos Peón)
    * snmp_uptime, snmp_info: added scan functions. These checks will now
      always be added. Please use ingored_checktypes to disable, if non needed.
    * brocade_port: check for Brocade FC ports has been rewritten with
      lots of new features.
    * AIX agent now simulates <<<netctr>>> output (by Jörg Linge)
    * mbg_lantime_state: Handling refclock offsets correctly now; Changed
      default thresholds to 5/10 refclock offset
    * brocade_port: parameter for phystate, opstate and admstate can now
      also be lists of allowed states.
    * lnx_if: treat interfaces without information from ethtool as
      softwareLoopback interface. The will not be found by inventory now.
    * vbox_guest: new check for checking guest additions of Linux virtual box hosts
    * if/if64: Fixed bug in operstate detection when using old tuple based params
    * if/if64: Fixed bug in operstate detection when using tuple of valid operstates
    * mk_oracle: Added caching of results to prevent problems with long
    running SQL queries. Cache is controlled by CACHE_MAXAGE var which is preset to
    120 seconds
    * mk_oracle: EXCLUDE_<sid>=ALL or EXCLUDE_<sid>=oracle_sessions can be
    used to exclude specific checks now
    * mk_oracle: Added optional configuration file to configure the new options
    * j4p_performance agent plugin: Supports basic/digest auth now
    * New checks j4p_performance.threads and j4p_performance.uptime which
      track the number of threads and the uptime of a JMX process
    * j4p_performance can fetch app and servlet specific status data. Fetching
      the running state, number of sessions and number of requests now. Can be
      extended via agent configuration (j4p.cfg).
    * Added some preflight checks to --scan-parents code
    * New checks netapp_cluster, netapp_vfiler for checking NetAPP filer
      running as cluster or running vfilers.
    * megaraid_pdisks: Better handling of MegaCli output (Thanks to Bastian Kuhn)
    * Windows: agent now also sends start type (auto/demand/disabled/boot/system)
    * Windows: inventory_services now allowes regexes, depends and state/start type
      and also allows host tags.

    Multisite:
    * FIX: make non-Ascii characters in services names work again
    * FIX: Avoid exceptions in sidebar on Nagios restart
    * FIX: printer_supply perfometer: Using white font for black toners
    * FIX: ipmi: Skipping items with invalid data (0.000 val, "unspecified" unit) in summary mode
    * FIX: ipmi: Improved output formating in summary mode
    * FIX: BI - fixed wrong variable in running_on aggregation function
    * FIX: "view_name" variable missing error message when opening view.py
      while using the "BI Aggregation Groups" and "Hosts" snapins in sidebar
    * FIX: Fixed styling of form input elements in IE + styling improvements
    * FIX: Fixed initial folding state on page loading on pages with multiple foldings opened
    * Introduced basic infrastructure for multilanguage support in Multisite
    * Make 'Views' snapin foldable
    * Replace old main view by dashboard
    * Sidebar: Snapins can register for a triggered reload after a nagios
      restart has been detected. Check interval is 30 seconds for now.
    * Quicksearch snapin: Reloads host lists after a detected nagios restart.
    * New config directory multisite.d/ - similar to conf.d/
    * great speed up of HTML rendering
    * support for Python profiling (set profile = True in multisite.mk, profile
      will be in var/check_mk/web)
    * WATO: Added new hook "active-changes" which calls the registered hosts
      with a dict of "dirty" hosts
    * Added column painter for host contacts
    * Added column painters for contact groups, added those to detail views
    * Added filters for host and service contact groups
    * Detail views of host/service now show contacts
    * Fix playing of sounds: All problem views now have play_sounds activated,
      all other deactivated.
    * Rescheduling of Check_MK: introduce a short sleep of 0.7 sec. This increases
      the chance of the passive services being updated before the repaint.
    * Added missing i18n strings in filter section of view editor
    * Added filter and painter for the contact_name in log table
    * Added several views to display the notification logs of Nagios

    WATO:
    * Configration files can now be administered via the WEB UI
      (config_files in multisite.mk is obsolete)
    * Snapin is tree-based and foldable
    * Bulk operation on host lists (inventory, tags changed, etc)
    * Easy search operation in host lists
    * Dialog for global host search
    * Services dialog now tries to use cached data. On SNMP hosts
      no scan will be done until new button "Full Scan" is pressed.

    BI:
    * FIX: Fixed displaying of host states (after i18n introduction)h
    * FiX: Fixed filter for aggregation group
    * FIX: Fixed assumption button for services with non-Ascii-characters

    MK Livestatus:
    * FIX: fix compile problem on Debian unstable (Thanks to Sven Velt)
    * Column aggregation (Stats) now also works for perf_data
    * New configuration variable data_encoding and full UTF-8 support.
    * New column contact_groups in table hosts and services (thanks to
      Matthew Kent)
    * New headers Negate:, StatsNegate: and WaitConditionNegate:

1.1.11i1:
    Core, Setup, etc.:
    * FIX: Avoid duplicate SNMP scan of checktypes containing a period
    * FIX: honor ignored_checktypes also on SNMP scan
    * FIX: cmk -II also refreshes cluster checks, if all nodes are specified
    * FIX: avoid floating points with 'e' in performance data
    * FIX: cmk -D: drop obsolete (and always empty) Notification:
    * FIX: better handling of broken checks returning empty services
    * FIX: fix computation of weight when averaging
    * FIX: fix detection of missing OIDs (led to empty lines)
    * SNMP scan functions can now call oid(".1.3.6.1.4.1.9.9.13.1.3.1.3.*")
      That will return the *first* OID beginning with .1.3.6.1.4.1.9.9.13.1.3.1.3
    * New config option: Set check_submission = "file" in order to write
      check result files instead of using Nagios command pipe (safes
      CPU ressources)
    * Agent simulation mode (for internal use and check development)
    * Call snmpgetnext with the option -Cf (fixes some client errors)
    * Call snmp(bulk)walk always with the option -Cc (fixes problems in some
      cases where OIDs are missing)
    * Allow merging of dictionary based check parameters
    * --debug now implies -v
    * new option --profile: creates execution profile of check_mk itself
    * sped up use of stored snmp walks
    * find configuration file in subdirectories of conf.d also
    * check_mk_templates.cfg: make check-mk-ping take arguments

    Multisite:
    * FIX: Display limit-exceeded message also in multi site setups
    * FIX: Tactical Overview: fix unhandled host problems view
    * FIX: customlinks snapin: Suppressing exception when no links configured
    * FIX: webservice: suppress livestatus errors in multi-site setups
    * FIX: install missing example icons in web/htdocs/images/icons
    * FIX: Nagios-Snapin: avoid duplicate slash in URL
    * FIX: custom_style_sheet now also honored by sidebar
    * FIX: ignore case when sorting groups in ...groups snapin
    * FIX: Fixed handling of embedded graphs to support the changes made to
    * FIX: avoid duplicate import of plugins in OMD local installation
    the PNP webservice
    * FIX: Added host_is_active and host_flapping columns for NagStaMon views
    * Added snmp_uptime, uptime and printer_supply perfometers
    * Allow for displaying service data in host tables
    * View editor foldable states are now permament per user
    * New config variable filter_columns (default is 2)

    BI:
    * Added new component BI to Multisite.

    WATO:
    * FIX: fix crash when saving services after migration from old version
    * Allow moving hosts from one to another config file

    Checks & Agents:
    * FIX: hr_mem: ignore devices that report zero memory
    * FIX: cisco_power: fix syntax error in man page (broke also Multisite)
    * FIX: local: fixed search for custom templates PNP template
    * FIX: if/if64: always generate unique items (in case ifAlias is used)
    * FIX: ipmi: fix ugly ouput in case of warning and error
    * FIX: vms_df: fix, was completely broken due to conversion to df.include
    * FIX: blade_bays: add missing SNMP OIDs (check was always UNKNOWN)
    * FIX: df: fix layout problems in PNP template
    * FIX: df: fix trend computation (thanks to Sebastian Talmon)
    * FIX: df: fix status in case of critical trend and warning used
    * FIX: df: fix display of trend warn/crit in PNP-graph
    * FIX: cmctc: fix inventory in case of incomplete entries
    * FIX: cmctc: add scan function
    * FIX: ucd_cpu_load and ucd_cpu_util: make scan function find Rittal
    * FIX: ucd_cpu_util: fix check in case of missing hi, si and st
    * FIX: mk_logwatch: improve implementation in order to save RAM
    * FIX: mk_oracle: Updated tablespace query to use 'used blocks' instead of 'user blocks'
    * FIX: mk_oracle: Fixed computation for TEMP table spaces
    * FIX: bluecoat_sensors: Using scale parameter provided by the host for reported values
    * FIX: fjdarye60_devencs, fjdarye60_disks.summary: added snmp scan functions
    * FIX: decru_*: added snmp scan functions
    * FIX: heartbeat_rscstatus handles empty agent output correctly
    * FIX: hp_procurve_cpu: fix synatx error in man page
    * FIX: hp_procurve_memory: fix syntax error in man page
    * FIX: fc_brocade_port_detailed: fix PNP template in MULTIPLE mode
    * FIX: ad_replication.bat only generates output on domain controllers now.
           This is useful to prevent checks on non DC hosts (Thanks to Alex Greenwood)
    * FIX: cisco_temp_perf: handle sensors without names correctly
    * printer_supply: Changed order of tests. When a printer reports -3 this
      is used before the check if maxlevel is -2.
    * printer_supply: Skipping inventory of supplies which have current value
    and maxlevel both set to -2.
    * cisco_locif: The check has been removed. Please switch to if/if64
      has not the index 1
    * cisco_temp/cisco_temp_perf: scan function handles sensors not beginning
      with index 1
    * df: split PNP graphs for growth/trend into two graphs
    * omd_status: new check for checking status of OMD sites
    * printer_alerts: Added new check for monitoring alert states reported by
      printers using the PRINTER-MIB
    * diskstat: rewritten check: now show different devices, r+w in one check
    * canon_pages: Added new check for monitoring processed pages on canon
    printer/multi-function devices
    * strem1_sensors: added check to monitor sensors attached to Sensatorinc EM1 devices
    * windows_update: Added check to monitor windows update states on windows
      clients. The check monitors the number of pending updates and checks if
      a reboot is needed after updates have been installed.
    * lnx_if: new check for Linux NICs compatible with if/if64 replacing
      netif.* and netctr.
    * if/if64: also output performance data if operstate not as expected
    * if/if64: scan function now also detects devices where the first port
    * if/if64: also show perf-o-meter if speed is unknown
    * f5_bigip_pool: status of F5 BIP/ip load balancing pools
    * f5_bigip_vserver: status of F5 BIP/ip virtual servers
    * ipmi: new configuration variable ipmi_ignored_sensors (see man page)
    * hp_procurve_cpu: rename services description to CPU utilization
    * ipmi: Linux agent now (asynchronously) caches output of ipmitool for 20 minutes
    * windows: agent has new output format for performance counters
    * winperf_process.util: new version of winperf.cpuusage supporting new agent
    * winperf_system.diskio: new version of winperf.diskstat supporting new agent
    * winperf_msx_queues: new check for MS Exchange message queues
    * winperf_phydisk: new check compatible with Linux diskstat (Disk IO per device!)
    * smart.temp/smart.stats: added new check for monitoring health of HDDs
      using S.M.A.R.T
    * mcdata_fcport: new check for ports of MCData FC Switches
    * hp_procurve_cpu: add PNP template
    * hp_procurve_cpu: rename load to utilization, rename service to CPU utilizition
    * df,df_netapp,df_netapp32,hr_fs,vms_df: convert to mergeable dictionaries
    * mbg_lantime_state,mbg_lantime_refclock: added new checks to monitor
      Meinberg LANTIME GPS clocks

    Livestatus:
    * Updated Perl API to version 0.74 (thanks to Sven Nierlein)

1.1.10:
    Core, Setup, etc.:
    * --flush now also deletes all autochecks

    Checks & Agents:
    * FIX: hr_cpu: fix inventory on 1-CPU systems (thanks to Ulrich Kiermayr)


1.1.10b2:
    Core, Setup, etc.:
    * FIX: setup.sh on OMD: fix paths for cache and counters
    * FIX: check_mk -D did bail out if host had no ip address
    * cleanup: all OIDs in checks now begin with ".1.3.6", not "1.3.6"

    WATO:
    * FIX: Fixed bug that lost autochecks when using WATO and cmk -II together

    Checks & Agents:
    * Added check man pages for systemtime, multipath, snmp_info, sylo,
      ad_replication, fsc_fans, fsc_temp, fsc_subsystems
    * Added SNMP uptime check which behaves identical to the agent uptime check


1.1.10b1:
    Core, Setup, etc.:
    * FIX: do not assume 127.0.0.1 as IP address for usewalk_hosts if
      they are not SNMP hosts.
    * FIX: precompile: make sure check includes are added before actual
      checks
    * FIX: setup.sh: do not prepend current directory to url_prefix
    * FIX: output agent version also for mixed (tcp|snmp) hosts
    * RPM: use BuildArch: noarch in spec file rather than as a command
      line option (thanks to Ulrich Kiermayr)
    * setup.sh: Allow to install Check_MK into existing OMD site (>= 0.46).
      This is still experimental!

    Checks & Agents:
    * FIX: Windows agent: fix output of event ID of log messages
    * FIX: if/if64: output speed correctly (1.50MB/s instead of 1MB/s)
    * FIX: drbd now handles output of older version without an ep field
    * FIX: repaired df_netapp32
    * FIX: Added SNMP scan function of df_netapp and df_netapp32
    * FIX: repaired apc_symmetra (was broken due to new option -Ot
      for SNMP)
    * FIX: df, hr_fs and other filesystem checks: fix bug if using
      magic number. levels_low is now honored.
    * FIX: scan function avoids hr_cpu and ucd_cpu_utilization
      at the same time
    * FIX: HP-UX agent: fixed output of df for long mount points
      (thanks to Claas Rockmann-Buchterkirche)
    * FIX: df_netapp/32: fixed output of used percentage (was always
      0% due to integer division)
    * FIX: fixed manual of df (magic_norm -> magic_normsize)
    * FIX: removed filesystem_trend_perfdata. It didn't work. Use
      now df-parameter "trend_perfdata" (see new man page of df)
    * FIX: cisco_temp_perf: fix return state in case of WARNING (was 0 = OK)
    * FIX: repair PNP template for df when using trends
    * FIX: cisco_qos: fix WATO exception (was due to print command in check)
    * FIX: check_mk check: fixed template for execution time
    * FIX: blade_health, fc_brocade_port_detailed removed debug outputs
    * FIX: netapp_volumes: The check handled 64-bit aggregates correctly
    * FIX: netapp_volumes: Fixed snmp scan function
    * FIX: blade_*: Fixed snmp scan function
    * FIX: nfsmount: fix exception in check in case of 'hanging'
    * systemtime: new simple check for time synchronization on Windows
      (needs agent update)
    * Added Perf-O-Meter for non-df filesystem checks (e.g. netapp)
    * hp_proliant_*: improve scan function (now just looks for "proliant")

    Multisite:
    * FIX: fix json/python Webservice

1.1.9i9:
    Core, Setup, etc.:
    * FIX: check_mk_templates.cfg: add missing check_period for hosts
      (needed for Shinken)
    * FIX: read *.include files before checks. Fixes df_netapp not finding
      its check function
    * FIX: inventory checks on SNMP+TCP hosts ignored new TCP checks
    * local.mk: This file is read after final.mk and *not* backup up
      or restored
    * read all files in conf.d/*.mk in alphabetical order now.
    * use snmp commands always with -Ot: output time stamps as UNIX epoch
      (thanks to Ulrich Kiermayr)

    Checks & Agents:
    * ucd_cpu_load: new check for CPU load via UCD SNMP agent
    * ucd_cpu_util: new check for CPU utilization via UCD SNMP agent
    * steelhead_status: new check for overall health of Riverbed Steelhead appliance
    * steelhead_connections: new check for Riverbed Steelhead connections
    * df, df_netapp, df_netapp32, hr_fs, vms_df: all filesystem checks now support
      trends. Please look at check manpage of df for details.
    * FIX: heartbeat_nodes: Fixed error handling when node is active but at least one link is dead
    * 3ware_units: Handling INITIALIZING state as warning now
    * FIX: 3ware_units: Better handling of outputs from different tw_cli versions now
    * FIX: local: PNP template for local now looks in all template directories for
      specific templates (thanks to Patrick Schaaf)

    Multisite:
    * FIX: fix "too many values to unpack" when editing views in single layout
      mode (such as host or service detail)
    * FIX: fix PNP icon in cases where host and service icons are displayed in
      same view (found by Wolfgang Barth)
    * FIX: Fixed view column editor forgetting pending changes to other form
           fields
    * FIX: Customlinks snapin persists folding states again
    * FIX: PNP timerange painter option field takes selected value as default now
    * FIX: Fixed perfometer styling in single dataset layouts
    * FIX: Tooltips work in group headers now
    * FIX: Catching exceptions caused by unset bandwidth in interface perfometer

    WATO:
    * FIX: fix problem with vanishing services on Windows. Affected were services
      containing colons (such as fs_C:/).

    Livestatus:
    * FIX: fix most compiler warnings (thanks to patch by Sami Kerola)
    * FIX: fix memory leak. The leak caused increasing check latency in some
      situations

1.1.9i8:
    Multisite:
    * New "web service" for retrieving data from views as JSON or
      Python objects. This allows to connect with NagStaMon
      (requires patch in NagStaMon). Simply add &output_format=json
      or &output_format=python to your view URL.
    * Added two builtin views for NagStaMon.
    * Acknowledgement of problem now has checkboxes for sticky,
      send notification and persisten comment
    * Downtimes: allow to specify fixed/flexible downtime
    * new display_options d/D for switching on/off the tab "Display"
    * Improved builtin views for downtimes
    * Bugfix: Servicegroups can be searched with the quicksearch snapin using
      the 'sg:' prefix again

    WATO:
    * Fixed problem appearing at restart on older Python version (RH)

1.1.9i7:
    Core, Setup, etc.:
    * Fix crash on Python 2.4 (e.g. RedHat) with fake_file
    * Fixed clustering of SNMP hosts
    * Fix status output of Check_MK check in mixed cluster setups

    Checks & Agents:
    * PNP templates for if/if64: fix bugs: outgoing packets had been
      same as incoming, errors and discards were swapped (thanks to
      Paul Freeman)
    * Linux Agent: Added suport for vdx and xvdx volumes (KVM+Virtio, XEN+xvda)

    Multisite:
    * Fix encoding problem when host/service groups contain non-ascii
      characters.

    WATO:
    * Fix too-long-URL problem in cases of many services on one host


1.1.9i6:
    INCOMPATIBLE CHANGES:
    * Removed out-dated checks blade_misc, ironport_misc and snia_sml. Replaced
      with dummy checks begin always UNKNOWN.

    Core, Setup, etc.:
    * cmk -D: show ip address of host
    * Fix SNMP inventory find snmp misc checks inspite of negative scan function
    * Fix output of MB and GB values (fraction part was zero)

    Checks & Agents:
    * megaraid_ldisks: remove debug output
    * fc_brocade_port: hide on SNMP scan, prefer fc_brocade_port_detailed
    * fc_brocade_port_detailed: improve scan function, find more devices
    * New agent for HP-UX
    * hpux_cpu: new check for monitoring CPU load average on HP-UX
    * hpux_if: New check for monitoring NICs on HP-UX (compatible to if/if64)
    * hpux_multipath: New check for monitoring Multipathing on HP-UX
    * hpux_lvm: New check for monitoring LVM mirror state on HP-UX
    * hpux_serviceguard: new check for monitoring HP-UX Serviceguard
    * drbd: Fixed var typo which prevented inventory of drbd general check
      (Thanks to Andreas Behler)
    * mk_oracle: new agent plugin for monitoring ORACLE (currently only
      on Linux and HP-UX, but easily portable to other Unices)
    * oracle_sessions: new check for monitoring the current number of active
      database sessions.
    * oracle_logswitches: new check for monitoring the number of logswitches
      of an ORACLE instances in the last 60 minutes.
    * oracle_tablespaces: new check for monitoring size, state and autoextension
      of ORACLE tablespaces.
    * h3c_lanswitch_cpu: new check for monitoring CPU usage of H3C/HP/3COM switches
    * h3c_lanswitch_sensors: new check for monitoring hardware sensors of H3C/HP/3COM switches
    * superstack3_sensors: new check for monitoring hardware sensors of 3COM Superstack 3 switches

    Multisite:
    * Fixed aligns/widths of snapin contents and several small styling issues
    * Fixed links and border-styling of host matrix snapin
    * Removed jQuery hover menu and replaced it with own code

1.1.9i5:
    Multisite:
    * custom notes: new macros $URL_PREFIX$ and $SITE$, making
      multi site setups easier
    * new intelligent logwatch icon, using url_prefix in multi site
      setups


1.1.9i4:
    Core, Setup, etc.:
    * added missing 'register 0' to host template
    * setup: fix creation of symlink cmk if already existing

    Multisite:
    * New reschedule icon now also works for non-local sites.
    * painter options are now persisted on a per-user-base
    * new optional column for displaying host and service comments
      (not used in shipped views but available in view editor)

    Livestatus:
    * Check for buffer overflows (replace strcat with strncat, etc.)
    * Reduce number of log messages (reclassify to debug)

    Checks & Agents:
    * apc_symmetra: handle empty SNMP variables and treat as 0.


1.1.9i3:
    INCOMPATIBLE CHANGES:
    * You need a current version of Livestatus for Multisite to work!
    * Multisite: removed (undocumented) view parameters show_buttons and show_controls.
      Please use display_options instead.
    * Finally removed deprecated filesystem_levels. Please use check_parameters instead.
    * Livestatus: The StatsGroupBy: header is still working but now deprecated.
      Please simply use Columns: instead. If your query contains at least one Stats:-
      header than Columns: has the meaning of the old StatsGroupBy: header

    Core, Setup, etc.:
    * Create alias 'cmk' for check_mk in bin/ (easier typing)
    * Create alias 'mkp' for check_mk -P in bin/ (easier typing)

    Multisite:
    * Each column can now have a tooltip showing another painter (e.g.
      show the IP address of a host when hovering over its name)
    * Finally show host/services icons from the nagios value "icon_image".
      Put your icon files in /usr/share/check_mk/web/htdocs/images/icons.
      OMD users put the icons into ~/local/share/check_mk/web/htdocs/images/icons.
    * New automatic PNP-link icons: These icons automatically appear, if
      the new livestatus is configured correctly (see below).
    * new view property "hidebutton": allow to hide context button to a view.
    * Defaults views 'Services: OK', 'Services: WARN, etc. do now not create
      context buttons (cleans up button bar).
    * new HTML parameter display_options, which allows to switch off several
      parts of the output (e.g. the HTML header, external links, etc).
    * View hoststatus: show PNP graph of host (usually ping stats)
    * new tab "Display": here the user can choose time stamp
      display format and PNP graph ranges
    * new column "host_tags", showing the Check_MK host tags of a host
    * new datasource "alert_stats" for computing alert statistics
    * new view "Alert Statistics" showing alert statistics for all hosts
      and services
    * Sidebar: Fixed snapin movement to the bottom of the snapin list in Opera
    * Sidebar: Fixed scroll position saving in Opera
    * Fixed reloading button animation in Chrome/IE (Changed request to async mode)
    * Sidebar: Removed scrollbars of in older IE versions and IE8 with compat mode
    * Sidebar: Fixed scrolling problem in IE8 with compat mode (or maybe older IE versions)
      which broke the snapin titles and also the tactical overview table
    * Sidebar: Fixed bulletlist positioning
    * Sidebar: The sidebar quicksearch snapin is case insensitive again
    * Fixed header displaying on views when the edit button is not shown to the user
    * View pages are not refreshed when at least one form (Filter, Commands,
      Display Options) is open
    * Catching javascript errors when pages from other domain are opened in content frame
    * Columns in view editor can now be added/removed/moved easily

    Checks & Agents:
    * Fixed problem with OnlyFrom: in Linux agent (df didn't work properly)
    * cups_queues: fixed plugin error due to invalid import of datetime,
      converted other checks from 'from datetime import...' to 'import datetime'.
    * printer_supply: handle the case where the current value is missing
    * megaraid_ldisks: Fixed item detection to be compatible with different versions of megaraid
    * Linux Agent: Added new 3ware agent code to support multiple controllers
      (Re-inventory of 3ware checks needed due to changed check item names)

    Livestatus:
    * new column pnpgraph_present in table host and service. In order for this
      column to work you need to specify the base directory of the PNP graphs
      with the module option pnp_path=, e.g. pnp_path=/omd/sites/wato/var/pnp4nagios/perfdata
    * Allow more than one column for StatsGroupBy:
    * Do not use function is_contact_member_of_contactgroup anymore (get compatible
      with Nagios CVS)
    * Livestatus: log timeperiod transitions (active <-> inactive) into Nagios
      log file. This will enable us to create availability reports more simple
      in future.

    Multisite:
    * allow include('somefile.mk') in multisite.mk: Include other files.
      Paths not beginning with '/' are interpreted relative to the directory
      of multisite.mk

    Livestatus:
    * new columns services_with_info: similar to services_with_state but with
      the plugin output appended as additional tuple element. This tuple may
      grow in future so do not depend on its length!

1.1.9i2:
    Checks & Agents:
    * ibm_imm_health: fix inventory function
    * if/if64: fix average line in PNP-template, fix display of speed for 20MBit
      lines (e.g. Frame Relay)

    Multisite:
    * WATO: Fixed omd mode/site detection and help for /etc/sudoers
    * WATO: Use and show common log for pending changes
    * Sidebar Quicksearch: Now really disabling browser built-in completion
      dropdown selections

1.1.9i1:
    INCOMPATIBLE CHANGES:
    * TCP / SNMP: hosts using TCP and SNMP now must use the tags 'tcp'
      and 'snmp'. Hosts with the tag 'ping' will not inventorize any
      service. New configuration variable tcp_hosts.
    * Inventory: The call syntax for inventory has been simplified. Just
      call check_mk -I HOSTNAME now. Omit the "tcp" or "snmp". If you
      want to do inventory just for certain check types, type "check_mk --checks=snmp_info,if -I hostnames..."
      instead
    * perfdata_format now defaults to "pnp". Previous default was "standard".
      You might have to change that in main.mk if you are not using PNP (only
      relevant for MRPE checks)
    * inventory_check_severity defaults to 1 now (WARNING)
    * aggregation_output_format now defaults to "multiline"
    * Removed non_bulkwalk_hosts. You can use bulkwalk_hosts with NEGATE
      instead (see docu)
    * snmp_communites is now initialized with [], not with {}. It cannot
      be a dict any longer.
    * bulkwalk_hosts is now initizlized with []. You can do += here just
      as with all other rule variables.
    * Configuration check (-X) is now always done. It is now impossible to
      call any Check_MK action with an invalid configuration. This saves
      you against mistyped variables.
    * Check kernel: converted performance data from counters to rates. This
      fixes RRD problems (spikes) on reboots and also allows better access
      to the peformance data for the Perf-O-Meters.  Also changed service
      descriptions. You need to reinventurize the kernel checks. Your old
      RRDs will not be deleted, new ones will be created.
    * Multisite: parameters nagios_url, nagios_cgi_url and pnp_url are now
      obsolete. Instead the new parameter url_prefix is used (which must
      end with a /).

    Core, Setup, etc.:
    * Improve error handling: if hosts are monitored with SNMP *and* TCP,
      then after an error with one of those two agents checks from the
      other haven't been executed. This is fixed now. Inventory check
      is still not complete in that error condition.
    * Packages (MKP): Allow to create and install packages within OMD!
      Files are installed below ~/local/share/check_mk. No root permissions
      are neccessary
    * Inventory: Better error handling on invalid inventory result of checks
    * setup.sh: fix problem with missing package_info (only appears if setup
      is called from another directory)
    * ALL_SERVICES: Instead of [ "" ] you can now write ALL_SERVICES
    * debug_log: also output Check_MK version, check item and check parameters
    * Make sure, host has no duplicate service - this is possible e.g. by
      monitoring via agent and snmp in parallel. duplicate services will
      make Nagios reject the configuration.
    * --snmpwalk: do not translate anymore, use numbers. All checks work
      with numbers now anyway.
    * check_mk -I snmp will now try all checktypes not having an snmp scan
      function. That way all possible checks should be inventorized.
    * new variable ignored_checks: Similar to ignored_checktypes, but allows
      per-host configuration
    * allow check implementations to use common include files. See if/if64
      for an example
    * Better handling for removed checks: Removed exceptions in check_mk calls
      when some configured checks have been removed/renamed

    Checks & Agents:
    * Renamed check functions of imm_health check from test_imm to imm_health
      to have valid function and check names. Please remove remove from
      inventory and re-inventory those checks.
    * fc_brocade_port_detailed: allow to specify port state combinations not
      to be critical
    * megaraid_pdisks: Using the real enclosure number as check item now
    * if/if64: allow to configure averaging of traffic over time (e.g. 15 min)
      and apply traffic levels and averaged values. Also allow to specify relative
      traffic levels. Allow new parameter configuration via dictionary. Also
      allow to monitor unused ports and/or to ignore link status.
    * if/if64: Added expected interface speed to warning output
    * if/if64: Allow to ignore speed setting (set target speed to None)
    * wut_webtherm: handle more variants of WuT Webtherms (thanks to Lefty)
    * cisco_fan: Does not inventorize 'notPresent' sensors anymore. Improved output
    * cisco_power: Not using power source as threshold anymore. Improved output
    * cisco_fan: Does not inventorize 'notPresent' sensors anymore. Improved output
    * cisco_power: Not using power source as threshold anymore. Improved output
    * cisco_power: Excluding 'notPresent' devices from inventory now
    * cisco_temp_perf: Do not crash if device does not send current temperature
    * tcp_conn_stats: new check for monitoring number of current TCP connections
    * blade_*: Added snmp scan functions for better automatic inventory
    * blade_bays: Also inventorizes standby blades and has a little more
                  verbose output.
    * blade_blowers: Can handle responses without rpm values now. Improved output
    * blade_health: More detailed output on problems
    * blade_blades: Added new check for checking the health-, present- and
                    power-state of IBM Bladecenter blades
    * win_dhcp_pools: Several cleanups in check
    * Windows agent: allow restriction to ip addresses with only_hosts (like xinetd)
    * heartbeat_rscstatus: Catching empty output from agent correctly
    * tcp_conn_stats: Fixed inventory function when no conn stats can be inventoried
    * heartbeat_nodes: fix Linux agent for hostname with upper case letters (thanks to
            Thorsten Robers)
    * heartbeat_rscstatus: Catching empty output from agent correctly
    * heartbeat_rscstatus: Allowing a list as expected state to expect multiple OK states
    * win_dhcp_pools agent plugin: Filtering additional error message on
      systems without dhcp server
    * j4p_performance: Added experimental agent plugin fetching data via
      jmx4perl agent (does not need jmx4perl on Nagios)
    * j4p_performance.mem: added new experimental check for memory usage via JMX.
    * if/if64: added Perf-O-Meter for Multisite
    * sylo: fix performance data: on first execution (counter wrap) the check did
      output only one value instead of three. That lead to an invalid RRD.
    * Cleaned up several checks to meet the variable naming conventions
    * drbd: Handling unconfigured drbd devices correctly. These devices are
      ignored during nventory
    * printer_supply: In case of OKI c5900 devices the name of the supply units ins not
      unique. The color of the supply unit is reported in a dedicated OID and added to the
      check item name to have a unique name now.
    * printer_supply: Added simple pnp template to have better graph formating for the check results
    * check_mk.only_from: new check for monitoring the IP address access restriction of the
      agent. The current Linux and Windows agents provide this information.
    * snmp_info check: Recoded not to use snmp_info_single anymore
    * Linux Agent: Fixed <<<cpu>>> output on SPARC machines with openSUSE
    * df_netapp/df_netapp32: Made check inventory resistant against empty size values
    * df_netapp32: Added better detection for possible 32bit counter wrap
    * fc_brocade_port_detailed: Made check handle phystate "noSystemControlAccessToSlot" (10)
      The check also handles unknown states better now
    * printer_supply: Added new parameter "printer_supply_some_remaining_status" to
      configure the reported state on small remaining capacity.
    * Windows agent: .vbs scripts in agents plugins/ directory are executed
      automatically with "cscript.exe /Nologo" to prevent wrong file handlers
    * aironet_clients: Only counting clients which don't have empty values for strength
    * statgrab_disk: Fixed byte calculation in plugin output
    * statgrab_disk: Added inventory function
    * 3ware_disks: Ignoring devices in state NOT-PRESENT during inventory

    Multisite:
    * The custom open/close states of custom links are now stored for each
      user
    * Setting doctype in sidebar frame now
    * Fixed invalid sidebar css height/width definition
    * Fixed repositioning the sidebar scroll state after refreshing the page
    * Fixed mousewheel scrolling in opera/chrome
    * Fixed resize bug on refresh in chrome
    * New view for all services of a site
    * Sidebar snapin site_status: make link target configurable
    * Multisite view "Recently changed services": sort newest first
    * Added options show_header and show_controls to remove the page headers
      from views
    * Cool: new button for an immediate reschedule of a host or service
      check: the view is redisplayed exactly at the point of time when
      Nagios has finished the check. This makes use of MK Livestatus'
      unique waiting feature.

   Livestatus:
    * Added no_more_notifications and check_flapping_recovery_notification
      fields to host table and no_more_notifications field to service table.
      Thanks to Matthew Kent

1.1.8:
    Core, Setup, etc.:
    * setup.sh: turn off Python debugging
    * Cleaned up documentation directory
    * cluster host: use real IP address for host check if cluster has
      one (e.g. service IP address)

    Checks & Agents:
    * Added missing PNP template for check_mk-hr_cpu
    * hr_fs: inventory now ignores filesystem with size 0,
      check does not longer crash on filesystems with size 0
    * logwatch: Fixed typo in 'too many unacknowledged logs' error message
    * ps: fix bug: inventory with fixed user name now correctly puts
      that user name into the resulting check - not None.
    * ps: inventory with GRAB_USER: service description may contain
      %u. That will be replaced with the user name and thus makes the
      service description unique.
    * win_dhcp_pools: better handle invalid agent output
    * hp_proliant_psu: Fixed multiple PSU detection on one system (Thanks to Andreas Döhler)
    * megaraid_pdisks: Fixed coding error
    * cisco_fan: fixed check bug in case of critical state
    * nfsmounts: fix output (free and used was swapped), make output identical to df

    Livestatus:
    * Prohibit { and } in regular expressions. This avoids a segmentation
      fault caused by regcomp in glibc for certain (very unusual) regular
      expressions.
    * Table status: new columns external_command_buffer_slots,
      external_command_buffer_usage and external_command_buffer_max
      (this was implemented according to an idea and special request of
       Heinz Fiebig. Please sue him if this breaks anything for you. I was
       against it, but he thinks that it is absolutely neccessary to have
       this in version 1.1.8...)
    * Table status: new columns external_commands and external_commands_rate
      (also due to Mr. Fiebig - he would have quit our workshop otherwise...)
    * Table downtimes/comments: new column is_service

    Multisite:
    * Snapin Performance: show external command per second and usage and
      size of external command buffer
    * Downtimes view: Group by hosts and services - just like comments
    * Fix links for items containing + (e.g. service descriptionen including
      spaces)
    * Allow non-ASCII character in downtimes and comments
    * Added nagvis_base_url to multisite.mk example configuration
    * Filter for host/service groups: use name instead of alias if
      user has no permissions for groups

1.1.8b3:
    Core, Setup, etc.:
    * Added some Livestatus LQL examples to documentation
    * Removed cleanup_autochecks.py. Please use check_mk -u now.
    * RRA configuration for PNP: install in separate directory and do not
      use per default, since they use an undocumented feature of PNP.

    Checks & Agents:
    * postfix_mailq: Changed limit last 6 lines which includes all needed
		information
    * hp_proliant_temp/hp_proliant_fans: Fixed wrong variable name
    * hp_procurve_mem: Fixed wrong mem usage calculation
    * ad_replication: Works no with domain controller hostnames like DC02,DC02
    * aironet_client: fix crash on empty variable from SNMP output
    * 3ware_disks, 3ware_units: hopefully repaired those checks
    * added rudimentary agent for HP-UX (found in docs/)

    Multisite:
    * added Perf-O-Meter to "Problems of Host" view
    * added Perf-O-Meter to "All Services" view
    * fix bug with cleaning up persistent connections
    * Multisite now only fetches the available PNP Graphs of hosts/services
    * Quicksearch: limit number of items in dropdown to 80
      (configurable via quicksearch_dropdown_limit)
    * Views of hosts: make counts of OK/WARN/CRIT klickable, new views
      for services of host in a certain state
    * Multisite: sort context buttons in views alphabetically
    * Sidebar drag scrolling: Trying to compensate lost mouse events when
	leaving the sidebar frame while dragging

    Livestatus:
    * check for event_broker_options on start
    * Fix memory leakage caused by Filter: headers using regular expressions
    * Fix two memory leaks in logfile parser

1.1.8b2:
    Core, Setup, etc.:
    * Inventory: skip SNMP-only hosts on non-SNMP checktypes (avoids timeouts)
    * Improve error output for invalid checks

    Checks & Agents:
    * fix bug: run local and plugins also when spaces are in path name
      (such as C:\Program Files\Check_MK\plugins
    * mem.vmalloc: Do not create a check for 64 bit architectures, where
      vmalloc is always plenty
    * postfix_mailq: limit output to 1000 lines
    * multipath: handle output of SLES 11 SP1 better
    * if/if64: output operstatus in check output
    * if/if64: inventory now detects type 117 (gigabitEthernet) for 3COM
    * sylo: better handling of counter wraps.

    Multisite:
    * cleanup implementation of how user settings are written to disk
    * fix broken links in 'Edit view -> Try out' situation
    * new macros $HOSTNAME_LOWER$, $HOSTNAME_UPPER$ and $HOSTNAME_TITLE$ for
      custom notes

1.1.8b1:
    Core, Setup, etc.:
    * SNMPv3: allow privProtocol and privPassword to be specified (thanks
      to Josef Hack)
    * install_nagios.sh: fix problem with broken filenames produced by wget
    * install_nagios.sh: updated software to newest versions
    * install_nagios.sh: fix Apache configuration problem
    * install_nagios.sh: fix configuration vor PNP4Nagios 0.6.6
    * config generation: fix host check of cluster hosts
    * config generation: add missing contact groups for summary hosts
    * RPM package of agent: do not overwrite xinetd.d/check_mk, but install
      new version with .rpmnew, if admin has changed his one
    * legacy_checks: fix missing perfdata, template references where in wrong
      direction (thanks Daniel Nauck for his precise investigation)

    Checks & Agents:
    * New check imm_health by Michael Nieporte
    * rsa_health: fix bug: detection of WARNING state didn't work (was UNKNOWN
            instead)
    * check_mk_agent.solaris: statgrab now excludes filesystems. This avoids hanging
      in case of an NFS problem. Thanks to Divan Santana.
    * multipath: Handle new output of multipath -l (found on SLES11 SP1)
    * ntp: fix typo in variable ntp_inventory_mode (fixes inventory problem)
    * if64: improve output formatting of link speed
    * cisco_power: inventory function now ignores non-redundant power supplies
    * zpool_status: new check from Darin Perusich for Solaris zpools

    Multisite:
    * fix several UTF-8 problems: allow non-ascii characters in host names
      (must be UTF 8 encoded!)
    * improve compatibility with Python 2.3
    * Allow loading custom style sheet overriding Check_MK styles by setting
      custom_style_sheet in multisite.mk
    * Host icons show link to detail host, on summary hosts.
    * Fix sidebar problem: Master Control did not display data correctly
    * status_host: honor states even if sites hosting status hosts is disabled
      (so dead-detection works even if local site is disabled)
    * new config variable start_url: set url for welcome page
    * Snapin Quicksearch: if no host is matching, automatically search for
      services
    * Remove links to legacy Nagios GUI (can be added by user if needed)
    * Sidebar Quicksearch: fix several annoyances
    * Views with services of one host: add title with host name and status

    Livestatus:
    * fix memory leak: lost ~4K on memory on each StatsAnd: or StatsOr:
      header (found by Sven Nierlein)
    * fix invalid json output for empty responses (found by Sven Nierlein)
    * fix Stats: avg ___ for 0 matching elements. Output was '-nan' and is
      now '0.0'
    * fix output of floating point numbers: always use exponent and make
      sure a decimal point is contained (this makes JSON/Python detect
      the correct type)

1.1.7i5:
    Core, Setup, etc.:
    * SNMP: do not load any MIB files (speeds up snmpwalk a lot!)
    * legacy_checks: new config variable allowing creating classical
      non-Check_MK checks while using host tags and config options
    * check_mk_objects.cfg: beautify output, use tabs instead of spaces
    * check_mk -II: delete only specified checktypes, allow to reinventorize
      all hosts
    * New option -O, --reload: Does the same as -R, but reloads Nagios
      instead of restarting it.
    * SNMP: Fixed string detection in --snmpwalk calls
    * SNMP: --snmpwalk does walk the enterprises tree correctly now
    * SNMP: Fixed missing OID detection in SNMP check processing. There was a problem
      when the first column had OID gaps in the middle. This affected e.g. the cisco_locif check.
    * install_nagios.sh: correctly detect Ubuntu 10.04.1
    * Config output: make order of service deterministic
    * fix problem with missing default hostgroup

    Multisite:
    * Sidebar: Improved the quicksearch snapin. It can search for services,
      servicegroups and hostgroups now. Simply add a prefix "s:", "sg:" or "hg:"
      to search for other objects than hosts.
    * View editor: fix bug which made it impossible to add more than 10 columns
    * Service details: for Check_MK checks show description from check manual in
      service details
    * Notes: new column 'Custom notes' which allows customizable notes
      on a per host / per service base (see online docu for details)
    * Configuration: new variable show_livestatus_errors which can be set
      to False in order to hide error about unreachable sites
    * hiding views: new configuration variables hidden_views and visible_views
    * View "Service problems": hide problems of down or unreachable hosts. This
      makes the view consistant with "Tactical Overview"

    Checks & Agents:
    * Two new checks: akcp_sensor_humidity and akcp_sensor_temp (Thanks to Michael Nieporte)
    * PNP-template for kernel: show average of displayed range
    * ntp and ntp.time: Inventory now per default just creates checks for ntp.time (summary check).
      This is controlled by the new variable ntp_inventory_mode (see check manuals).
    * 3ware: Three new checks by Radoslav Bak: 3ware_disks, 3ware_units, 3ware_info
    * nvidia: agent now only queries GPUCoreTemp and GPUErrors. This avoids
      a vmalloc leakage of 32kB per call (bug in NVIDIA driver)
    * Make all SNMP based checks independent of standard MIB files
    * ad_replication: Fixed syntax errors and unhandled date output when
      not replicated yet
    * ifoperstatus: Allowing multiple target states as a list now
    * cisco_qos: Added new check to monitor traffic in QoS classes on Cisco routers
    * cisco_power: Added scan function
    * if64/if/cisco_qos: Traffic is displayed in variable byte scales B/s,KB/s,MB/s,GB/s
      depending on traffic amount.
    * if64: really using ifDescr with option if_inventory_uses_description = True
    * if64: Added option if_inventory_uses_alias to using ifAlias for the item names
    * if64/if: Fixed bug displaying the out traffic (Perfdata was ok)
    * if64/if: Added WARN/CRIT thresholds for the bandwidth usage to be given as rates
    * if64/if: Improved PNP-Templates
    * if64/if: The ifoperstatus check in if64/if can now check for multiple target states
    * if64/if: Removing all null bytes during hex string parsing (These signs Confuse nagios pipe)
    * Fixed hr_mem and hr_fs checks to work with new SNMP format
    * ups_*: Inventory works now on Riello UPS systems
    * ups_power: Working arround wrong implemented RFC in some Riello UPS systems (Fixing negative power
      consumption values)
    * FreeBSD Agent: Added sections: df mount mem netctr ipmitool (Thanks to Florian Heigl)
    * AIX: exclude NFS and CIFS from df (thanks to Jörg Linge)
    * cisco_locif: Using the interface index as item when no interface name or description are set

    Livestatus:
    * table columns: fix type of num_service_* etc.: was list, is now int (thanks to Gerhard Laußer)
    * table hosts: repair semantics of hard_state (thanks to Michael Kraus). Transition was one
      cycle to late in certain situations.

1.1.7i4:
    Core, Setup, etc.:
    * Fixed automatic creation of host contactgroups
    * templates: make PNP links work without rewrite

    Multisite:
    * Make page handler modular: this allows for custom pages embedded into
      the Multisite frame work and thus using Multisite for other tasks as
      well.
    * status_host: new state "waiting", if status host is still pending
    * make PNP links work without rewrite
    * Fix visibility problem: in multisite setups all users could see
      all objects.

1.1.7i3:
    Core, Setup, etc.:
    * Fix extra_nagios_conf: did not work in 1.1.7i2
    * Service Check_MK now displays overall processing time including
      agent communication and adds this as performance data
    * Fix bug: define_contactgroups was always assumed True. That led to duplicate
      definitions in case of manual definitions in Nagios

    Checks & Agents:
    * New Check: hp_proliant_da_phydrv for monitoring the state of physical disks
      in HP Proliant Servers
    * New Check: hp_proliant_mem for monitoring the state of memory modules in
      HP Proliant Servers
    * New Check: hp_proliant_psu for monitoring the state of power supplies in
      HP Proliant Servers
    * PNP-templates: fix several templates not working with MULTIPLE rrds
    * new check mem.vmalloc for monitoring vmalloc address space in Linux kernel.
    * Linux agent: add timeout of 2 secs to ntpq
    * wmic_process: make check OK if no matching process is found

    Livestatus:
    * Remove obsolete parameter 'accept_timeout'
    * Allow disabling idle_timeout and query_timeout by setting them to 0.

    Multisite:
    * logwatch page: wrap long log lines

1.1.7i2:
    Incompatible Changes:
    * Remove config option define_timeperiods and option --timeperiods.
      Check_MK does not longer define timeperiod definitions. Please
      define them manually in Nagios.
    * host_notification_period has been removed. Use host_extra_conf["notification_period"]
      instead. Same holds for service_notification_periods, summary_host_notification_periods
      and summary_service_notification_periods.
    * Removed modes -H and -S for creating config data. This now does
      the new option -N. Please set generate_hostconf = False if you
      want only services to be defined.

    Core, Setup, etc.:
    * New config option usewalk_hosts, triggers --usewalk during
      normal checking for selected hosts.
    * new option --scan-parents for automatically finding and
      configuring parent hosts (see online docu for details)
    * inventory check: put detailed list of unchecked items into long
      plugin output (to be seen in status details)
    * New configuration variable check_parameters, that allows to
      override default parameters set by inventory, without defining
      manual checks!

    Checks & Agents:
    * drbd: changed check parameters (please re-inventorize!)
    * New check ad_replication: Checks active directory replications
      of domain controllers by using repadm
    * New check postifx_mailq: Checks mailqueue lengths of postifx mailserves
    * New check hp_procurve_cpu: Checks the CPU load on HP Procurve switches
    * New check hp_procurve_mem: Checks the memory usage on HP Procurve switches
    * New check hp_procurve_sensors: Checks the health of PSUs, FANs and
      Temperature on HP Procurve switches
    * New check heartbeat_crm: Monitors the general state of heartbeat clusters
      using the CRM
    * New check heartbeat_crm_resources: Monitors the state of resources and nodes
      in heartbeat clusters using the CRM
    * *nix agents: output AgentOS: in header
    * New agent for FreeBSD: It is based on the linux agent. Most of the sections
      could not be ported easily so the FreeBSD agent provides information for less
      checks than the linux agent.
    * heartbeat_crm and heartbeat_crm.resources: Change handling of check parameters.
      Please reinvenurize and read the updated man page of those checks
    * New check hp_proliant_cpu: Check the physical state of CPUs in HP Proliant servers
    * New check hp_proliant_temp: Check the temperature sensors of HP Proliant servers
    * New check hp_proliant_fans: Check the FAN sensors of HP Proliant servers

    Multisite:
    * fix chown problem (when nagios user own files to be written
      by the web server)
    * Sidebar: Fixed snapin movement problem using older firefox
      than 3.5.
    * Sidebar: Fixed IE8 and Chrome snapin movement problems
    * Sidebar: Fixed IE problem where sidebar is too small
    * Multisite: improve performance in multi site environments by sending
      queries to sites in parallel
    * Multisite: improve performance in high latency situations by
      allowing persistent Livestatus connections (set "persist" : True
      in sites, use current Livestatus version)

    Livestatus:
    * Fix problems with in_*_period. Introduce global
      timeperiod cache. This also improves performance
    * Table timeperiods: new column 'in' which is 0/1 if/not the
      timeperiod is currently active
    * New module option idle_timeout. It sets the time in ms
      Livestatus waits for the next query. Default is 300000 ms (5 min).
    * New module option query_timeout. It limits the time between
      two lines of a query (in ms). Default is 10000 ms (10 sec).

1.1.7i1: Core, Setup, etc.:
    * New option -u for reordering autochecks in per-host-files
      (please refer to updated documentation about inventory for
       details)
    * Fix exception if check_mk is called without arguments. Show
      usage in that case.
    * install_nagios.sh: Updated to NagVis 1.5 and fixed download URL
    * New options --snmpwalk and --usewalk help implemeting checks
      for SNMP hardware which is not present
    * SNMP: Automatically detect missing entries. That fixes if64
      on some CISCO switches.
    * SNMP: Fix hex string detection (hopefully)
    * Do chown only if running as root (avoid error messages)
    * SNMP: SNMPv3 support: use 4-tuple of security level, auth protocol,
      security name and password instead of a string in snmp_communities
      for V3 hosts.
    * SNMP: Fixed hexstring detection on empty strings
    * New option -II: Is like -I, but removes all previous autochecks
      from inventorized hosts
    * install_nagios.sh: Fix detection of PNP4Nagios URL and URL of
      NagVis
    * Packager: make sanity check prohibiting creating of package files
      in Check MK's directories
    * install_nagios.sh: Support Ubuntu 10.04 (Thanks to Ben)

    Checks & Agents:
    * New check ntp.time: Similar to 'ntp' but only honors the system peer
      (that NTP peer where ntpq -p prints a *).
    * wmic_process: new check for ressource consumption of windows processes
    * Windows agent supports now plugins/ and local/ checks
    * [FIX] ps.perf now correctly detects extended performance data output
      even if number of matching processes is 0
    * renamed check cisco_3640_temp to cisco_temp, renamed cisco_temp
      to cisco_temp_perf, fixed snmp detection of those checks
    * New check hr_cpu - checking the CPU utilization via SNMP
    * New check hr_fs - checking filesystem usage via SNMP
    * New check hr_mem - checking memory usage via SNMP
    * ps: inventory now can configured on a per host / tag base
    * Linux: new check nvidia.temp for monitoring temperature of NVIDIA graphics card
    * Linux: avoid free-ipmi hanging forever on hardware that does not support IPMI
    * SNMP: Instead of an artificial index column, which some checks use, now
      the last component of the OID is used as index. That means that inventory
      will find new services and old services will become UNKNOWN. Please remove
      the outdated checks.
    * if: handle exception on missing OIDs
    * New checks hp_blade* - Checking health of HP BladeSystem Enclosures via SNMP
    * New check drbd - Checking health of drbd nodes
    * New SNMP based checks for printers (page counter, supply), contributed
      by Peter Lauk (many thanks!)
    * New check cups_queues: Checking the state of cups printer queues
    * New check heartbeat_nodes: Checking the node state and state of the links
      of heartbeat nodes
    * New check heartbeat_rscstatus: Checks the local resource status of
      a heartbeat node
    * New check win_dhcp_pools: Checks the usage of Windows DHCP Server lease pools
    * New check netapp_volumes: Checks on/offline-condition and states of netapp volumes

    Multisite:
    * New view showing all PNP graphs of services with the same description
    * Two new filters for host: notifications_enabled and acknowledged
    * Files created by the webserver (*.mk) are now created with the group
      configured as common group of Nagios and webserver. Group gets write
      permissions on files and directories.
    * New context view: all services of a host group
    * Fix problems with Umlauts (non-Ascii-characters) in performance data
    * New context view: all services of a host group
    * Sidebar snapins can now fetch URLs for the snapin content instead of
      building the snapin contents on their own.
    * Added new nagvis_maps snapin which displays all NagVis maps available
      to the user. Works with NagVis 1.5 and newer.

1.1.6:
    Core, Setup, etc.:
    * Service aggregation: new config option aggregation_output_format.
      Settings this to "multiline" will produce Nagios multiline output
      with one line for each individual check.

    Multisite:
    * New painter for long service plugin output (Currently not used
      by any builtin view)

    Checks & Agents:
    * Linux agent: remove broken check for /dev/ipmi0

1.1.6rc3:
    Core, Setup, etc.:
    * New option --donate for donating live host data to the community.
      Please refer to the online documentation for details.
    * Tactical Overview: Fixed refresh timeout typo
      (Was 16 mins instead of 10 secs)

    Livestatus:
    * Assume strings are UTF-8 encoded in Nagios. Convert from latin-1 only
      on invalid UTF-8 sequences (thanks to Alexander Yegorov)

    Multisite:
    * Correctly display non-ascii characters (fixes exception with 'ascii codec')
      (Please also update Livestatus to 1.1.6rc3)

1.1.6rc2:
    Multisite:
    * Fix bug in Master control: other sites vanished after klicking buttons.
      This was due to connection error detection in livestatus.py (Bug found
      by Benjamin Odenthal)
    * Add theme and baseurl to links to PNP (using features of new PNP4Nagios
      0.6.4)

    Core, Setup, etc.:
    * snmp: hopefully fix HEX/string detection now

    Checks & Agents:
    * md: fix inventory bug on resync=PENDING (Thanks to Darin Perusich)

1.1.6rc1:
    Multisite:
    * Repair Perf-O-Meters on webkit based browsers (e.g. Chrome, Safari)
    * Repair layout on IE7/IE8. Even on IE6 something is working (definitely
      not transparent PNGs though). Thanks to Lars.
    * Display host state correct if host is pending (painter "host with state")
    * Logfile: new filter for plugin output
    * Improve dialog flow when cloning views (button [EDIT] in views snapin)
    * Quicksearch: do not open search list if text did not change (e.g. Shift up),
      close at click into field or snapin.

    Core, Setup, etc.:
    * Included three patched from Jeff Dairiki dealing with compile flags
      and .gitignore removed from tarballs
    * Fix problem with clustered_services_of[]: services of one cluster
      appeared also on others
    * Packager: handle broken files in package dir
    * snmp handling: better error handling in cases where multiple tables
      are merged (e.g. fc_brocade_port_detailed)
    * snmp: new handling of unprintable strings: hex dumps are converted
      into binary strings now. That way all strings can be displayed and
      no information is lost - nevertheless.

    Checks & Agents:
    * Solaris agent: fixed rare df problems on Solaris 10, fix problem with test -f
      (thanks to Ulf Hoffmann)
    * Converted all PNP templates to format of 0.6.X. Dropped compatibility
      with 0.4.X.
    * Do not use ipmi-sensors if /dev/ipmi0 is missing. ipmi-sensors tries
      to fiddle around with /dev/mem in that case and miserably fails
      in some cases (infinite loop)
    * fjdary60_run: use new binary encoding of hex strings
    * if64: better error handling for cases where clients do not send all information
    * apc_symmetra: handle status 'smart boost' as OK, not CRITICAL

    Livestatus:
    * Delay starting of threads (and handling of socket) until Nagios has
      started its event loop. This prevents showing services as PENDING
      a short time during program start.

1.1.6b3:
    Multisite:
    * Quicksearch: hide complete host list if field is emptied via Backspace or Del.
      Also allow handle case where substring match is unique.

1.1.6b2:
    Core, Setup, etc.:
    * Packager: fix unpackaged files (sounds, etc)

    Multisite:
    * Complete new design (by Tobias Roeckl, Kopf & Herz)
    * New filters for last service check and last service state change
    * New views "Recently changed services" and "Unchecked services"
    * New page for adding sidebar snapins
    * Drag & Drop for sidebar snapins (thanks to Lars)
    * Grab & Move for sidebar scrolling (thanks to Lars)
    * Filter out summary hosts in most views.
    * Set browser refresh to 30 secs for most views
    * View host status: added a lot of missing information
    * View service status: also added information here
    * Make sure, enough columns can be selected in view editor
    * Allow user to change num columns and refresh directly in view
    * Get back to where you came after editing views
    * New sidebar snapin "Host Matrix"
    * New feature "status_host" for remote sites: Determine connection
      state to remote side by considering a certain host state. This
      avoids livestatus time outs to dead sites.
    * Sidebar snapin site status: fix reload problem
    * New Perf-O-Meters displaying service performance data
    * New snapin "Custom Links" where you easily configure your own
      links via multisite.mk (see example in new default config file)
    * Fixed problem when using only one site and that is not local

    Livestatus:
    * new statistics columns: log_messages and log_messages_rate
    * make statistics average algorithm more sluggish

1.1.5i3:
     Core, Setup, etc.:
     * New Check_MK packager (check_mk -P)

1.1.5i2:
     Core, Setup, etc.:
     * install_nagios.sh: add missing package php5-iconv for SLES11

     Checks & Agents:
     * if64: new SNMP check for network interfaces. Like if, but uses 64 bit
       counters of modern switches. You might need to configure bulkwalk_hosts.
     * Linux agent: option -d enabled debug output
     * Linux agent: fix ipmi-sensors cache corruption detection
     * New check for temperature on Cisco devices (cisco_3640_temp)
     * recompiled waitmax with dietlibc (fixed incompatibility issues
       on older systems)

     Multisite:
     * Filters for groups are negateable.

1.1.5i1:
     Checks & Agents:
     * uptime: new check for system uptime (Linux)
     * if: new SNMP check for network interfaces with very detailed traffic,
       packet and error statistics - PNP graphs included

     Multisite:
     * direct integration of PNP graphs into Multisite views
     * Host state filter: renamed HTML variables (collision with service state). You
       might need to update custom views using a filter on host states.
     * Tactical overview: exclude services of down hosts from problems, also exclude
       summary hosts
     * View host problems/service problems: exclude summary hosts, exclude services
       of down hosts
     * Simplified implementation of sidebar: sidebar is not any longer embeddeable.
     * Sidebar search: Added host site to be able to see the context links on
       the result page
     * Sidebar search: Hitting enter now closes the hint dropdown in all cases

1.1.5i0:
      Core, Setup, etc.:
      * Ship check-specific rra.cfg's for PNP4Nagios (save much IO and disk space)
      * Allow sections in agent output to apear multiple times
      * cleanup_autochecks.py: new option -f for directly activating new config
      * setup.sh: better detection for PNP4Nagios 0.6
      * snmpwalk: use option -Oa, inhibit strings to be output as hex if an umlaut
        is contained.

      Checks & Agents:
      * local: allow more than once performance value, separated by pipe (|)
      * ps.perf: also send memory and CPU usage (currently on Linux and Solaris)
      * Linux: new check for filesystems mount options
      * Linux: new very detailed check for NTP synchronization
      * ifoperstatus: inventory honors device type, per default only Ethernet ports
        will be monitored now
      * kernel: now inventory is supported and finds pgmajfault, processes (per/s)
        and context switches
      * ipmi_sensors: Suppress performance data for fans (save much IO/space)
      * dual_lan_check: fix problem which using MRPE
      * apc_symmetra: PNP template now uses MIN for capacity (instead of AVERAGE)
      * fc_brocade_port_detailed: PNP template now uses MAX instead of AVERAGE
      * kernel: fix text in PNP template
      * ipmi_sensors: fix timeout in agent (lead to missing items)
      * multipath: allow alias as item instead of uuid
      * caching agent: use /var/cache/check_mk as cache directory (instead of /etc/check_mk)
      * ifoperstatus: is now independent of MIB

      Multisite:
      * New column host painter with link to old Nagios services
      * Multisite: new configuration parameter default_user_role

      Livestatus:
      * Add missing LDFLAGS for compiling (useful for -g)

1.1.4:
      Summary:
      * A plentitude of problem fixes (including MRPE exit code bug)
      * Many improvements in new Multisite GUI
      * Stability and performance improvements in Livestatus

      Core, Setup, etc.:
      * Check_MK is looking for main.mk not longer in the current and home
        directory
      * install_nagios.sh: fix link to Check_MK in sidebar
      * install_nagios.sh: switch PNP to version 0.6.3
      * install_nagios.sh: better Apache-Config for Multisite setup
      * do not search main.mk in ~ and . anymore (brought only trouble)
      * clusters: new variable 'clustered_services_of', allowing for overlapping
         clusters (as proposed by Jörg Linge)
      * install_nagios.sh: install snmp package (needed for snmp based checks)
      * Fix ower/group of tarballs: set them to root/root
      * Remove dependency from debian agent package
      * Fixed problem with inventory when using clustered_services
      * tcp_connect_timeout: Applies now only for connect(), not for
        time of data transmission once a connection is established
      * setup.sh now also works for Icinga
      * New config parameter debug_log: set this to a filename in main.mk and you
        will get a debug log in case if 'invalid output from plugin...'
      * ping-only-hosts: When ping only hosts are summarized, remove Check_MK and
        add single PING to summary host.
      * Service aggregation: fix state relationship: CRIT now worse than UNKNOWN
      * Make extra_service_conf work also for autogenerated PING on ping-only-hosts
        (groups, contactgroups still missing)

      Checks & Agents:
      * mrpe in Linux agent: Fix bug introduced in 1.1.3: Exit status of plugins was
        not honored anymore (due to newline handling)
      * mrpe: allow for sending check_command to PNP4Nagios (see MRPE docu)
      * Logwatch GUI: fix problem on Python 2.4 (thanks to Lars)
      * multipath: Check is now less restrictive when parsing header lines with
        the following format: "<alias> (<id>)"
      * fsc_ipmi_mem_status: New check for monitoring memory status (e.g. ECC)
         on FSC TX-120 (and maybe other) systems.
      * ipmi_sensors in Linux agent: Fixed compatibility problem with new ipmi
        output. Using "--legacy-output" parameter with newer freeipmi versions now.
      * mrpe: fix output in Solaris agent (did never work)
      * IBM blade center: new checks for chassis blowers, mediatray and overall health
      * New caching agent (wrapper) for linux, supporting efficient fully redundant
        monitoring (please read notes in agents/check_mk_caching_agent)
      * Added new smbios_sel check for monitoring the System Event Log of SMBIOS.
      * fjdarye60_rluns: added missing case for OK state
      * Linux agent: The xinetd does not log each request anymore. Only
        failures are logged by xinetd now. This can be changed in the xinetd
	configuration files.
      * Check df: handle mountpoints containing spaces correctly
        (need new inventorization if you have mountpoints with spaces)
      * Check md on Linux: handle spare disks correctly
      * Check md on Linux: fix case where (auto-read-only) separated by space
      * Check md on Linux: exclude RAID 0 devices from inventory (were reported as critical)
      * Check ipmi: new config variable ipmi_ignore_nr
      * Linux agent: df now also excludes NFSv4
      * Wrote man-page for ipmi check
      * Check mrpe: correctly display multiline output in Nagios GUI
      * New check rsa_health for monitoring IBM Remote Supervisor Adapter (RSA)
      * snmp scan: suppress error messages of snmpget
      * New check: cpsecure_sessions for number of sessions on Content Security Gateway
      * Logwatch GUI: move acknowledge button to top, use Multisite layout,
         fix several layout problem, remove list of hosts
      * Check logwatch: limit maximum size of stored log messages (configurable
        be logwatch_max_filesize)
      * AIX agent: fix output of MRPE (state and description was swapped)
      * Linux agent: fixed computation of number of processors on S390
      * check netctr: add missing perfdata (was only sent on OK case)
      * Check sylo: New check for monitoring the sylo state

      Livestatus:
      * Table hosts: New column 'services' listing all services of that host
      * Column servicegroups:members: 'AuthUser' is now honored
      * New columns: hosts:services_with_state and servicegroups:members_with_state
      * New column: hostgroup:members_with_state
      * Columns hostgroup:members and hostgroup:members_with_state honor AuthUser
      * New rudimentary API for C++
      * Updates API for Python
      * Make stack size of threads configurable
      * Set stack size of threads per default o 64 KB instead of 8 MB
      * New header Localtime: for compensating time offsets of remote sites
      * New performance counter for fork rate
      * New columns for hosts: last_time_{up,down,unreachable}
      * New columns for services: last_time_{ok,warning,critical,unknown}
      * Columns with counts honor now AuthUser
      * New columns for hosts/services: modified_attributes{,_list}
      * new columns comments_with_info and downtimes_with_info
      * Table log: switch output to reverse chronological order!
      * Fix segfault on filter on comments:host_services
      * Fix missing -lsocket on Solaris
      * Add missing SUN_LEN (fixed compile problem on Solaris)
      * Separators: remote sanitiy check allowing separators to be equal
      * New output format "python": declares strings as UTF-8 correctly
      * Fix segault if module loaded without arguments

      Multisite:
      * Improved many builtin views
      * new builtin views for host- and service groups
      * Number of columns now configurable for each layout (1..50)
      * New layout "tiled"
      * New painters for lists of hosts and services in one column
      * Automatically compensate timezone offsets of remote sites
      * New datasources for downtimes and comments
      * New experimental datasource for log
      * Introduce limitation, this safes you from too large output
      * reimplement host- and service icons more intelligent
      * Output error messages from dead site in Multisite mode
      * Increase wait time for master control buttons from 4s to 10s
      * Views get (per-view) configurable browser automatic reload interval
      * Playing of alarm sounds (configurable per view)
      * Sidebar: fix bookmark deletion problem in bookmark snapin
      * Fixed problem with sticky debug
      * Improve pending services view
      * New column with icon with link to Nagios GUI
      * New icon showing items out of their notification period.
      * Multisite: fix bug in removing all downtimes
      * View "Hostgroups": fix color and table heading
      * New sidebar snapin "Problem hosts"
      * Tactical overview: honor downtimes
      * Removed filter 'limit'. Not longer needed and made problems
        with new auto-limitation.
      * Display umlauts from Nagios comments correctly (assuming Latin-1),
         inhibit entering of umlauts in new comments (fixes exception)
      * Switched sidebar from synchronous to asynchronous requests
      * Reduced complete reloads of the sidebar caused by user actions
      * Fix reload problem in frameset: Browser reload now only reloads
        content frames, not frameset.


1.1.3:

      Core, Setup, etc.:
      * Makefile: make sure all files are world readable
      * Clusters: make real host checks for clusters (using check_icmp with multiple IP addresses)
      * check_mk_templates: remove action_url from cluster and summary hosts (they have no performance data)
      * check_mk_template.cfg: fix typo in notes_url
      * Negation in binary conf lists via NEGATE (clustered_services, ingored_services,
	bulkwalk_hosts, etc).
      * Better handling of wrapping performance counters
      * datasource_programs: allow <HOST> (formerly only <IP>)
      * new config variable: extra_nagios_conf: string simply added to Nagios
        object configuration (for example for define command, etc.)
      * New option --flush: delete runtime data of some or all hosts
      * Abort installation if livestatus does not compile.
      * PNP4Nagios Templates: Fixed bug in template file detection for local checks
      * nagios_install.sh: Added support for Ubuntu 9.10
      * SNMP: handle multiline output of snmpwalk (e.g. Hexdumps)
      * SNMP: handle ugly error output of snmpwalk
      * SNMP: allow snmp_info to fetch multiple tables
      * check_mk -D: sort hostlist before output
      * check_mk -D: fix output: don't show aggregated services for non-aggregated hosts
      * check_mk_templates.cfg: fix syntax error, set notification_options to n

      Checks & Agents:
      * logwatch: fix authorization problem on web pages when acknowledging
      * multipath: Added unhandled multipath output format (UUID with 49 signs)
      * check_mk-df.php: Fix locale setting (error of locale DE on PNP 0.6.2)
      * Make check_mk_agent.linux executable
      * MRPE: Fix problems with quotes in commands
      * multipath: Fixed bug in output parser
      * cpu: fixed bug: apply level on 15min, not on 1min avg
      * New check fc_brocade_port_detailed
      * netctrl: improved handling of wrapped counters
      * winperf: Better handling of wrapping counters
      * aironet_client: New check for number of clients and signal
        quality of CISCO Aironet access points
      * aironet_errors: New check for monitoring CRC errors on
        CISCO Aironet access points
      * logwatch: When Agent does not send a log anymore and no local logwatch
                  file present the state will be UNKNOWN now (Was OK before).
      * fjdarye60_sum: New check for summary status of Fidary-E60 devices
      * fjdarye60_disks: New check for status of physical disks
      * fjdarye60_devencs: New check for status of device enclosures
      * fjdarye60_cadaps: New check for status of channel adapters
      * fjdarye60_cmods: New check for status of channel modules
      * fjdarye60_cmods_flash: New check for status of channel modules flash
      * fjdarye60_cmods_mem: New check for status of channel modules memory
      * fjdarye60_conencs: New check for status of controller enclosures
      * fjdarye60_expanders: New check for status of expanders
      * fjdarye60_inletthmls: New check for status of inlet thermal sensors
      * fjdarye60_thmls: New check for status of thermal sensors
      * fjdarye60_psus: New check for status of PSUs
      * fjdarye60_syscaps: New check for status of System Capacitor Units
      * fjdarye60_rluns: New check for RLUNs
      * lparstat_aix: New check by Joerg Linge
      * mrpe: Handles multiline output correctly (only works on Linux,
	      Agents for AIX, Solaris still need fix).
      * df: limit warning and critical levels to 50/60% when using a magic number
      * fc_brocade_port_detailed: allow setting levels on in/out traffic, detect
         baudrate of inter switch links (ISL). Display warn/crit/baudrate in
	 PNP-template

      MK Livestatus:
      * fix operators !~ and !~~, they didn't work (ever)
      * New headers for waiting (please refer to online documentation)
      * Abort on errors even if header is not fixed16
      * Changed response codes to better match HTTP
      * json output: handle tab and other control characters correctly
      * Fix columns host:worst_service_state and host:worst_service_hard_state
      * New tables servicesbygroup, servicesbyhostgroup and hostsbygroup
      * Allow to select columns with table prefix, e.g. host_name instead of name
        in table hosts. This does not affect the columns headers output by
	ColumnHeaders, though.
      * Fix invalid json output of group list column in tables hosts and services
      * Fix minor compile problem.
      * Fix hangup on AuthUser: at certain columns
      * Fix some compile problems on Solaris

      Multisite:
      * Replaced Multiadmin with Multisite.


1.1.2:
      Summary:
      * Lots of new checks
      * MK Livestatus gives transparent access to log files (nagios.log, archive/*.log)
      * Many bug fixes

      MK Livestatus:
      * Added new table "log", which gives you transparent access to the Nagios log files!
      * Added some new columns about Nagios status data to stable 'status'
      * Added new table "comments"
      * Added logic for count of pending service and hosts
      * Added several new columns in table 'status'
      * Added new columns flap_detection and obsess_over_services in table services
      * Fixed bug for double columns: filter truncated double to int
      * Added new column status:program_version, showing the Nagios version
      * Added new column num_services_pending in table hosts
      * Fixed several compile problems on AIX
      * Fixed bug: queries could be garbled after interrupted connection
      * Fixed segfault on downtimes:contacts
      * New feature: sum, min, max, avg and std of columns in new syntax of Stats:

      Checks & Agents:
      * Check ps: this check now supports inventory in a very flexible way. This simplifies monitoring a great number of slightly different processes such as with ORACLE or SAP.
      * Check 'md': Consider status active(auto-read-only) as OK
      * Linux Agent: fix bug in vmware_state
      * New Checks for APC Symmetra USV
      * Linux Agent: made <<<meminfo>>> work on RedHat 3.
      * New check ps.perf: Does the same as ps, but without inventory, but with performance data
      * Check kernel: fixed missing performance data
      * Check kernel: make CPU utilization work on Linux 2.4
      * Solaris agent: don't use egrep, removed some bashisms, output filesystem type zfs or ufs
      * Linux agent: fixed problem with nfsmount on SuSE 9.3/10.0
      * Check 'ps': fix incompability with old agent if process is in brackets
      * Linux agent: 'ps' now no longer supresses kernel processes
      * Linux agent: make CPU count work correctly on PPC-Linux
      * Five new checks for monitoring DECRU SANs
      * Some new PNP templates for existing checks that still used the default templates
      * AIX Agent: fix filesystem output
      * Check logwatch: Fix problem occuring at empty log lines
      * New script install_nagios.sh that does the same as install_nagios_on_lenny.sh, but also works on RedHat/CentOS 5.3.
      * New check using the output of ipmi-sensors from freeipmi (Linux)
      * New check for LSI MegaRAID disks and arrays using MegaCli (based on the driver megaraid_sas) (Linux)
      * Added section <<<cpu>>> to AIX and Solaris agents
      * New Check for W&T web thermograph (webthermometer)
      * New Check for output power of APC Symmetra USP
      * New Check for temperature sensors of APC Symmetra WEB/SNMP Management Card.
      * apc_symmetra: add remaining runtime to output
      * New check for UPS'es using the generic UPS-MIB (such as GE SitePro USP)
      * Fix bug in PNP-template for Linux NICs (bytes and megabytes had been mixed up).
      * Windows agent: fix bug in output of performance counters (where sometimes with , instead of .)
      * Windows agent: outputs version if called with 'version'

      Core, Setup, etc.:
      * New SNMP scan feature: -I snmp scans all SNMP checks (currently only very few checks support this, though)
      * make non-bulkwalk a default. Please edit bulkwalk_hosts or non_bulkwalk_hosts to change that
      * Improve setup autodetection on RedHat/CentOS.  Also fix problem with Apache config for Mutliadmin: On RedHat Check_MK's Apache conf file must be loaded after mod_python and was thus renamed to zzz_check_mk.conf.
      * Fix problem in Agent-RPM: mark xinetd-configfile with %config -> avoid data loss on update
      * Support PNP4Nagios 0.6.2
      * New setup script "install_nagios.sh" for installing Nagios and everything else on SLES11
      * New option define_contactgroups: will automatically create contactgroup definitions for Nagios

1.1.0:
      * Fixed problems in Windows agent (could lead
        to crash of agent in case of unusal Eventlog
	messages)
      * Fixed problem sind 1.0.39: recompile waitmax for
        32 Bit (also running on 64)
      * Fixed bug in cluster checks: No cache files
        had been used. This can lead to missing logfile
	messages.
      * Check kernel: allow to set levels (e.g. on
	pgmajfaults)
      * Check ps now allows to check for processes owned
        by a specific user (need update of Linux agent)
      * New configuration option aggregate_check_mk: If
        set to True, the summary hosts will show the
	status auf check_mk (default: False)
      * Check winperf.cpuusage now supports levels
        for warning and critical. Default levels are
	at 101 / 101
      * New check df_netapp32 which must be used
        for Netapps that do not support 64 bit
	counters. Does the same as df_netapp
      * Symlink PNP templates: df_netapp32 and
        df_netapp use same template as df
      * Fix bug: ifoperstatus does not produce performance
        data but said so.
      * Fix bug in Multiadmin: Sorting according to
        service states did not work
      * Fix two bugs in df_netapp: use 64 bit counters
        (32 counter wrap at 2TB filesystems) and exclude
       	snapshot filesystems with size 0 from inventory.
      * Rudimentary support for monitoring ESX: monitor
        virtual filesystems with 'vdf' (using normal df
	check of check_mk) and monitor state of machines
	with vcbVmName -s any (new check vmware_state).
      * Fixed bug in MRPE: check failed on empty performance
        data (e.g. from check_snmp: there is emptyness
        after the pipe symbol sometimes)
      * MK Livestatus is now multithreaded an can
        handle up to 10 parallel connections (might
        be configurable in a future version).
      * mk_logwatch -d now processes the complete logfile
        if logwatch.state is missing or not including the
	file (this is easier for testing)
      * Added missing float columns to Livestatus.
      * Livestatus: new header StatsGroupBy:
      * First version with "Check_MK Livestatus Module"!
        setup.sh will compile, install and activate
	Livestatus per default now. If you do not want
	this, please disable it by entering <tt>no</tt>,
	when asked by setup.
      * New Option --paths shows all installation, config
        and data paths of Check_mk and Nagios
      * New configuration variable define_hostgroups and
        define service_groups allow you to automatically
        create host- and service groups - even with aliases.
      * Multiadmin has new filter for 'active checks enabled'.
      * Multiadmin filter for check_command is now a drop down list.
      * Dummy commands output error message when passive services
        are actively checked (by accident)
      * New configuration option service_descriptions allows to
        define customized service descriptions for each check type
      * New configuration options extra_host_conf, extra_summary_host_conf
        and extra_service_conf allow to define arbitrary Nagios options
	in host and service defitions (notes, icon_image, custom variables,
        etc)
      * Fix bug: honor only_hosts also at option -C


1.0.39:
      * New configuration variable only_hosts allows
	you to limit check_mk to a subset of your
	hosts (for testing)
      * New configuration parameter mem_extended_perfdata
	sends more performance data on Linux (see
	check manual for details)
      * many improvements of Multiadmin web pages: optionally
	filter out services which are (not) currently in downtime
	(host or service itself), optionally (not) filter out summary
	hosts, show host status (down hosts), new action
	for removing all scheduled downtimes of a service.
	Search results will be refreshed every 90 seconds.
	Choose between two different sorting orders.
	Multadmin now also supports user authentication
      * New configuration option define_timeperiods, which
	allows to create Nagios timeperiod definitions.
	This also enables the Multiadmin tools to filter
	out services which are currently not in their
	notification interval.
      * NIC check for Linux (netctr.combined) now supports
	checking of error rates
      * fc_brocade_port: New possibility of monitoring
	CRC errors and C3 discards
      * Fixed bug: snmp_info_single was missing
        in precompiled host checks

1.0.38:
      * New: check_mk's multiadmin tool (Python based
	web page). It allows mass administration of
	services (enable/disable checks/notifications,
	acknowledgements, downtimes). It does not need
	Nagios service- or host groups but works with
	a freeform search.
      * Remove duplicate <?php from the four new
	PNP templates of 1.0.37.
      * Linux Agent: Kill hanging NFS with signal 9
	(signal 15 does not always help)
      * Some improvements in autodetection. Also make
	debug mode: ./autodetect.py: This helps to
	find problems in autodetection.
      * New configuration variables generate_hostconf and
	generate_dummy_commands, which allows to suppress
	generation of host definitions for Nagios, or
	dummy commands, resp.
      * Now also SNMP based checks use cache files.
      * New major options --backup and --restore for
	intelligent backup and restore of configuration
	and runtime data
      * New variable simulation_mode allows you to dry
	run your Nagios with data from another installation.
      * Fixed inventory of Linux cpu.loads and cpu.threads
      * Fixed several examples in checks manpages
      * Fixed problems in install_nagios_on_lenny.sh
      * ./setup.sh now understands option --yes: This
        will not output anything except error messages
	and assumes 'yes' to all questions
      * Fix missing 'default.php' in templates for
	local

1.0.37:
      * IMPORTANT: Semantics of check "cpu.loads" has changed.
	Levels are now regarded as *per CPU*. That means, that
	if your warning level is at 4.0 on a 2 CPU machine, then
	a level of 8.0 is applied.
      * On check_mk -v now also ouputs version of check_mk
      * logfile_patterns can now contain host specific entries.
	Please refer to updated online documentation for details.
      * Handling wrapping of performance counters. 32 and 64 bit
	counters should be autodetected and handled correctly.
	Counters wrapping over twice within one check cycle
	cannot be handled, though.
      * Fixed bug in diskstat: Throughput was computed twice
	too high, since /proc/diskstats counts in sectors (512 Bytes)
	not in KB
      * The new configuration variables bulkwalk_hosts and
	non_bulkwalk_hosts, that allow 	to specify, which hosts
	support snmpbulkwalk (which is
	faster than snmpwalk) and which not. In previos versions,
	always bulk walk was used, but some devices do not support
	that.
      * New configuration variable non_aggregated_hosts allows
	to exclude hosts generally from service aggregation.
      * New SNMP based check for Rittal CMC TC
	(ComputerMultiControl-TopConcept) Temperature sensors
      * Fixed several problems in autodetection of setup
      * Fixed inventory check: exit code was always 0
	for newer Python versions.
      * Fixed optical problem in check manual pages with
	newer version of less.
      * New template check_mk-local.php that tries to
	find and include service name specific templates.
	If none is found, default.php will be used.
      * New PNP templates check_mk-kernel.php for major page
	faults, context switches and process creation
      * New PNP template for cpu.threads (Number of threads)
      * Check nfsmounts now detects stale NFS handles and
	triggers a warning state in that case

1.0.36:
      * New feature of Linux/UNIX Agent: "MRPE" allows
	you to call Nagios plugins by the agent. Please
	refer to online documentation for details.
      * Fix bug in logwatch.php: Logfiles names containing spaces
	now work.
      * Setup.sh now automatically creates cfg_dir if
	none found in nagios.cfg (which is the case for the
	default configuration of a self compiled Nagios)
      * Fix computation of CPU usage for VMS.
      * snmp_hosts now allows config-list syntax. If you do
	not define snmp_hosts at all, all hosts with tag
	'snmp' are considered to be SNMP hosts. That is
	the new preferred way to do it. Please refer
	to the new online documentation.
      * snmp_communities now also allows config-list syntax
	and is compatible to datasource_programs. This allows
	to define different SNMP communities by making use
	of host tags.
      * Check ifoperstatus: Monitoring of unused ports is
	now controlled via ifoperstatus_monitor_unused.
      * Fix problem in Windows-Agent with cluster filesystems:
	temporarily non-present cluster-filesystems are ignored by
	the agent now.
      * Linux agent now supports /dev/cciss/d0d0... in section
	<<<diskstat>>>
      * host configuration for Nagios creates now a variable
	'name host_$HOSTNAME' for each host. This allows
	you to add custom Nagios settings to specific hosts
	in a quite general way.
      * hosts' parents can now be specified with the
	variable 'parents'. Please look at online documentation
	for details.
      * Summary hosts now automatically get their real host as a
	parent. This also holds for summary cluster hosts.
      * New option -X, --config-check that checks your configuration
	for invalid variables. You still can use your own temporary
	variables if you prefix them with an underscore.
	IMPORTANT: Please check your configuration files with
	this option. The check may become an implicit standard in
	future versions.
      * Fixed problem with inventory check on older Python
	versions.
      * Updated install_nagios_on_lenny.sh to Nagios version
	3.2.0 and fixed several bugs.

1.0.35:
      * New option -R/--restart that does -S, -H and -C and
	also restarts Nagios, but before that does a Nagios
	config check. If that fails, everything is rolled
	back and Nagios keeps running with the old configuration.
      * PNP template for PING which combines RTA and LOSS into
	one graph.
      * Host check interval set to 1 in default templates.
      * New check for hanging NFS mounts (currently only
	on Linux)
      * Changed check_mk_templates.cfg for PING-only hosts:
	No performance data is processed for the PING-Check
	since the PING data is already processed via the
	host check (avoid duplicate RRDs)
      * Fix broken notes_url for logwatch: Value from setup.sh
	was ignored and always default value taken.
      * Renamed config variable mknagios_port to agent_port
	(please updated main.mk if you use that variable)
      * Renamed config variable mknagios_min_version to
	agent_min_version (update main.mk if used)
      * Renamed config variable mknagios_autochecksdir to
	autochecksdir (update main.mk if used)
      * configuration directory for Linux/UNIX agents is
	now configurable (default is /etc/check_mk)
      * Add missing configuration variable to precompiled
	checks (fix problem when using clusters)
      * Improved multipath-check: Inventory now determines
	current number of paths. And check output is more
	verbose.
      * Mark config files as config files in RPM. RPM used
	to overwrite main.mk on update!

1.0.34:
      * Ship agents for AIX and SunOS/Solaris (beta versions).
      * setup script now autodetects paths and settings of your
	running Nagios
      * Debian package of check_mk itself is now natively build
	with paths matching the prepackaged Nagios on Debian 5.0
      * checks/df: Fix output of check: percentage shown in output
	did include reserved space for root where check logic did
	not. Also fix logic: account reserved space as used - not
	as avail.
      * checks/df: Exclude filesystems with size 0 from inventory.
      * Fix bug with host tags in clusters -> precompile did not
	work.
      * New feature "Inventory Check": Check for new services. Setting
	inventory_check_interval=120 in main.mk will check for new services
	every 2 hours on each host. Refer to online documentation
	for more details.
      * Fixed bug: When agent sends invalid information or check
	has bug, check_mk now handles this gracefully
      * Fixed bug in checks/diskstat and in Linux agent. Also
	IDE disks are found. The inventory does now work correctly
	if now disks are found.
      * Determine common group of Apache and Nagios at setup.
	Auto set new variable www_group which replaces logwatch_groupid.
	Fix bug: logwatch directories are now created with correct
	ownership when check_mk is called manually as root.
      * Default templates: notifications options for hosts and
	services now include also recovery, flapping and warning
	events.
      * Windows agent: changed computation of RAM and SWAP usage
	(now we assume that "totalPageFile" includes RAM *and*
	SWAP).
      * Fix problem with Nagios configuration files: remove
	characters Nagios considers as illegal from service
	descriptions.
      * Processing of performance data (check_icmp) for host
        checks and PING-only-services now set to 1 in default
	templates check_mk_templates.cfg.
      * New SNMP checks for querying FSC ServerView Agent: fsc_fans,
	fsc_temp and fsc_subsystems. Successfully tested with agents
	running	on Windows and Linux.
      * RPM packaged agent tested to be working on VMWare ESX 4.0
	(simply install RPM package with rpm -i ... and open port
	in firewall with "esxcfg-firewall -o 6556,tcp,in,check_mk")
      * Improve handling of cache files: inventory now uses cache
	files only if they are current and if the hosts are not
	explicitely specified.

1.0.33:
      * Made check_mk run on Python 2.3.4 (as used in CentOS 4.7
	und RedHat 4.7).
      * New option -M that prints out manual pages of checks.
	Only a few check types are documented yet, but more will
	be following.
      * Package the empty directory /usr/lib/check_mk_agent/plugins
	and ../local into the RPM and DEB package of the agent
      * New feature: service_dependencies. check_mk lets you comfortably
	create Nagios servicedependency definitions for you and also
	supports them by executing the checks in an optimal order.
      * logwatch.php: New button for hiding the context messages.
	This is a global setting for all logfiles and its state is
	stored in a cookie.

1.0.32:
      * IMPORTANT: Configuration variable datasource_programs is now
        analogous to that of host_groups. That means: the order of
        program and hostlist must be swapped!
      * New option --fake-dns, useful for tests with non-existing
	hosts.
      * Massive speed improvement for -S, -H and -C
      * Fixed bug in inventory of clusters: Clustered services where
	silently dropped (since introduction of host tags). Fixed now.
      * Fixed minor bug in inventory: Suppress DNS lookup when using
	--no-tcp
      * Fixed bug in cluster handling: Missing function strip_tags()
	in check_mk_base.py was eliminated.
      * Changed semantics of host_groups, summary_host_groups,
	host_contactgroups, and summary_host_groups for clusters.
	Now the cluster names will be relevant, not
	the names of the nodes. This allows the cluster hosts to
	have different host/contactgroups than the nodes. And it is more
	consistent with other parts of the configuration.
      * Fixed bug: datasource_programs on cluster nodes did not work
	when precompiling

1.0.31:
      * New option -D, --dump that dumps all configuration information
	about one, several or all hosts
	New config variables 'ignored_checktypes' and 'ignored_services',
        which allow to include certain checktypes in general or
        some services from some hosts from inventory
      * Config variable 'clustered_services' now has the same semantics
	as ignored_checktypes and allows to make it host dependent.
      * Allow magic tags PHYSICAL_HOSTS, CLUSTER_HOSTS and ALL_HOSTS at
	all places, where lists of hosts are expected (except checks).
	This fixes various problems that arise when using all_hosts at
	those places:
	  * all_hosts might by changed by another file in conf.d
	  * all_hosts does not contain the cluster hosts
      * Config file 'final.mk' is read after all other config files -
	if it exists. You can put debug code there that prints the
	contents of your variables.
      * Use colored output only, if stdout is a tty. If you have
	problems with colors, then you can pipe the output
	through cat or less
      * Fixed bug with host tags: didn't strip off tags when
	processing configuration lists (occurs when using
	custom host lists)
      * mk_logwatch is now aware of inodes of logfiles. This
	is important for fast rotating files: If the inode
	of a logfile changes between two checks mk_logwatch
	assumes that the complete content is new, even if
	the new file is longer than the old one.
      * check_mk makes sure that you do not have duplicate
	hosts in all_hosts or clusters.

1.0.30:
      * Windows agent now automatically monitors all existing
	event logs, not only "System" and "Application".

1.0.29:
      * Improved default Nagios configuration file:
	added some missing templates, enter correct URLs
	asked at setup time.
      * IMPORANT: If you do not use the new default
	Nagios configuration file you need to rename
	the template for aggregated services (summary
	services) to check_mk_summarizes (old name
	was 'check_mk_passive-summary'). Aggregated
	services are *always* passive and do *never*
	have performance data.
      * Hopefully fixed CPU usage output on multi-CPU
	machines
      * Fixed Problem in Windows Agent: Eventlog monitoring
	does now also work, if first record has not number 1
	(relevant for larger/older eventlogs)
      * Fixed bug in administration.html: Filename for Nagios
	must be named check_mk.cfg and *not* main.mk. Nagios
	does not read files without the suffix .cfg.
      * magic factor for df, that allows to automatgically
        adapt levels for very big or very small filesystems.
      * new concept of host tags simplyfies configuration.
      * IMPORTANT: at all places in the configuration where
	lists of hosts are used those are not any longer
	interpreted as regular expressions. Hostnames
	must match exactly. Therefore the list [ "" ] does
	not any longer represent the list of all hosts.
	It is a bug now. Please write all_hosts instead
	of [ "" ]. The semantics for service expressions
	has not changed.
      * Fixed problem with logwatch.php: Begin with
	<?php, not with <?. This makes some older webservers
	happy.
      * Fixed problem in check ipmi: Handle corrupt output
	from agent
      * Cleaned up code, improved inline documentation
      * Fixed problem with vms_df: default_filesystem_levels,
	filesystem_levels and df magic number now are used
	for df, vms_df and df_netapp together. Works now also
	when precompiled.

1.0.28:
      * IMPORTANT: the config file has been renamed from
	check_mk.cfg to main.mk. This has been suggested
	by several of my customers in order to avoid
	confusion with Nagios configuration files. In addition,
	all check_mk's configuration file have to end in
	'.mk'. This also holds for the autochecks. The
	setup.sh script will automatically rename all relevant
	files. Users of RPM or DEB installations have to remove
	the files themselves - sorry.
      * Windows agent supports eventlogs. Current all Warning
        and Error messages from 'System' and 'Application' are
        being sent to check_mk. Events can be filtered on the
	Nagios host.
      * Fixed bug: direct RRD update didn't work. Should now.
      * Fixed permission problems when run as root.
      * Agent is expected to send its version in <<<check_mk>>>
	now (not any longer in <<<mknagios>>>
      * Fixed bug in Windows agent. Performance counters now output
	correct values
      * Change checks/winperf: Changed 'ops/sec' into MB/s.
	That measures read and write disk throughput
	(now warn/crit levels possible yet)
      * new SNMP check 'ifoperstatus' for checking link
        of network interfaces via SNMP standard MIB
      * translated setup script into english
      * fixed bug with missing directories in setup script
      * made setup script's output nicer, show version information
      * NEW: mk_logwatch - a new plugin for the linux/UNIX agent
	for watching logfiles
      * Better error handling with Nagios pipe
      * Better handling of global error: make check_mk return
	CRIT, when no data can retrieved at all.
      * Added missing template 'check_mk_pingonly' in sample
	Nagios config file (is needed for hosts without checks)

1.0.27:
      * Ship source code of windows agent
      * fix several typos
      * fix bug: option --list-hosts did not work
      * fix bug: precompile "-C" did not work because
	of missing extension .py
      * new option -U,--update: It combines -S, -H and
	-U and writes the Nagios configuration into a
	file (not to stdout).
      * ship templates for PNP4Nagios matching most check_mk-checks.
	Standard installation path is /usr/share/check_mk/pnp-templates

1.0.26:
      -	Changed License to GNU GPL Version 2
      * modules check_mk_admin and check_mk_base are both shipped
	uncompiled.
      * source code of windows agent togehter with Makefile shipped
	with normal distribution
      * checks/md now handles rare case where output of /proc/mdstat
	shows three lines per array

1.0.25:
      * setup skript remembers paths

1.0.24:
      * fixed bug with precompile: Version of Agent was always 0

1.0.23:
      * fixed bug: check_config_variables was missing in precompiled
	files
      * new logwatch agent in Python plus new logwatch-check that
	handles both the output from the old and the new agent

1.0.22:
      * Default timeout for TCP transfer increased from 3.0 to 60.0
      * Windows agent supports '<<<mem>>>' that is compatible with Linux
      * Windows agents performance counters output fixed
      * Windows agent can now be cross-compiled with mingw on Linux
      * New checktype winperf.cpuusage that retrieves the percentage
	of CPU usage from windows (still has to be tested on Multi-CPU
	machine)
      * Fixed bug: logwatch_dir and logwatch_groupid got lost when
	precompiling.
      * arithmetic for CPU usage on VMS multi-CPU machines changed

1.0.21:
      * fixed bug in checks/df: filesystem levels did not work
	with precompiled checks

1.0.20:
      * new administration guide in doc/
      * fixed bug: option -v now works independent of order
      * fixed bug: in statgrab_net: variable was missing (affected -C)
      * fixed bug: added missing variables, imported re (affected -C)
      * check ipmi: new option ipmi_summarize: create only one check for all sensors
      * new pnp-template for ipmi summarized ambient temperature

1.0.19:
      * Monitoring of Windows Services
      * Fixed bug with check-specific default parameters
      * Monitoring of VMS (agent not included yet)
      * Retrieving of data via an external programm (e.g. SSH/RSH)
      * setup.sh does not overwrite check_mk.cfg but installs
	the new default file as check_mk.cfg-1.0.19
      * Put hosts into default hostgroup if none is configured<|MERGE_RESOLUTION|>--- conflicted
+++ resolved
@@ -87,11 +87,8 @@
     * 2498 FIX: livestatus_status: Records the number of hosts/services now
     * 2489 FIX: cmciii_lcp_water: New check replacing cmciii_lcp_waterin/out, support for newer devices...
             NOTE: Please refer to the migration notes!
-<<<<<<< HEAD
+    * 1275 FIX: Fileinfo: Fixed handling of output from AIX Agent
     * 2500 FIX: qlogic_fcport: Can now deal with missing port status information...
-=======
-    * 1275 FIX: Fileinfo: Fixed handling of output from AIX Agent
->>>>>>> f4a64812
 
     Multisite:
     * 2385 SEC: Fixed possible reflected XSS on all GUI pages where users can produce unhandled exceptions...
