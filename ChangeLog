--- conflicted
+++ resolved
@@ -40,11 +40,8 @@
     * 1135 bintec_sensors.voltage, bintec_sensors.temp: New Checks for Voltage and Temperature Sensors of Bintec Routers
     * 1048 mem.win: support predictive levels...
     * 1136 bintec_brrp_status: New Check for BRRP States on Bintec Routers
-<<<<<<< HEAD
+    * 0640 jolokia_metrics.gc, jolokia_metrics.tp: now come with its own pnp templates
     * 1088 included check_mk_agent windows msi installer...
-=======
-    * 0640 jolokia_metrics.gc, jolokia_metrics.tp: now come with its own pnp templates
->>>>>>> e6c137f7
     * 0994 FIX: agent plugin smart: fixed syntax error
     * 0989 FIX: logwatch.ec: Fix forwarding multiple messages via syslog/TCP...
     * 0943 FIX: if.include: fixed incorrect traffic percentage values in the check output of if checks...
