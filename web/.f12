sudo cp -prv * /omd/versions/default/share/check_mk/web/
<<<<<<< HEAD
sudo su - -c 'omd restart muc apache'
=======
sudo su - -c 'omd restart bi apache'
>>>>>>> 3231b35c
<|MERGE_RESOLUTION|>--- conflicted
+++ resolved
@@ -1,6 +1,2 @@
 sudo cp -prv * /omd/versions/default/share/check_mk/web/
-<<<<<<< HEAD
-sudo su - -c 'omd restart muc apache'
-=======
-sudo su - -c 'omd restart bi apache'
->>>>>>> 3231b35c
+sudo su - -c 'omd restart bi apache'