--- conflicted
+++ resolved
@@ -337,13 +337,13 @@
   border-color: #e40;
 }
 
-<<<<<<< HEAD
 /* -------------------------------------------------------------------------- */
+
 img.siteicon {
 width: 24px;
 height: 24px;
 border: 1px solid #666;
-=======
+
 /* ---- logwatch ------------------------------------------------ */
 
 div#logwatch div.chunk {
@@ -470,5 +470,4 @@
 div#logwatch a.tabactive {
   padding-bottom: 6px;
   border-bottom-style: none;
->>>>>>> 8bdb3cdc
 }