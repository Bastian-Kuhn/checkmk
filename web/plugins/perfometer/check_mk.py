--- conflicted
+++ resolved
@@ -273,7 +273,6 @@
 perfometers["check_mk-snmp_uptime"] = perfometer_check_mk_uptime
 
 
-<<<<<<< HEAD
 def perfometer_check_mk_diskstat(row, check_command, perf_data):
     # No Perf-O-Meter for legacy version of diskstat possible
     if len(perf_data) < 2:
@@ -291,7 +290,6 @@
 perfometers["check_mk-diskstat"] = perfometer_check_mk_diskstat
 
 
-=======
 def perfometer_check_mk_printer_supply(row, check_command, perf_data):
     left = float(perf_data[0][1])
     warn = float(perf_data[0][3])
@@ -325,5 +323,4 @@
 
     return "%.0f%%" % left, perfometer_linear(left, color)
 
-perfometers["check_mk-printer_supply"] = perfometer_check_mk_printer_supply
->>>>>>> cae0a223
+perfometers["check_mk-printer_supply"] = perfometer_check_mk_printer_supply