--- conflicted
+++ resolved
@@ -29,41 +29,27 @@
 }
 
 def inventory_apc_symmetra_ext_temp(info):
-    for index, status, temp in info:
+    for index, status, temp, temp_unit in info:
         if status == "2":
             yield index, {}
 
 def check_apc_symmetra_ext_temp(item, params, info):
     for index, status, temp, temp_unit in info:
         if item == index:
-<<<<<<< HEAD
-            return check_temperature(int(temp), params, "apc_symmetra_ext_temp_%s" % item)
-=======
             unit = temp_unit == "2" and "f" or "c"
-            return check_temperature(int(temp), params, dev_unit = unit)
->>>>>>> 2047adf3
+            return check_temperature(int(temp), params, "apc_symmetra_ext_temp_%s" % item,
+                                     dev_unit = unit)
 
     return 3, "Sensor not found in SNMP data"
 
 check_info["apc_symmetra_ext_temp"] = {
-<<<<<<< HEAD
     'check_function'          : check_apc_symmetra_ext_temp,
     'inventory_function'      : inventory_apc_symmetra_ext_temp,
     'service_description'     : 'Temperature External %s',
     'has_perfdata'            : True,
-    'snmp_info'               : ('.1.3.6.1.4.1.318.1.1.10.2.3.2.1', [1, 3, 4]),
+    'snmp_info'               : ('.1.3.6.1.4.1.318.1.1.10.2.3.2.1', [1, 3, 4, 5]),
     'snmp_scan_function'      : lambda oid: oid(".1.3.6.1.2.1.1.2.0").startswith(".1.3.6.1.4.1.318.1.3"),
     'group'                   : 'temperature',
     'includes'                : [ 'temperature.include' ],
     'default_levels_variable' : 'apc_symmetra_ext_temp_default_levels'
-=======
-    'check_function':          check_apc_symmetra_ext_temp,
-    'inventory_function':      inventory_apc_symmetra_ext_temp,
-    'service_description':     'Temperature External %s',
-    'has_perfdata':            True,
-    'snmp_info':               ('.1.3.6.1.4.1.318.1.1.10.2.3.2.1', [1, 3, 4, 5]),
-    'snmp_scan_function':      lambda oid: oid(".1.3.6.1.2.1.1.2.0").startswith(".1.3.6.1.4.1.318.1.3"),
-    'group':                   'room_temperature',
-    'includes':                [ 'temperature.include' ],
->>>>>>> 2047adf3
 }