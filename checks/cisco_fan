--- conflicted
+++ resolved
@@ -24,26 +24,17 @@
 # to the Free Software Foundation, Inc., 51 Franklin St,  Fifth Floor,
 # Boston, MA 02110-1301 USA.
 
-cisco_fan_states = ('', 'normal', 'warning', 'critical',
-                        'shutdown', 'notPresent', 'notFunctioning')
 
 def inventory_cisco_fan(checkname, info):
-    return [ (line[0], None) for line in info if line[1] != '5' ]
+    return [ (line[0], None) for line in info ]
 
 def check_cisco_fan(item, params, info):
     for line in info:
         if line[0] == item:
-            state = saveint(line[1])
-            if state == 1:
-                return (0, "OK (State is: %s (%d))" % (cisco_fan_states[state], state))
-            elif state == 2:
-                return (1, "WARNING (state is %s (%d))" % (cisco_fan_states[state], state))
+            if line[1] == "1":
+                return (0, "OK")
             else:
-<<<<<<< HEAD
-                return (2, "CRITICAL (state is %s (%d))" % (cisco_fan_states[state], state))
-=======
                 return (2, "CRITICAL (state is %s)" % line[1])
->>>>>>> 7ba84dde
     return (3, "UNKNOWN - item not found in snmp data")
 
 check_info['cisco_fan'] = (check_cisco_fan, "FAN %s", 0,  inventory_cisco_fan)
